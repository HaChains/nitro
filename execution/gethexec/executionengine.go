--- conflicted
+++ resolved
@@ -41,15 +41,11 @@
 
 	nextScheduledVersionCheck time.Time // protected by the createBlocksMutex
 
-<<<<<<< HEAD
 	reorgSequencing            bool
 	evil                       bool
 	interceptDepositGweiAmount *big.Int
-=======
-	reorgSequencing bool
 
 	prefetchBlock bool
->>>>>>> f9999e70
 }
 
 type Opt func(*ExecutionEngine)
@@ -496,15 +492,11 @@
 		statedb,
 		s.bc,
 		s.bc.Config(),
-<<<<<<< HEAD
-		s.streamer.FetchBatch,
-		opts...,
-=======
 		func(batchNum uint64) ([]byte, error) {
 			data, _, err := s.streamer.FetchBatch(batchNum)
 			return data, err
 		},
->>>>>>> f9999e70
+		opts...,
 	)
 
 	return block, statedb, receipts, err
