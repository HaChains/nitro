package gethexec

import (
	"context"
	"fmt"
	"sync"
	"testing"

	"github.com/ethereum/go-ethereum/arbitrum"
	"github.com/ethereum/go-ethereum/common"
	"github.com/ethereum/go-ethereum/core/types"
	"github.com/ethereum/go-ethereum/ethdb"
	"github.com/ethereum/go-ethereum/log"
	"github.com/offchainlabs/nitro/arbos"
	"github.com/offchainlabs/nitro/arbos/arbosState"
	"github.com/offchainlabs/nitro/arbos/arbostypes"
	"github.com/offchainlabs/nitro/arbutil"
	"github.com/offchainlabs/nitro/execution"
)

// BlockRecorder uses a separate statedatabase from the blockchain.
// It has access to any state in the ethdb (hard-disk) database, and can compute state as needed.
// We keep references for state of:
// Any block that matches PrepareForRecord that was done recently (according to PrepareDelay config)
// Most recent/advanced header we ever computed (lastHdr)
// Hopefully - some recent valid block. For that we always keep one candidate block until it becomes validated.
type BlockRecorder struct {
	recordingDatabase *arbitrum.RecordingDatabase
	execEngine        *ExecutionEngine

	lastHdr     *types.Header
	lastHdrLock sync.Mutex

	validHdrCandidate *types.Header
	validHdr          *types.Header
	validHdrLock      sync.Mutex

	preparedQueue []*types.Header
	preparedLock  sync.Mutex
}

func NewBlockRecorder(config *arbitrum.RecordingDatabaseConfig, execEngine *ExecutionEngine, ethDb ethdb.Database) *BlockRecorder {
	recorder := &BlockRecorder{
		execEngine:        execEngine,
		recordingDatabase: arbitrum.NewRecordingDatabase(config, ethDb, execEngine.bc),
	}
	execEngine.SetRecorder(recorder)
	return recorder
}

func stateLogFunc(targetHeader, header *types.Header, hasState bool) {
	if targetHeader == nil || header == nil {
		return
	}
	gap := targetHeader.Number.Int64() - header.Number.Int64()
	step := int64(500)
	stage := "computing state"
	if !hasState {
		step = 3000
		stage = "looking for full block"
	}
	if (gap >= step) && (gap%step == 0) {
		log.Info("Setting up validation", "stage", stage, "current", header.Number, "target", targetHeader.Number)
	}
}

// If msg is nil, this will record block creation up to the point where message would be accessed (for a "too far" proof)
// If keepreference == true, reference to state of prevHeader is added (no reference added if an error is returned)
func (r *BlockRecorder) RecordBlockCreation(
	ctx context.Context,
	pos arbutil.MessageIndex,
	msg *arbostypes.MessageWithMetadata,
) (*execution.RecordResult, error) {

	blockNum := r.execEngine.MessageIndexToBlockNumber(pos)

	var prevHeader *types.Header
	if pos != 0 {
		prevHeader = r.execEngine.bc.GetHeaderByNumber(uint64(blockNum - 1))
		if prevHeader == nil {
			return nil, fmt.Errorf("pos %d prevHeader not found", pos)
		}
	}

	recordingdb, chaincontext, recordingKV, err := r.recordingDatabase.PrepareRecording(ctx, prevHeader, stateLogFunc)
	if err != nil {
		return nil, err
	}
	defer func() { r.recordingDatabase.Dereference(prevHeader) }()

	chainConfig := r.execEngine.bc.Config()

	// Get the chain ID, both to validate and because the replay binary also gets the chain ID,
	// so we need to populate the recordingdb with preimages for retrieving the chain ID.
	if prevHeader != nil {
		initialArbosState, err := arbosState.OpenSystemArbosState(recordingdb, nil, true)
		if err != nil {
			return nil, fmt.Errorf("error opening initial ArbOS state: %w", err)
		}
		chainId, err := initialArbosState.ChainId()
		if err != nil {
			return nil, fmt.Errorf("error getting chain ID from initial ArbOS state: %w", err)
		}
		if chainId.Cmp(chainConfig.ChainID) != 0 {
			return nil, fmt.Errorf("unexpected chain ID %r in ArbOS state, expected %r", chainId, chainConfig.ChainID)
		}
		genesisNum, err := initialArbosState.GenesisBlockNum()
		if err != nil {
			return nil, fmt.Errorf("error getting genesis block number from initial ArbOS state: %w", err)
		}
		_, err = initialArbosState.ChainConfig()
		if err != nil {
			return nil, fmt.Errorf("error getting chain config from initial ArbOS state: %w", err)
		}
		expectedNum := chainConfig.ArbitrumChainParams.GenesisBlockNum
		if genesisNum != expectedNum {
			return nil, fmt.Errorf("unexpected genesis block number %v in ArbOS state, expected %v", genesisNum, expectedNum)
		}
	}

	var blockHash common.Hash
	if msg != nil {
<<<<<<< HEAD
		batchFetcher := func(batchNum uint64) ([]byte, error) {
			data, blockHash, err := r.execEngine.consensus.FetchBatch(ctx, batchNum)
			if err != nil {
				return nil, err
			}
			readBatchInfo = append(readBatchInfo, validator.BatchInfo{
				Number:    batchNum,
				BlockHash: blockHash,
				Data:      data,
			})
			return data, nil
		}
		// Re-fetch the batch instead of using our cached cost,
		// as the replay binary won't have the cache populated.
		msg.Message.BatchGasCost = nil
		opts := make([]arbos.ProduceOpt, 0)
		if r.execEngine.evil {
			opts = append(opts, arbos.WithEvilProduction())
			opts = append(opts, arbos.WithInterceptDepositSize(r.execEngine.interceptDepositGweiAmount))
		}
=======
>>>>>>> 88d143ba
		block, _, err := arbos.ProduceBlock(
			msg.Message,
			msg.DelayedMessagesRead,
			prevHeader,
			recordingdb,
			chaincontext,
			chainConfig,
			false,
			opts...,
		)
		if err != nil {
			return nil, err
		}
		blockHash = block.Hash()
	}

	preimages, err := r.recordingDatabase.PreimagesFromRecording(chaincontext, recordingKV)
	if err != nil {
		return nil, err
	}

	// check we got the canonical hash
	canonicalHash := r.execEngine.bc.GetCanonicalHash(uint64(blockNum))
	if canonicalHash != blockHash {
		return nil, fmt.Errorf("Blockhash doesn't match when recording got %v canonical %v", blockHash, canonicalHash)
	}

	// these won't usually do much here (they will in preparerecording), but doesn't hurt to check
	r.updateLastHdr(prevHeader)
	r.updateValidCandidateHdr(prevHeader)

	return &execution.RecordResult{
		Pos:       pos,
		BlockHash: blockHash,
		Preimages: preimages,
		UserWasms: recordingdb.UserWasms(),
	}, err
}

func (r *BlockRecorder) updateLastHdr(hdr *types.Header) {
	if hdr == nil {
		return
	}
	r.lastHdrLock.Lock()
	defer r.lastHdrLock.Unlock()
	if r.lastHdr != nil {
		if hdr.Number.Cmp(r.lastHdr.Number) <= 0 {
			return
		}
	}
	_, err := r.recordingDatabase.StateFor(hdr)
	if err != nil {
		log.Warn("failed to get state in updateLastHdr", "err", err)
		return
	}
	r.recordingDatabase.Dereference(r.lastHdr)
	r.lastHdr = hdr
}

func (r *BlockRecorder) updateValidCandidateHdr(hdr *types.Header) {
	if hdr == nil {
		return
	}
	r.validHdrLock.Lock()
	defer r.validHdrLock.Unlock()
	// don't need a candidate that's newer than the current one (else it will never become valid)
	if r.validHdrCandidate != nil && r.validHdrCandidate.Number.Cmp(hdr.Number) <= 0 {
		return
	}
	// don't need a candidate that's older than known valid
	if r.validHdr != nil && r.validHdr.Number.Cmp(hdr.Number) >= 0 {
		return
	}
	_, err := r.recordingDatabase.StateFor(hdr)
	if err != nil {
		log.Warn("failed to get state in updateLastHdr", "err", err)
		return
	}
	if r.validHdrCandidate != nil {
		r.recordingDatabase.Dereference(r.validHdrCandidate)
	}
	r.validHdrCandidate = hdr
}

func (r *BlockRecorder) MarkValid(pos arbutil.MessageIndex, resultHash common.Hash) {
	r.validHdrLock.Lock()
	defer r.validHdrLock.Unlock()
	if r.validHdrCandidate == nil {
		return
	}
	validNum := r.execEngine.MessageIndexToBlockNumber(pos)
	if r.validHdrCandidate.Number.Uint64() > validNum {
		return
	}
	// make sure the valid is canonical
	canonicalResultHash := r.execEngine.bc.GetCanonicalHash(uint64(validNum))
	if canonicalResultHash != resultHash {
		log.Warn("markvalid hash not canonical", "pos", pos, "result", resultHash, "canonical", canonicalResultHash)
		return
	}
	// make sure the candidate is still canonical
	canonicalHash := r.execEngine.bc.GetCanonicalHash(r.validHdrCandidate.Number.Uint64())
	candidateHash := r.validHdrCandidate.Hash()
	if canonicalHash != candidateHash {
		log.Error("vlid candidate hash not canonical", "number", r.validHdrCandidate.Number, "candidate", candidateHash, "canonical", canonicalHash)
		r.recordingDatabase.Dereference(r.validHdrCandidate)
		r.validHdrCandidate = nil
		return
	}
	r.recordingDatabase.Dereference(r.validHdr)
	r.validHdr = r.validHdrCandidate
	r.validHdrCandidate = nil
}

// TODO: use config
func (r *BlockRecorder) preparedAddTrim(newRefs []*types.Header, size int) {
	var oldRefs []*types.Header
	r.preparedLock.Lock()
	r.preparedQueue = append(r.preparedQueue, newRefs...)
	if len(r.preparedQueue) > size {
		oldRefs = r.preparedQueue[:len(r.preparedQueue)-size]
		r.preparedQueue = r.preparedQueue[len(r.preparedQueue)-size:]
	}
	r.preparedLock.Unlock()
	for _, ref := range oldRefs {
		r.recordingDatabase.Dereference(ref)
	}
}

func (r *BlockRecorder) preparedTrimBeyond(hdr *types.Header) {
	var oldRefs []*types.Header
	var validRefs []*types.Header
	r.preparedLock.Lock()
	for _, queHdr := range r.preparedQueue {
		if queHdr.Number.Cmp(hdr.Number) > 0 {
			oldRefs = append(oldRefs, queHdr)
		} else {
			validRefs = append(validRefs, queHdr)
		}
	}
	r.preparedQueue = validRefs
	r.preparedLock.Unlock()
	for _, ref := range oldRefs {
		r.recordingDatabase.Dereference(ref)
	}
}

func (r *BlockRecorder) TrimAllPrepared(t *testing.T) {
	r.preparedAddTrim(nil, 0)
}

func (r *BlockRecorder) RecordingDBReferenceCount() int64 {
	return r.recordingDatabase.ReferenceCount()
}

func (r *BlockRecorder) PrepareForRecord(ctx context.Context, start, end arbutil.MessageIndex) error {
	var references []*types.Header
	if end < start {
		return fmt.Errorf("illegal range start %d > end %d", start, end)
	}
	numOfBlocks := uint64(end + 1 - start)
	hdrNum := r.execEngine.MessageIndexToBlockNumber(start)
	if start > 0 {
		hdrNum-- // need to get previous
	} else {
		numOfBlocks-- // genesis block doesn't need preparation, so recording one less block
	}
	lastHdrNum := hdrNum + numOfBlocks
	for hdrNum <= lastHdrNum {
		header := r.execEngine.bc.GetHeaderByNumber(uint64(hdrNum))
		if header == nil {
			log.Warn("prepareblocks asked for non-found block", "hdrNum", hdrNum)
			break
		}
		_, err := r.recordingDatabase.GetOrRecreateState(ctx, header, stateLogFunc)
		if err != nil {
			log.Warn("prepareblocks failed to get state for block", "hdrNum", hdrNum, "err", err)
			break
		}
		references = append(references, header)
		r.updateValidCandidateHdr(header)
		r.updateLastHdr(header)
		hdrNum++
	}
	r.preparedAddTrim(references, 1000)
	return nil
}

func (r *BlockRecorder) ReorgTo(hdr *types.Header) {
	r.validHdrLock.Lock()
	if r.validHdr != nil && r.validHdr.Number.Cmp(hdr.Number) > 0 {
		log.Warn("block recorder: reorging past previously-marked valid block", "reorg target num", hdr.Number, "hash", hdr.Hash(), "reorged past num", r.validHdr.Number, "hash", r.validHdr.Hash())
		r.recordingDatabase.Dereference(r.validHdr)
		r.validHdr = nil
	}
	if r.validHdrCandidate != nil && r.validHdrCandidate.Number.Cmp(hdr.Number) > 0 {
		r.recordingDatabase.Dereference(r.validHdrCandidate)
		r.validHdrCandidate = nil
	}
	r.validHdrLock.Unlock()
	r.lastHdrLock.Lock()
	if r.lastHdr != nil && r.lastHdr.Number.Cmp(hdr.Number) > 0 {
		r.recordingDatabase.Dereference(r.lastHdr)
		r.lastHdr = nil
	}
	r.lastHdrLock.Unlock()
	r.preparedTrimBeyond(hdr)
}

func (r *BlockRecorder) WriteValidStateToDb() error {
	r.validHdrLock.Lock()
	defer r.validHdrLock.Unlock()
	if r.validHdr == nil {
		return nil
	}
	err := r.recordingDatabase.WriteStateToDatabase(r.validHdr)
	r.recordingDatabase.Dereference(r.validHdr)
	return err
}

func (r *BlockRecorder) OrderlyShutdown() {
	err := r.WriteValidStateToDb()
	if err != nil {
		log.Error("failed writing latest valid block state to DB", "err", err)
	}
}<|MERGE_RESOLUTION|>--- conflicted
+++ resolved
@@ -120,19 +120,6 @@
 
 	var blockHash common.Hash
 	if msg != nil {
-<<<<<<< HEAD
-		batchFetcher := func(batchNum uint64) ([]byte, error) {
-			data, blockHash, err := r.execEngine.consensus.FetchBatch(ctx, batchNum)
-			if err != nil {
-				return nil, err
-			}
-			readBatchInfo = append(readBatchInfo, validator.BatchInfo{
-				Number:    batchNum,
-				BlockHash: blockHash,
-				Data:      data,
-			})
-			return data, nil
-		}
 		// Re-fetch the batch instead of using our cached cost,
 		// as the replay binary won't have the cache populated.
 		msg.Message.BatchGasCost = nil
@@ -141,8 +128,6 @@
 			opts = append(opts, arbos.WithEvilProduction())
 			opts = append(opts, arbos.WithInterceptDepositSize(r.execEngine.interceptDepositGweiAmount))
 		}
-=======
->>>>>>> 88d143ba
 		block, _, err := arbos.ProduceBlock(
 			msg.Message,
 			msg.DelayedMessagesRead,
