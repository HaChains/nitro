--- conflicted
+++ resolved
@@ -4,13 +4,8 @@
 	"context"
 	"errors"
 	"fmt"
-<<<<<<< HEAD
+	"reflect"
 	"sync"
-=======
-	"reflect"
-	"sync/atomic"
-	"testing"
->>>>>>> 0507e123
 
 	"github.com/ethereum/go-ethereum/arbitrum"
 	"github.com/ethereum/go-ethereum/common"
@@ -27,11 +22,8 @@
 	"github.com/offchainlabs/nitro/consensus"
 	"github.com/offchainlabs/nitro/consensus/consensusclient"
 	"github.com/offchainlabs/nitro/execution"
-<<<<<<< HEAD
 	"github.com/offchainlabs/nitro/execution/execapi"
-=======
 	"github.com/offchainlabs/nitro/solgen/go/precompilesgen"
->>>>>>> 0507e123
 	"github.com/offchainlabs/nitro/util/containers"
 	"github.com/offchainlabs/nitro/util/headerreader"
 	"github.com/offchainlabs/nitro/util/rpcclient"
@@ -71,30 +63,6 @@
 }
 
 type Config struct {
-<<<<<<< HEAD
-	L1Reader             headerreader.Config              `koanf:"l1-reader" reload:"hot"`
-	Sequencer            SequencerConfig                  `koanf:"sequencer" reload:"hot"`
-	RecordingDB          arbitrum.RecordingDatabaseConfig `koanf:"recording-database"`
-	TxPreChecker         TxPreCheckerConfig               `koanf:"tx-pre-checker" reload:"hot"`
-	Forwarder            ForwarderConfig                  `koanf:"forwarder"`
-	ForwardingTargetImpl string                           `koanf:"forwarding-target"`
-	Caching              CachingConfig                    `koanf:"caching"`
-	SyncMonitor          SyncMonitorConfig                `koanf:"sync-monitor" reload:"hot"`
-	RPC                  arbitrum.Config                  `koanf:"rpc"`
-	ExecRPC              ExecRPCConfig                    `koanf:"exec-rpc"`
-	Archive              bool                             `koanf:"archive"`
-	TxLookupLimit        uint64                           `koanf:"tx-lookup-limit"`
-	ConsensesServer      rpcclient.ClientConfig           `koanf:"consensus-server" reload:"hot"`
-	Dangerous            DangerousConfig                  `koanf:"dangerous"`
-}
-
-func (c *Config) ForwardingTarget() string {
-	if c.ForwardingTargetImpl == "null" {
-		return ""
-	}
-
-	return c.ForwardingTargetImpl
-=======
 	ParentChainReader headerreader.Config              `koanf:"parent-chain-reader" reload:"hot"`
 	Sequencer         SequencerConfig                  `koanf:"sequencer" reload:"hot"`
 	RecordingDatabase arbitrum.RecordingDatabaseConfig `koanf:"recording-database"`
@@ -104,21 +72,21 @@
 	Caching           CachingConfig                    `koanf:"caching"`
 	SyncMonitor       SyncMonitorConfig                `koanf:"sync-monitor" reload:"hot"`
 	RPC               arbitrum.Config                  `koanf:"rpc"`
+	ExecRPC           ExecRPCConfig                    `koanf:"exec-rpc"`
 	TxLookupLimit     uint64                           `koanf:"tx-lookup-limit"`
+	ConsensusServer   rpcclient.ClientConfig           `koanf:"consensus-server" reload:"hot"`
 	Dangerous         DangerousConfig                  `koanf:"dangerous"`
 
 	forwardingTarget string
->>>>>>> 0507e123
 }
 
 func (c *Config) Validate() error {
 	if err := c.Sequencer.Validate(); err != nil {
 		return err
 	}
-<<<<<<< HEAD
-	if err := c.ConsensesServer.Validate(); err != nil {
+	if err := c.ConsensusServer.Validate(); err != nil {
 		return err
-=======
+	}
 	if !c.Sequencer.Enable && c.ForwardingTarget == "" {
 		return errors.New("ForwardingTarget not set and not sequencer (can use \"null\")")
 	}
@@ -129,13 +97,11 @@
 	}
 	if c.forwardingTarget != "" && c.Sequencer.Enable {
 		return errors.New("ForwardingTarget set and sequencer enabled")
->>>>>>> 0507e123
 	}
 	return nil
 }
 
 func ConfigAddOptions(prefix string, f *flag.FlagSet) {
-	headerreader.AddOptions(prefix+".l1-reader", f)
 	arbitrum.ConfigAddOptions(prefix+".rpc", f)
 	SequencerConfigAddOptions(prefix+".sequencer", f)
 	headerreader.AddOptions(prefix+".parent-chain-reader", f)
@@ -146,33 +112,12 @@
 	SyncMonitorConfigAddOptions(prefix+".sync-monitor", f)
 	CachingConfigAddOptions(prefix+".caching", f)
 	f.Uint64(prefix+".tx-lookup-limit", ConfigDefault.TxLookupLimit, "retain the ability to lookup transactions by hash for the past N blocks (0 = all blocks)")
-<<<<<<< HEAD
-	archiveMsg := fmt.Sprintf("retain past block state (deprecated, please use %v.caching.archive)", prefix)
-	f.Bool(prefix+".archive", ConfigDefault.Archive, archiveMsg)
 	ExecRPCConfigAddOptions(prefix+".exec-rpc", f)
-	rpcclient.RPCClientAddOptions(prefix+".consensus-server", f, &ConfigDefault.ConsensesServer)
-=======
->>>>>>> 0507e123
+	rpcclient.RPCClientAddOptions(prefix+".consensus-server", f, &ConfigDefault.ConsensusServer)
 	DangerousConfigAddOptions(prefix+".dangerous", f)
 }
 
 var ConfigDefault = Config{
-<<<<<<< HEAD
-	L1Reader:             headerreader.DefaultConfig,
-	RPC:                  arbitrum.DefaultConfig,
-	Sequencer:            DefaultSequencerConfig,
-	RecordingDB:          arbitrum.DefaultRecordingDatabaseConfig,
-	ForwardingTargetImpl: "",
-	TxPreChecker:         DefaultTxPreCheckerConfig,
-	ExecRPC:              ExecRPCConfigDefault,
-	Archive:              false,
-	TxLookupLimit:        126_230_400, // 1 year at 4 blocks per second
-	Caching:              DefaultCachingConfig,
-	Dangerous:            DefaultDangerousConfig,
-}
-
-type ConfigFetcher func() *Config
-=======
 	RPC:               arbitrum.DefaultConfig,
 	Sequencer:         DefaultSequencerConfig,
 	ParentChainReader: headerreader.DefaultConfig,
@@ -180,68 +125,15 @@
 	ForwardingTarget:  "",
 	TxPreChecker:      DefaultTxPreCheckerConfig,
 	TxLookupLimit:     126_230_400, // 1 year at 4 blocks per second
+	ExecRPC:           ExecRPCConfigDefault,
 	Caching:           DefaultCachingConfig,
 	SyncMonitor:       DefaultSyncMonitorConfig,
 	Dangerous:         DefaultDangerousConfig,
 	Forwarder:         DefaultNodeForwarderConfig,
 }
 
-func ConfigDefaultNonSequencerTest() *Config {
-	config := ConfigDefault
-	config.ParentChainReader = headerreader.Config{}
-	config.Sequencer.Enable = false
-	config.Forwarder = DefaultTestForwarderConfig
-	config.ForwardingTarget = "null"
-
-	_ = config.Validate()
->>>>>>> 0507e123
-
-type ExecutionNode struct {
-	ChainDB         ethdb.Database
-	Backend         *arbitrum.Backend
-	FilterSystem    *filters.FilterSystem
-	ArbInterface    *ArbInterface
-	ExecEngine      *ExecutionEngine
-	Recorder        *BlockRecorder
-	Sequencer       *Sequencer // either nil or same as TxPublisher
-	TxPublisher     TransactionPublisher
-	ConfigFetcher   ConfigFetcher
-	SyncMonitor     *SyncMonitor
-	L1Reader        *headerreader.HeaderReader
-	ClassicOutbox   *ClassicOutboxRetriever
-	ConsensusClient *consensusclient.Client
-
-	stopOnce sync.Once
-}
-
-<<<<<<< HEAD
-type ExecNodeLifeCycle struct {
-	exec *ExecutionNode
-=======
-func ConfigDefaultTest() *Config {
-	config := ConfigDefault
-	config.ParentChainReader = headerreader.Config{}
-	config.Sequencer = TestSequencerConfig
-	config.ParentChainReader = headerreader.TestConfig
-	config.ForwardingTarget = "null"
-	config.ParentChainReader = headerreader.TestConfig
-
-	_ = config.Validate()
-
-	return &config
->>>>>>> 0507e123
-}
-
-func (l *ExecNodeLifeCycle) Start() error { return nil }
-
-<<<<<<< HEAD
-func (l *ExecNodeLifeCycle) Stop() error {
-	if !l.exec.ExecEngine.Stopped() {
-		log.Info("Stack shutting down - closing execution node..")
-	}
-	l.exec.StopAndWait()
-	return nil
-=======
+type ConfigFetcher func() *Config
+
 type ExecutionNode struct {
 	ChainDB           ethdb.Database
 	Backend           *arbitrum.Backend
@@ -255,8 +147,23 @@
 	SyncMonitor       *SyncMonitor
 	ParentChainReader *headerreader.HeaderReader
 	ClassicOutbox     *ClassicOutboxRetriever
-	started           atomic.Bool
->>>>>>> 0507e123
+	ConsensusClient   *consensusclient.Client
+
+	stopOnce sync.Once
+}
+
+type ExecNodeLifeCycle struct {
+	exec *ExecutionNode
+}
+
+func (l *ExecNodeLifeCycle) Start() error { return nil }
+
+func (l *ExecNodeLifeCycle) Stop() error {
+	if !l.exec.ExecEngine.Stopped() {
+		log.Info("Stack shutting down - closing execution node..")
+	}
+	l.exec.StopAndWait()
+	return nil
 }
 
 func CreateExecutionNode(
@@ -270,8 +177,8 @@
 	config := configFetcher()
 	var consensusClient *consensusclient.Client
 
-	if config.ConsensesServer.URL != "" {
-		clientFetcher := func() *rpcclient.ClientConfig { return &configFetcher().ConsensesServer }
+	if config.ConsensusServer.URL != "" {
+		clientFetcher := func() *rpcclient.ClientConfig { return &configFetcher().ConsensusServer }
 		consensusClient = consensusclient.NewClient(clientFetcher, stack)
 	}
 
@@ -348,20 +255,20 @@
 	}
 
 	execNode := &ExecutionNode{
-		chainDB,
-		backend,
-		filterSystem,
-		arbInterface,
-		execEngine,
-		recorder,
-		sequencer,
-		txPublisher,
-		configFetcher,
-		syncMon,
-		l1Reader,
-		classicOutbox,
-		consensusClient,
-		sync.Once{},
+		ChainDB:           chainDB,
+		Backend:           backend,
+		FilterSystem:      filterSystem,
+		ArbInterface:      arbInterface,
+		ExecEngine:        execEngine,
+		Recorder:          recorder,
+		Sequencer:         sequencer,
+		TxPublisher:       txPublisher,
+		ConfigFetcher:     configFetcher,
+		SyncMonitor:       syncMon,
+		ParentChainReader: parentChainReader,
+		ClassicOutbox:     classicOutbox,
+		ConsensusClient:   consensusClient,
+		stopOnce:          sync.Once{},
 	}
 
 	apis := []rpc.API{{
@@ -403,26 +310,10 @@
 
 	stack.RegisterAPIs(apis)
 
-<<<<<<< HEAD
 	stack.RegisterLifecycle(&ExecNodeLifeCycle{execNode})
-=======
-	return &ExecutionNode{
-		ChainDB:           chainDB,
-		Backend:           backend,
-		FilterSystem:      filterSystem,
-		ArbInterface:      arbInterface,
-		ExecEngine:        execEngine,
-		Recorder:          recorder,
-		Sequencer:         sequencer,
-		TxPublisher:       txPublisher,
-		ConfigFetcher:     configFetcher,
-		SyncMonitor:       syncMon,
-		ParentChainReader: parentChainReader,
-		ClassicOutbox:     classicOutbox,
-	}, nil
->>>>>>> 0507e123
 
 	return execNode, nil
+
 }
 
 func (n *ExecutionNode) Initialize(ctx context.Context) error {
@@ -444,9 +335,6 @@
 
 // not thread safe
 func (n *ExecutionNode) Start(ctx context.Context) error {
-	if n.started.Swap(true) {
-		return errors.New("already started")
-	}
 	// TODO after separation
 	// err := n.Stack.Start()
 	// if err != nil {
@@ -471,7 +359,6 @@
 }
 
 func (n *ExecutionNode) StopAndWait() {
-<<<<<<< HEAD
 	n.stopOnce.Do(func() {
 		// TODO after separation
 		// n.Stack.StopRPC() // does nothing if not running
@@ -479,8 +366,8 @@
 			n.TxPublisher.StopAndWait()
 		}
 		n.Recorder.OrderlyShutdown()
-		if n.L1Reader != nil && n.L1Reader.Started() {
-			n.L1Reader.StopAndWait()
+		if n.ParentChainReader != nil && n.ParentChainReader.Started() {
+			n.ParentChainReader.StopAndWait()
 		}
 		if n.ExecEngine.Started() {
 			n.ExecEngine.StopAndWait()
@@ -498,32 +385,6 @@
 		// 	log.Error("error on stak close", "err", err)
 		// }
 	})
-=======
-	if !n.started.Load() {
-		return
-	}
-	// TODO after separation
-	// n.Stack.StopRPC() // does nothing if not running
-	if n.TxPublisher.Started() {
-		n.TxPublisher.StopAndWait()
-	}
-	n.Recorder.OrderlyShutdown()
-	if n.ParentChainReader != nil && n.ParentChainReader.Started() {
-		n.ParentChainReader.StopAndWait()
-	}
-	if n.ExecEngine.Started() {
-		n.ExecEngine.StopAndWait()
-	}
-	n.ArbInterface.BlockChain().Stop() // does nothing if not running
-	if err := n.Backend.Stop(); err != nil {
-		log.Error("backend stop", "err", err)
-	}
-	n.SyncMonitor.StopAndWait()
-	// TODO after separation
-	// if err := n.Stack.Close(); err != nil {
-	// 	log.Error("error on stak close", "err", err)
-	// }
->>>>>>> 0507e123
 }
 
 func (n *ExecutionNode) DigestMessage(num arbutil.MessageIndex, msg *arbostypes.MessageWithMetadata) containers.PromiseInterface[*execution.MessageResult] {
@@ -579,17 +440,11 @@
 	}
 }
 
-<<<<<<< HEAD
 func (n *ExecutionNode) SetConsensusClient(consensus consensus.FullConsensusClient) error {
-	if err := n.ExecEngine.SetTransactionStreamer(consensus); err != nil {
+	if err := n.ExecEngine.SetConsensus(consensus); err != nil {
 		return err
 	}
 	return n.SyncMonitor.SetConsensusInfo(consensus)
-=======
-func (n *ExecutionNode) SetConsensusClient(consensus execution.FullConsensusClient) {
-	n.ExecEngine.SetConsensus(consensus)
-	n.SyncMonitor.SetConsensusInfo(consensus)
->>>>>>> 0507e123
 }
 
 func (n *ExecutionNode) MessageIndexToBlockNumber(messageNum arbutil.MessageIndex) uint64 {
