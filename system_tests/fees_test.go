--- conflicted
+++ resolved
@@ -131,25 +131,15 @@
 	ctx, cancel := context.WithCancel(context.Background())
 	defer cancel()
 
-<<<<<<< HEAD
-	chainConfig := params.ArbitrumDevTestChainConfig()
-	conf := arbnode.ConfigDefaultL1Test()
-	conf.DelayedSequencer.FinalizeDistance = 1
-
-	// SimulatedBeacon running in OnDemand block production mode
-	// produces blocks in the future so we need this to avoid the batch poster
-	// not posting because the txs appear to be in the future.
-	conf.BatchPoster.MaxDelay = -time.Hour
-
-	l2info, node, l2client, l1info, _, l1client, l1stack := createTestNodeOnL1WithConfig(t, ctx, true, conf, nil, chainConfig, nil)
-	defer requireClose(t, l1stack)
-	defer node.StopAndWait()
-=======
 	builder := NewNodeBuilder(ctx).DefaultConfig(t, true)
 	builder.nodeConfig.DelayedSequencer.FinalizeDistance = 1
 	cleanup := builder.Build(t)
 	defer cleanup()
->>>>>>> e0e9a88d
+
+	// SimulatedBeacon running in OnDemand block production mode
+	// produces blocks in the future so we need this to avoid the batch poster
+	// not posting because the txs appear to be in the future.
+	builder.nodeConfig.BatchPoster.MaxDelay = -time.Hour
 
 	ownerAuth := builder.L2Info.GetDefaultTransactOpts("Owner", ctx)
 
