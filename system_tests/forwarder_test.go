// Copyright 2021-2022, Offchain Labs, Inc.
// For license information, see https://github.com/nitro/blob/master/LICENSE

package arbtest

import (
	"context"
	"fmt"
	"math/big"
	"path/filepath"
	"strings"
	"sync"
	"testing"
	"time"

	"github.com/alicebob/miniredis/v2"
	"github.com/ethereum/go-ethereum/eth"
	"github.com/ethereum/go-ethereum/ethclient"
	"github.com/ethereum/go-ethereum/node"
	"github.com/offchainlabs/nitro/arbnode"
	"github.com/offchainlabs/nitro/cmd/genericconf"
	"github.com/offchainlabs/nitro/execution/gethexec"
	"github.com/offchainlabs/nitro/statetransfer"
	"github.com/offchainlabs/nitro/util/redisutil"
)

var transferAmount = big.NewInt(1e12) // amount of ether to use for transactions in tests

const nodesCount = 5 // number of testnodes to create in tests

func TestStaticForwarder(t *testing.T) {
	ctx, cancel := context.WithCancel(context.Background())
	defer cancel()
	ipcPath := filepath.Join(t.TempDir(), "test.ipc")
	ipcConfig := genericconf.IPCConfigDefault
	ipcConfig.Path = ipcPath
	stackConfig := stackConfigForTest(t)
	ipcConfig.Apply(stackConfig)
	nodeConfigA := arbnode.ConfigDefaultL1Test()
	nodeConfigA.BatchPoster.Enable = false

	l2info, nodeA, clientA, l1info, _, _, l1stack := createTestNodeOnL1WithConfig(t, ctx, true, nodeConfigA, nil, nil, stackConfig)
	defer requireClose(t, l1stack)
	defer nodeA.StopAndWait()

	nodeConfigB := arbnode.ConfigDefaultL1Test()
	execConfigB := gethexec.ConfigDefaultTest()
	execConfigB.Sequencer.Enable = false
	nodeConfigB.Sequencer = false
	nodeConfigB.DelayedSequencer.Enable = false
	execConfigB.Forwarder.RedisUrl = ""
	execConfigB.ForwardingTargetImpl = ipcPath
	nodeConfigB.BatchPoster.Enable = false

	clientB, nodeB := Create2ndNodeWithConfig(t, ctx, nodeA, l1stack, l1info, &l2info.ArbInitData, nodeConfigB, execConfigB, nil)
	defer nodeB.StopAndWait()

	l2info.GenerateAccount("User2")
	tx := l2info.PrepareTx("Owner", "User2", l2info.TransferGas, transferAmount, nil)
	err := clientB.SendTransaction(ctx, tx)
	Require(t, err)

	_, err = EnsureTxSucceeded(ctx, clientA, tx)
	Require(t, err)

	l2balance, err := clientA.BalanceAt(ctx, l2info.GetAddress("User2"), nil)
	Require(t, err)

	if l2balance.Cmp(transferAmount) != 0 {
		Fatal(t, "Unexpected balance:", l2balance)
	}
}

func initRedis(ctx context.Context, t *testing.T, nodeNames []string) (*miniredis.Miniredis, string) {
	t.Helper()

	redisServer, err := miniredis.Run()
	Require(t, err)

	redisUrl := fmt.Sprintf("redis://%s/0", redisServer.Addr())
	redisClient, err := redisutil.RedisClientFromURL(redisUrl)
	Require(t, err)
	defer redisClient.Close()

	priorities := strings.Join(nodeNames, ",")

	Require(t, redisClient.Set(ctx, redisutil.PRIORITIES_KEY, priorities, time.Duration(0)).Err())
	return redisServer, redisUrl
}

type fallbackSequencerOpts struct {
	ipcPath              string
	redisUrl             string
	enableSecCoordinator bool
}

func fallbackSequencer(
	ctx context.Context, t *testing.T, opts *fallbackSequencerOpts,
) (l2info info, currentNode *arbnode.Node, l2client *ethclient.Client,
	l1info info, l1backend *eth.Ethereum, l1client *ethclient.Client, l1stack *node.Node) {
	stackConfig := stackConfigForTest(t)
	ipcConfig := genericconf.IPCConfigDefault
	ipcConfig.Path = opts.ipcPath
	ipcConfig.Apply(stackConfig)
	nodeConfig := arbnode.ConfigDefaultL1Test()
	nodeConfig.SeqCoordinator.Enable = opts.enableSecCoordinator
	nodeConfig.SeqCoordinator.RedisUrl = opts.redisUrl
	nodeConfig.SeqCoordinator.MyUrlImpl = opts.ipcPath
	return createTestNodeOnL1WithConfig(t, ctx, true, nodeConfig, nil, nil, stackConfig)
}

func createForwardingNode(
	ctx context.Context, t *testing.T,
	first *arbnode.Node,
	l1stack *node.Node,
	l1info *BlockchainTestInfo,
	l2InitData *statetransfer.ArbosInitializationInfo,
	ipcPath string,
	redisUrl string,
	fallbackPath string,
) (*ethclient.Client, *arbnode.Node) {
	stackConfig := stackConfigForTest(t)
	if ipcPath != "" {
		ipcConfig := genericconf.IPCConfigDefault
		ipcConfig.Path = ipcPath
		ipcConfig.Apply(stackConfig)
	}
	nodeConfig := arbnode.ConfigDefaultL1Test()
	nodeConfig.Sequencer = false
	nodeConfig.DelayedSequencer.Enable = false
	execConfig := gethexec.ConfigDefaultTest()
	execConfig.Sequencer.Enable = false
	execConfig.Forwarder.RedisUrl = redisUrl
	execConfig.ForwardingTargetImpl = fallbackPath
	//	nodeConfig.Feed.Output.Enable = false

	return Create2ndNodeWithConfig(t, ctx, first, l1stack, l1info, l2InitData, nodeConfig, execConfig, stackConfig)
}

func createSequencer(
	ctx context.Context, t *testing.T,
	first *arbnode.Node,
	l1stack *node.Node,
	l1info *BlockchainTestInfo,
	l2InitData *statetransfer.ArbosInitializationInfo,
	ipcPath string,
	redisUrl string,
) (*ethclient.Client, *arbnode.Node) {
	stackConfig := stackConfigForTest(t)
	ipcConfig := genericconf.IPCConfigDefault
	ipcConfig.Path = ipcPath
	ipcConfig.Apply(stackConfig)
	nodeConfig := arbnode.ConfigDefaultL1Test()
	nodeConfig.BatchPoster.Enable = true
	nodeConfig.SeqCoordinator.Enable = true
	nodeConfig.SeqCoordinator.RedisUrl = redisUrl
	nodeConfig.SeqCoordinator.MyUrlImpl = ipcPath

	return Create2ndNodeWithConfig(t, ctx, first, l1stack, l1info, l2InitData, nodeConfig, gethexec.ConfigDefaultTest(), stackConfig)
}

// tmpPath returns file path with specified filename from temporary directory of the test.
func tmpPath(t *testing.T, filename string) string {
	return filepath.Join(t.TempDir(), filename)
}

// testNodes creates specified number of paths for ipc from temporary directory of the test.
// e.g. /tmp/TestRedisForwarder689063006/003/0.ipc, /tmp/TestRedisForwarder689063006/007/1.ipc and so on.
func testNodes(t *testing.T, n int) []string {
	var paths []string
	for i := 0; i < n; i++ {
		paths = append(paths, tmpPath(t, fmt.Sprintf("%d.ipc", i)))
	}
	return paths
}

// waitForSequencerLockout blocks and waits until there is some sequencer chosen for specified duration.
// Errors out after timeout.
func waitForSequencerLockout(ctx context.Context, node *arbnode.Node, duration time.Duration) error {
	if node == nil {
		return fmt.Errorf("node is nil")
	}
	if node.SeqCoordinator == nil {
		return fmt.Errorf("sequence coordinator in the node is nil")
	}
	// TODO: implement exponential backoff retry mechanism and use it instead.
	for {
		select {
		case <-time.After(duration):
			return fmt.Errorf("no sequencer was chosen")
		default:
			if c, err := node.SeqCoordinator.CurrentChosenSequencer(ctx); err == nil && c != "" {
				return nil
			}
			time.Sleep(100 * time.Millisecond)
		}
	}
}

// stopNodes blocks and waits until all nodes are stopped.
func stopNodes(nodes []*arbnode.Node) {
	var wg sync.WaitGroup
	for _, node := range nodes {
		if node != nil {
			wg.Add(1)
			n := node
			go func() {
				n.StopAndWait()
				wg.Done()
			}()
		}
	}
	wg.Wait()
}

func user(suffix string, idx int) string {
	return fmt.Sprintf("User%s_%d", suffix, idx)
}

// tryWithTimeout calls function f() repeatedly foruntil it succeeds.
func tryWithTimeout(ctx context.Context, f func() error, duration time.Duration) error {
	for {
		select {
		case <-time.After(duration):
			return fmt.Errorf("timeout expired")
		default:
			if err := f(); err == nil {
				return nil
			}
		}
	}
}

func TestRedisForwarder(t *testing.T) {
	ctx := context.Background()

	nodePaths := testNodes(t, nodesCount)
	fbNodePath := tmpPath(t, "fallback.ipc") // fallback node path
	redisServer, redisUrl := initRedis(ctx, t, append(nodePaths, fbNodePath))
	defer redisServer.Close()

	l2info, fallbackNode, fallbackClient, l1info, _, _, l1stack := fallbackSequencer(ctx, t,
		&fallbackSequencerOpts{
			ipcPath:              fbNodePath,
			redisUrl:             redisUrl,
			enableSecCoordinator: true,
		})
	defer requireClose(t, l1stack)
	defer fallbackNode.StopAndWait()

	forwardingClient, forwardingNode := createForwardingNode(ctx, t, fallbackNode, l1stack, l1info, &l2info.ArbInitData, "", redisUrl, fbNodePath)
	defer forwardingNode.StopAndWait()

	var seqNodes []*arbnode.Node
	var seqClients []*ethclient.Client
	for _, path := range nodePaths {
		client, node := createSequencer(ctx, t, fallbackNode, l1stack, l1info, &l2info.ArbInitData, path, redisUrl)
		seqNodes = append(seqNodes, node)
		seqClients = append(seqClients, client)
	}
	defer stopNodes(seqNodes)

	for i := range seqClients {
		userA := user("A", i)
		l2info.GenerateAccount(userA)
		tx := l2info.PrepareTx("Owner", userA, l2info.TransferGas, big.NewInt(1e12+int64(l2info.TransferGas)*l2info.GasPrice.Int64()), nil)
		err := fallbackClient.SendTransaction(ctx, tx)
		Require(t, err)
		_, err = EnsureTxSucceeded(ctx, fallbackClient, tx)
		Require(t, err)
	}

	for i := range seqClients {
		if err := waitForSequencerLockout(ctx, fallbackNode, 2*time.Second); err != nil {
			t.Fatalf("Error waiting for lockout: %v", err)
		}
		userA := user("A", i)
		userB := user("B", i)
		l2info.GenerateAccount(userB)
<<<<<<< HEAD
		tx := l2info.PrepareTx(userA, userB, l2info.TransferGas, big.NewInt(1e12), nil)
		var err error
		for j := 0; j < 20; j++ {
			err = forwardingClient.SendTransaction(ctx, tx)
			if err == nil {
				break
			}
			// takes > MsgLag for node to know it's in sync and become primary
			time.Sleep(arbnode.DefaultSyncMonitorConfig.MsgLag / 2)
=======
		tx := l2info.PrepareTx(userA, userB, l2info.TransferGas, transferAmount, nil)

		sendFunc := func() error { return forwardingClient.SendTransaction(ctx, tx) }
		if err := tryWithTimeout(ctx, sendFunc, gethexec.DefaultTestForwarderConfig.UpdateInterval*10); err != nil {
			t.Fatalf("Client: %v, error sending transaction: %v", i, err)
>>>>>>> ed4cd444
		}
		_, err := EnsureTxSucceeded(ctx, seqClients[i], tx)
		Require(t, err)

		l2balance, err := seqClients[i].BalanceAt(ctx, l2info.GetAddress(userB), nil)
		Require(t, err)

		if l2balance.Cmp(transferAmount) != 0 {
			Fatal(t, "Unexpected balance:", l2balance)
		}
		if i < len(seqNodes) {
			seqNodes[i].StopAndWait()
			seqNodes[i] = nil
		}
	}
}

func TestRedisForwarderFallbackNoRedis(t *testing.T) {
	ctx := context.Background()

	fallbackIpcPath := tmpPath(t, "fallback.ipc")
	nodePaths := testNodes(t, nodesCount)
	redisServer, redisUrl := initRedis(ctx, t, nodePaths)
	redisServer.Close()

	l2info, fallbackNode, fallbackClient, l1info, _, _, l1stack := fallbackSequencer(ctx, t,
		&fallbackSequencerOpts{
			ipcPath:              fallbackIpcPath,
			redisUrl:             redisUrl,
			enableSecCoordinator: false,
		})
	defer requireClose(t, l1stack)
	defer fallbackNode.StopAndWait()

	forwardingClient, forwardingNode := createForwardingNode(ctx, t, fallbackNode, l1stack, l1info, &l2info.ArbInitData, "", redisUrl, fallbackIpcPath)
	defer forwardingNode.StopAndWait()

	user := "User2"
	l2info.GenerateAccount(user)
	tx := l2info.PrepareTx("Owner", "User2", l2info.TransferGas, transferAmount, nil)
	sendFunc := func() error { return forwardingClient.SendTransaction(ctx, tx) }
	err := tryWithTimeout(ctx, sendFunc, gethexec.DefaultTestForwarderConfig.UpdateInterval*10)
	Require(t, err)

	_, err = EnsureTxSucceeded(ctx, fallbackClient, tx)
	Require(t, err)

	l2balance, err := fallbackClient.BalanceAt(ctx, l2info.GetAddress(user), nil)
	Require(t, err)

	if l2balance.Cmp(transferAmount) != 0 {
		t.Errorf("Got balance: %v, want: %v", l2balance, transferAmount)
	}
}<|MERGE_RESOLUTION|>--- conflicted
+++ resolved
@@ -277,23 +277,11 @@
 		userA := user("A", i)
 		userB := user("B", i)
 		l2info.GenerateAccount(userB)
-<<<<<<< HEAD
-		tx := l2info.PrepareTx(userA, userB, l2info.TransferGas, big.NewInt(1e12), nil)
-		var err error
-		for j := 0; j < 20; j++ {
-			err = forwardingClient.SendTransaction(ctx, tx)
-			if err == nil {
-				break
-			}
-			// takes > MsgLag for node to know it's in sync and become primary
-			time.Sleep(arbnode.DefaultSyncMonitorConfig.MsgLag / 2)
-=======
 		tx := l2info.PrepareTx(userA, userB, l2info.TransferGas, transferAmount, nil)
 
 		sendFunc := func() error { return forwardingClient.SendTransaction(ctx, tx) }
 		if err := tryWithTimeout(ctx, sendFunc, gethexec.DefaultTestForwarderConfig.UpdateInterval*10); err != nil {
 			t.Fatalf("Client: %v, error sending transaction: %v", i, err)
->>>>>>> ed4cd444
 		}
 		_, err := EnsureTxSucceeded(ctx, seqClients[i], tx)
 		Require(t, err)
