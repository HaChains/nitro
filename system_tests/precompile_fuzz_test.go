// Copyright 2021-2022, Offchain Labs, Inc.
// For license information, see https://github.com/nitro/blob/master/LICENSE

package arbtest

import (
	"math/big"
	"testing"

	"github.com/ethereum/go-ethereum/common"
	"github.com/ethereum/go-ethereum/core"
	"github.com/ethereum/go-ethereum/core/rawdb"
	"github.com/ethereum/go-ethereum/core/state"
	"github.com/ethereum/go-ethereum/core/vm"
	"github.com/ethereum/go-ethereum/params"
	"github.com/offchainlabs/nitro/arbos/arbosState"
	"github.com/offchainlabs/nitro/arbos/arbostypes"
	"github.com/offchainlabs/nitro/arbos/burn"
	"github.com/offchainlabs/nitro/gethhook"
	"github.com/offchainlabs/nitro/precompiles"
)

const fuzzGas uint64 = 1200000

func FuzzPrecompiles(f *testing.F) {
	gethhook.RequireHookedGeth()

	f.Fuzz(func(t *testing.T, precompileSelector byte, methodSelector byte, input []byte) {
		// Create a StateDB
		sdb, err := state.New(common.Hash{}, state.NewDatabase(rawdb.NewMemoryDatabase()), nil)
		if err != nil {
			panic(err)
		}
		burner := burn.NewSystemBurner(nil, false)
		chainConfig := params.ArbitrumDevTestChainConfig()
		_, err = arbosState.InitializeArbosState(sdb, burner, chainConfig, arbostypes.TestInitMessage)
		if err != nil {
			panic(err)
		}

		// Create an EVM
		gp := core.GasPool{}
		gp.AddGas(fuzzGas)
		gp.AddDataGas(fuzzGas)
		txContext := vm.TxContext{
			GasPrice: common.Big1,
		}
		blockContext := vm.BlockContext{
			CanTransfer: core.CanTransfer,
			Transfer:    core.Transfer,
			GetHash:     nil,
			Coinbase:    common.Address{},
			BlockNumber: new(big.Int),
			Time:        0,
			Difficulty:  new(big.Int),
			GasLimit:    fuzzGas,
			BaseFee:     common.Big1,
		}
		evm := vm.NewEVM(blockContext, txContext, sdb, chainConfig, vm.Config{})

		// Pick a precompile address based on the first byte of the input
		var addr common.Address
		addr[19] = precompileSelector

		// Pick a precompile method based on the second byte of the input
		if precompile := precompiles.Precompiles()[addr]; precompile != nil {
			sigs := precompile.Precompile().Get4ByteMethodSignatures()
			if int(methodSelector) < len(sigs) {
				newInput := make([]byte, 4)
				copy(newInput, sigs[methodSelector][:])
				newInput = append(newInput, input...)
				input = newInput
			}
		}

		// Create and apply a message
<<<<<<< HEAD
		msg := types.NewMessage(
			common.Address{},
			&addr,
			0,
			new(big.Int),
			fuzzGas,
			new(big.Int),
			new(big.Int),
			new(big.Int),
			new(big.Int),
			input,
			nil,
			nil,
			true,
		)
=======
		msg := &core.Message{
			From:       common.Address{},
			To:         &addr,
			Nonce:      0,
			Value:      new(big.Int),
			GasLimit:   fuzzGas,
			GasPrice:   new(big.Int),
			GasFeeCap:  new(big.Int),
			GasTipCap:  new(big.Int),
			Data:       input,
			AccessList: nil,
		}
>>>>>>> c1adbe8d
		_, _ = core.ApplyMessage(evm, msg, &gp)
	})
}<|MERGE_RESOLUTION|>--- conflicted
+++ resolved
@@ -74,23 +74,6 @@
 		}
 
 		// Create and apply a message
-<<<<<<< HEAD
-		msg := types.NewMessage(
-			common.Address{},
-			&addr,
-			0,
-			new(big.Int),
-			fuzzGas,
-			new(big.Int),
-			new(big.Int),
-			new(big.Int),
-			new(big.Int),
-			input,
-			nil,
-			nil,
-			true,
-		)
-=======
 		msg := &core.Message{
 			From:       common.Address{},
 			To:         &addr,
@@ -102,8 +85,8 @@
 			GasTipCap:  new(big.Int),
 			Data:       input,
 			AccessList: nil,
+			// todo 4844 fields
 		}
->>>>>>> c1adbe8d
 		_, _ = core.ApplyMessage(evm, msg, &gp)
 	})
 }