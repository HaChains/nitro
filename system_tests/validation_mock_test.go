package arbtest

import (
	"bytes"
	"context"
	"math/big"
	"testing"
	"time"

	"github.com/ethereum/go-ethereum/common"
	"github.com/ethereum/go-ethereum/crypto"
	"github.com/ethereum/go-ethereum/node"
	"github.com/ethereum/go-ethereum/rpc"
	"github.com/offchainlabs/nitro/arbnode"
	"github.com/offchainlabs/nitro/arbos/arbostypes"
	"github.com/offchainlabs/nitro/arbutil"
	"github.com/offchainlabs/nitro/execution"
	"github.com/offchainlabs/nitro/staker"
	"github.com/offchainlabs/nitro/util/containers"
	"github.com/offchainlabs/nitro/validator"
	"github.com/offchainlabs/nitro/validator/server_api"
	"github.com/offchainlabs/nitro/validator/server_arb"
)

type mockSpawner struct {
	ExecSpawned []uint64
}

var blockHashKey = common.HexToHash("0x11223344")
var sendRootKey = common.HexToHash("0x55667788")
var batchNumKey = common.HexToHash("0x99aabbcc")
var posInBatchKey = common.HexToHash("0xddeeff")

func globalstateFromTestPreimages(preimages map[common.Hash][]byte) validator.GoGlobalState {
	return validator.GoGlobalState{
		Batch:      new(big.Int).SetBytes(preimages[batchNumKey]).Uint64(),
		PosInBatch: new(big.Int).SetBytes(preimages[posInBatchKey]).Uint64(),
		BlockHash:  common.BytesToHash(preimages[blockHashKey]),
		SendRoot:   common.BytesToHash(preimages[sendRootKey]),
	}
}

func globalstateToTestPreimages(gs validator.GoGlobalState) map[common.Hash][]byte {
	preimages := make(map[common.Hash][]byte)
	preimages[batchNumKey] = new(big.Int).SetUint64(gs.Batch).Bytes()
	preimages[posInBatchKey] = new(big.Int).SetUint64(gs.PosInBatch).Bytes()
	preimages[blockHashKey] = gs.BlockHash[:]
	preimages[sendRootKey] = gs.SendRoot[:]
	return preimages
}

func (s *mockSpawner) Launch(entry *validator.ValidationInput, moduleRoot common.Hash) validator.ValidationRun {
	run := &mockValRun{
		Promise: containers.NewPromise[validator.GoGlobalState](),
		root:    moduleRoot,
	}
	run.Produce(globalstateFromTestPreimages(entry.Preimages))
	return run
}

var mockWasmModuleRoot common.Hash = common.HexToHash("0xa5a5a5")

func (s *mockSpawner) Start(context.Context) error                { return nil }
func (s *mockSpawner) Stop()                                      {}
func (s *mockSpawner) Name() string                               { return "mock" }
func (s *mockSpawner) Room() int                                  { return 4 }
func (s *mockSpawner) LatestWasmModuleRoot() (common.Hash, error) { return mockWasmModuleRoot, nil }

func (s *mockSpawner) CreateExecutionRun(wasmModuleRoot common.Hash, input *validator.ValidationInput) (validator.ExecutionRun, error) {
	s.ExecSpawned = append(s.ExecSpawned, input.Id)
	return &mockExecRun{
		startState: input.StartState,
		endState:   globalstateFromTestPreimages(input.Preimages),
	}, nil
}

func (s *mockSpawner) WriteToFile(input *validator.ValidationInput, expOut validator.GoGlobalState, moduleRoot common.Hash) error {
	return nil
}

type mockValRun struct {
	containers.Promise[validator.GoGlobalState]
	root common.Hash
}

func (v *mockValRun) WasmModuleRoot() common.Hash { return v.root }
func (v *mockValRun) Close()                      {}

const mockExecLastPos uint64 = 100

type mockExecRun struct {
	startState validator.GoGlobalState
	endState   validator.GoGlobalState
}

func (r *mockExecRun) GetStepAt(position uint64) containers.PromiseInterface[validator.MachineStepResult] {
	res := containers.NewPromise[validator.MachineStepResult]()
	status := validator.MachineStatusRunning
	resState := r.startState
	if position >= mockExecLastPos {
		position = mockExecLastPos
		status = validator.MachineStatusFinished
		resState = r.endState
	}
	res.Produce(validator.MachineStepResult{
		Hash:        crypto.Keccak256Hash(new(big.Int).SetUint64(position).Bytes()),
		Position:    position,
		Status:      status,
		GlobalState: resState,
	})
	return &res
}

func (r *mockExecRun) GetLastStep() containers.PromiseInterface[validator.MachineStepResult] {
	return r.GetStepAt(mockExecLastPos)
}

var mockProof []byte = []byte("friendly jab at competitors")

func (r *mockExecRun) GetProofAt(uint64) containers.PromiseInterface[[]byte] {
	res := containers.NewPromise[[]byte]()
	res.Produce(mockProof)
	return &res
}

func (r *mockExecRun) PrepareRange(uint64, uint64) {}
func (r *mockExecRun) Close()                      {}

<<<<<<< HEAD
type mockMachineProof struct {
	containers.Promise[[]byte]
}

func (p *mockMachineProof) Close() {}

type mockMachineStep struct {
	containers.Promise[validator.MachineStepResult]
}

func (s *mockMachineStep) Close() {}

func createMockValidationNode(t *testing.T, ctx context.Context, config *server_arb.ArbitratorSpawnerConfig) (*mockSpawner, *node.Node) {
=======
func createMockValidationNode(t *testing.T, ctx context.Context, config *server_arb.ArbitratorSpawnerConfig) *node.Node {
>>>>>>> e203f1ae
	stackConf := node.DefaultConfig
	stackConf.HTTPPort = 0
	stackConf.DataDir = ""
	stackConf.WSHost = "127.0.0.1"
	stackConf.WSPort = 0
	stackConf.WSModules = []string{server_api.Namespace}
	stackConf.P2P.NoDiscovery = true
	stackConf.P2P.ListenAddr = ""

	stack, err := node.New(&stackConf)
	Require(t, err)

	if config == nil {
		config = &server_arb.DefaultArbitratorSpawnerConfig
	}
	configFetcher := func() *server_arb.ArbitratorSpawnerConfig { return config }
	spawner := &mockSpawner{}
	serverAPI := server_api.NewExecutionServerAPI(spawner, spawner, configFetcher)

	valAPIs := []rpc.API{{
		Namespace:     server_api.Namespace,
		Version:       "1.0",
		Service:       serverAPI,
		Public:        true,
		Authenticated: false,
	}}
	stack.RegisterAPIs(valAPIs)

	err = stack.Start()
	Require(t, err)

	serverAPI.Start(ctx)

	go func() {
		<-ctx.Done()
		stack.Close()
		serverAPI.StopOnly()
	}()

	return spawner, stack
}

// mostly tests translation to/from json and running over network
func TestValidationServerAPI(t *testing.T) {
	t.Parallel()
	ctx, cancel := context.WithCancel(context.Background())
	defer cancel()
	_, validationDefault := createMockValidationNode(t, ctx, nil)
	client := server_api.NewExecutionClient(validationDefault.WSEndpoint(), nil)
	err := client.Start(ctx)
	Require(t, err)

	wasmRoot, err := client.LatestWasmModuleRoot()
	Require(t, err)

	if wasmRoot != mockWasmModuleRoot {
		t.Error("unexpected mock wasmModuleRoot")
	}

	hash1 := common.HexToHash("0x11223344556677889900aabbccddeeff")
	hash2 := common.HexToHash("0x11111111122222223333333444444444")

	startState := validator.GoGlobalState{
		BlockHash:  hash1,
		SendRoot:   hash2,
		Batch:      300,
		PosInBatch: 3000,
	}
	endState := validator.GoGlobalState{
		BlockHash:  hash2,
		SendRoot:   hash1,
		Batch:      3000,
		PosInBatch: 300,
	}

	valInput := validator.ValidationInput{
		StartState: startState,
		Preimages:  globalstateToTestPreimages(endState),
	}
	valRun := client.Launch(&valInput, wasmRoot)
	res, err := valRun.Await(ctx)
	Require(t, err)
	if res != endState {
		t.Error("unexpected mock validation run")
	}
	execRun, err := client.CreateExecutionRun(wasmRoot, &valInput)
	Require(t, err)
	step0 := execRun.GetStepAt(0)
	step0Res, err := step0.Await(ctx)
	Require(t, err)
	if step0Res.GlobalState != startState {
		t.Error("unexpected globalstate on execution start")
	}
	lasteStep := execRun.GetLastStep()
	lasteStepRes, err := lasteStep.Await(ctx)
	Require(t, err)
	if lasteStepRes.GlobalState != endState {
		t.Error("unexpected globalstate on execution end")
	}
	proofPromise := execRun.GetProofAt(0)
	proof, err := proofPromise.Await(ctx)
	Require(t, err)
	if !bytes.Equal(proof, mockProof) {
		t.Error("mock proof not expected")
	}
}

func TestExecutionKeepAlive(t *testing.T) {
	t.Parallel()
	ctx, cancel := context.WithCancel(context.Background())
	defer cancel()
	_, validationDefault := createMockValidationNode(t, ctx, nil)
	shortTimeoutConfig := server_arb.DefaultArbitratorSpawnerConfig
	shortTimeoutConfig.ExecRunTimeout = time.Second
	_, validationShortTO := createMockValidationNode(t, ctx, &shortTimeoutConfig)

	clientDefault := server_api.NewExecutionClient(validationDefault.WSEndpoint(), nil)
	err := clientDefault.Start(ctx)
	Require(t, err)
	clientShortTO := server_api.NewExecutionClient(validationShortTO.WSEndpoint(), nil)
	err = clientShortTO.Start(ctx)
	Require(t, err)

	wasmRoot, err := clientDefault.LatestWasmModuleRoot()
	Require(t, err)

	valInput := validator.ValidationInput{}
	runDefault, err := clientDefault.CreateExecutionRun(wasmRoot, &valInput)
	Require(t, err)
	runShortTO, err := clientShortTO.CreateExecutionRun(wasmRoot, &valInput)
	Require(t, err)
	<-time.After(time.Second * 10)
	stepDefault := runDefault.GetStepAt(0)
	stepTO := runShortTO.GetStepAt(0)

	_, err = stepDefault.Await(ctx)
	Require(t, err)
	_, err = stepTO.Await(ctx)
	if err == nil {
		t.Error("getStep should have timed out but didn't")
	}
}

type mockBlockRecorder struct {
	validator *staker.StatelessBlockValidator
	streamer  *arbnode.TransactionStreamer
}

func (m *mockBlockRecorder) RecordBlockCreation(
	ctx context.Context,
	pos arbutil.MessageIndex,
	msg *arbostypes.MessageWithMetadata,
) (*execution.RecordResult, error) {
	_, globalpos, err := m.validator.GlobalStatePositionsAtCount(pos + 1)
	if err != nil {
		return nil, err
	}
	res, err := m.streamer.ResultAtCount(pos + 1)
	if err != nil {
		return nil, err
	}
	globalState := validator.GoGlobalState{
		Batch:      globalpos.BatchNumber,
		PosInBatch: globalpos.PosInBatch,
		BlockHash:  res.BlockHash,
		SendRoot:   res.SendRoot,
	}
	return &execution.RecordResult{
		Pos:       pos,
		BlockHash: res.BlockHash,
		Preimages: globalstateToTestPreimages(globalState),
	}, nil
}

func (m *mockBlockRecorder) MarkValid(pos arbutil.MessageIndex, resultHash common.Hash) {}
func (m *mockBlockRecorder) PrepareForRecord(ctx context.Context, start, end arbutil.MessageIndex) error {
	return nil
}

func newMockRecorder(validator *staker.StatelessBlockValidator, streamer *arbnode.TransactionStreamer) *mockBlockRecorder {
	return &mockBlockRecorder{validator, streamer}
}<|MERGE_RESOLUTION|>--- conflicted
+++ resolved
@@ -126,23 +126,7 @@
 func (r *mockExecRun) PrepareRange(uint64, uint64) {}
 func (r *mockExecRun) Close()                      {}
 
-<<<<<<< HEAD
-type mockMachineProof struct {
-	containers.Promise[[]byte]
-}
-
-func (p *mockMachineProof) Close() {}
-
-type mockMachineStep struct {
-	containers.Promise[validator.MachineStepResult]
-}
-
-func (s *mockMachineStep) Close() {}
-
 func createMockValidationNode(t *testing.T, ctx context.Context, config *server_arb.ArbitratorSpawnerConfig) (*mockSpawner, *node.Node) {
-=======
-func createMockValidationNode(t *testing.T, ctx context.Context, config *server_arb.ArbitratorSpawnerConfig) *node.Node {
->>>>>>> e203f1ae
 	stackConf := node.DefaultConfig
 	stackConf.HTTPPort = 0
 	stackConf.DataDir = ""
