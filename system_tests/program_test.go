--- conflicted
+++ resolved
@@ -229,14 +229,10 @@
 }
 
 func testStylusUpgrade(t *testing.T, jit bool) {
-	ctx, cancel := context.WithCancel(context.Background())
-	defer cancel()
-
-	builder := NewNodeBuilder(ctx).DefaultConfig(t, true)
-	builder.WithArbOSVersion(30)
-
-	auth, cleanup := buildProgramTest(t, builder, jit)
-	defer cleanup()
+	builder, auth, cleanup := setupProgramTest(t, false, func(b *NodeBuilder) { b.WithArbOSVersion(params.ArbosVersion_Stylus) })
+	defer cleanup()
+
+	ctx := builder.ctx
 
 	l2info := builder.L2Info
 	l2client := builder.L2.Client
@@ -1432,25 +1428,9 @@
 
 	builder := NewNodeBuilder(ctx).DefaultConfig(t, true)
 
-<<<<<<< HEAD
-	auth, builderCleanup := buildProgramTest(t, builder, jit)
-
-	cleanup := func() {
-		builderCleanup()
-		cancel()
-	}
-	return builder, auth, cleanup
-}
-
-func buildProgramTest(t *testing.T, builder *NodeBuilder, jit bool) (
-	bind.TransactOpts, func(),
-) {
-	ctx := builder.ctx
-=======
 	for _, opt := range builderOpts {
 		opt(builder)
 	}
->>>>>>> a0a9e861
 
 	builder.nodeConfig.BlockValidator.Enable = false
 	builder.nodeConfig.Staker.Enable = true
@@ -1467,6 +1447,11 @@
 
 	builderCleanup := builder.Build(t)
 
+	cleanup := func() {
+		builderCleanup()
+		cancel()
+	}
+
 	auth := builder.L2Info.GetDefaultTransactOpts("Owner", ctx)
 
 	arbOwner, err := pgen.NewArbOwner(types.ArbOwnerAddress, builder.L2.Client)
@@ -1488,7 +1473,7 @@
 
 	ensure(arbDebug.BecomeChainOwner(&auth))
 	ensure(arbOwner.SetInkPrice(&auth, inkPrice))
-	return auth, builderCleanup
+	return builder, auth, cleanup
 }
 
 func readWasmFile(t *testing.T, file string) ([]byte, []byte) {
