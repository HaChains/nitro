// Copyright 2021-2022, Offchain Labs, Inc.
// For license information, see https://github.com/nitro/blob/master/LICENSE

package arbtest

import (
	"context"
	"math/big"
	"testing"
	"time"

	"github.com/ethereum/go-ethereum/common"
	"github.com/offchainlabs/nitro/solgen/go/bridgegen"
)

func TestMeaninglessBatchReorg(t *testing.T) {
	t.Parallel()
	ctx, cancel := context.WithCancel(context.Background())
	defer cancel()

	builder := NewNodeBuilder(ctx).DefaultConfig(t, true)
	builder.nodeConfig.BatchPoster.Enable = false
	cleanup := builder.Build(t)
	defer cleanup()

	seqInbox, err := bridgegen.NewSequencerInbox(builder.L1Info.GetAddress("SequencerInbox"), builder.L1.Client)
	Require(t, err)
	seqOpts := builder.L1Info.GetDefaultTransactOpts("Sequencer", ctx)

	tx, err := seqInbox.AddSequencerL2BatchFromOrigin(&seqOpts, big.NewInt(1), nil, big.NewInt(1), common.Address{})
	Require(t, err)
	batchReceipt, err := builder.L1.EnsureTxSucceeded(tx)
	Require(t, err)

	for i := 0; ; i++ {
		if i >= 500 {
			Fatal(t, "Failed to read batch from L1")
		}
<<<<<<< HEAD
		msgNum, err := execNode.ExecEngine.HeadMessageNumber().Await(ctx)
=======
		msgNum, err := builder.L2.ExecNode.ExecEngine.HeadMessageNumber()
>>>>>>> 112426fd
		Require(t, err)
		if msgNum == 1 {
			break
		} else if msgNum > 1 {
			Fatal(t, "More than two batches in test?")
		}
		time.Sleep(10 * time.Millisecond)
	}
	metadata, err := builder.L2.ConsensusNode.InboxTracker.GetBatchMetadata(1)
	Require(t, err)
	originalBatchBlock := batchReceipt.BlockNumber.Uint64()
	if metadata.ParentChainBlock != originalBatchBlock {
		Fatal(t, "Posted batch in block", originalBatchBlock, "but metadata says L1 block was", metadata.ParentChainBlock)
	}

	_, l2Receipt := builder.L2.TransferBalance(t, "Owner", "Owner", common.Big1, builder.L2Info)

	// Make the reorg larger to force the miner to discard transactions.
	// The miner usually collects transactions from deleted blocks and puts them in the mempool.
	// However, this code doesn't run on reorgs larger than 64 blocks for performance reasons.
	// Therefore, we make a bunch of small blocks to prevent the code from running.
	for j := uint64(0); j < 70; j++ {
		builder.L1.TransferBalance(t, "Faucet", "Faucet", common.Big1, builder.L1Info)
	}

	parentBlock := builder.L1.L1Backend.BlockChain().GetBlockByNumber(batchReceipt.BlockNumber.Uint64() - 1)
	err = builder.L1.L1Backend.BlockChain().ReorgToOldBlock(parentBlock)
	Require(t, err)

	// Produce a new l1Block so that the batch ends up in a different l1Block than before
	builder.L1.TransferBalance(t, "User", "User", common.Big1, builder.L1Info)

	tx, err = seqInbox.AddSequencerL2BatchFromOrigin(&seqOpts, big.NewInt(1), nil, big.NewInt(1), common.Address{})
	Require(t, err)
	newBatchReceipt, err := builder.L1.EnsureTxSucceeded(tx)
	Require(t, err)

	newBatchBlock := newBatchReceipt.BlockNumber.Uint64()
	if newBatchBlock == originalBatchBlock {
		Fatal(t, "Attempted to change L1 block number in batch reorg, but it ended up in the same block", newBatchBlock)
	} else {
		t.Log("Batch successfully moved in reorg from L1 block", originalBatchBlock, "to L1 block", newBatchBlock)
	}

	for i := 0; ; i++ {
		if i >= 500 {
			Fatal(t, "Failed to read batch reorg from L1")
		}
		metadata, err = builder.L2.ConsensusNode.InboxTracker.GetBatchMetadata(1)
		Require(t, err)
		if metadata.ParentChainBlock == newBatchBlock {
			break
		} else if metadata.ParentChainBlock != originalBatchBlock {
			Fatal(t, "Batch L1 block changed from", originalBatchBlock, "to", metadata.ParentChainBlock, "instead of expected", metadata.ParentChainBlock)
		}
		time.Sleep(10 * time.Millisecond)
	}

<<<<<<< HEAD
	_, err = arbNode.InboxReader.GetSequencerMessageBytes(1).Await(ctx)
=======
	_, err = builder.L2.ConsensusNode.InboxReader.GetSequencerMessageBytes(ctx, 1)
>>>>>>> 112426fd
	Require(t, err)

	l2Header, err := builder.L2.Client.HeaderByNumber(ctx, l2Receipt.BlockNumber)
	Require(t, err)

	if l2Header.Hash() != l2Receipt.BlockHash {
		Fatal(t, "L2 block hash changed")
	}
}<|MERGE_RESOLUTION|>--- conflicted
+++ resolved
@@ -36,11 +36,7 @@
 		if i >= 500 {
 			Fatal(t, "Failed to read batch from L1")
 		}
-<<<<<<< HEAD
-		msgNum, err := execNode.ExecEngine.HeadMessageNumber().Await(ctx)
-=======
-		msgNum, err := builder.L2.ExecNode.ExecEngine.HeadMessageNumber()
->>>>>>> 112426fd
+		msgNum, err := builder.L2.ExecNode.ExecEngine.HeadMessageNumber().Await(ctx)
 		Require(t, err)
 		if msgNum == 1 {
 			break
@@ -99,11 +95,7 @@
 		time.Sleep(10 * time.Millisecond)
 	}
 
-<<<<<<< HEAD
-	_, err = arbNode.InboxReader.GetSequencerMessageBytes(1).Await(ctx)
-=======
-	_, err = builder.L2.ConsensusNode.InboxReader.GetSequencerMessageBytes(ctx, 1)
->>>>>>> 112426fd
+	_, err = builder.L2.ConsensusNode.InboxReader.GetSequencerMessageBytes(1).Await(ctx)
 	Require(t, err)
 
 	l2Header, err := builder.L2.Client.HeaderByNumber(ctx, l2Receipt.BlockNumber)
