--- conflicted
+++ resolved
@@ -10,12 +10,7 @@
 	"testing"
 	"time"
 
-<<<<<<< HEAD
-	"github.com/offchainlabs/arbstate/arbos/arbosState"
 	"github.com/offchainlabs/arbstate/statetransfer"
-=======
-	"github.com/offchainlabs/arbstate/arbos/l2pricing"
->>>>>>> be770bdc
 
 	"github.com/ethereum/go-ethereum/accounts/abi/bind"
 	"github.com/ethereum/go-ethereum/accounts/keystore"
@@ -35,18 +30,10 @@
 	"github.com/offchainlabs/arbstate/util/testhelpers"
 )
 
-<<<<<<< HEAD
-func SendWaitTestTransactions(t *testing.T, ctx context.Context, client arbnode.L1Interface, txs []*types.Transaction) {
-=======
 type info = *BlockchainTestInfo
 type client = arbnode.L1Interface
 
-var (
-	l1Genesys, l2Genesys *core.Genesis
-)
-
 func SendWaitTestTransactions(t *testing.T, ctx context.Context, client client, txs []*types.Transaction) {
->>>>>>> be770bdc
 	t.Helper()
 	for _, tx := range txs {
 		Require(t, client.SendTransaction(ctx, tx))
@@ -94,11 +81,7 @@
 
 	nodeConf := ethconfig.Defaults
 	nodeConf.NetworkId = chainConfig.ChainID.Uint64()
-<<<<<<< HEAD
-	l1Genesys := core.DeveloperGenesisBlock(0, arbosState.PerBlockGasLimit, l1info.GetAddress("faucet"))
-=======
-	l1Genesys = core.DeveloperGenesisBlock(0, l2pricing.PerBlockGasLimit, l1info.GetAddress("Faucet"))
->>>>>>> be770bdc
+	l1Genesys := core.DeveloperGenesisBlock(0, 15_000_000, l1info.GetAddress("Faucet"))
 	infoGenesys := l1info.GetGenesysAlloc()
 	for acct, info := range infoGenesys {
 		l1Genesys.Alloc[acct] = info
@@ -147,41 +130,9 @@
 	return addresses
 }
 
-<<<<<<< HEAD
 func createL2BlockChain(t *testing.T, l2info *BlockchainTestInfo) (*BlockchainTestInfo, *node.Node, ethdb.Database, *core.BlockChain) {
 	if l2info == nil {
 		l2info = NewArbTestInfo(t)
-=======
-func createL2BlockChain(t *testing.T) (info, *node.Node, ethdb.Database, *core.BlockChain) {
-	l2info := NewArbTestInfo(t)
-	l2info.GenerateAccount("Owner")
-	l2info.GenerateAccount("Faucet")
-	l2GenesysAlloc := make(map[common.Address]core.GenesisAccount)
-	l2GenesysAlloc[l2info.GetAddress("Owner")] = core.GenesisAccount{
-		Balance:    big.NewInt(9223372036854775807),
-		Nonce:      0,
-		PrivateKey: nil,
-	}
-	l2GenesysAlloc[l2info.GetAddress("Faucet")] = core.GenesisAccount{
-		Balance:    new(big.Int).Sub(new(big.Int).Lsh(big.NewInt(1), 256), big.NewInt(9)),
-		Nonce:      0,
-		PrivateKey: nil,
-	}
-	l2Genesys = &core.Genesis{
-		Config:     params.ArbitrumTestChainConfig(),
-		Nonce:      0,
-		Timestamp:  1633932474,
-		ExtraData:  []byte("ArbitrumMainnet"),
-		GasLimit:   0,
-		Difficulty: big.NewInt(1),
-		Mixhash:    common.Hash{},
-		Coinbase:   common.Address{},
-		Alloc:      l2GenesysAlloc,
-		Number:     0,
-		GasUsed:    0,
-		ParentHash: common.Hash{},
-		BaseFee:    big.NewInt(l2pricing.InitialGasPriceWei),
->>>>>>> be770bdc
 	}
 	l2info.GenerateGenesysAccount("Owner", new(big.Int).Sub(new(big.Int).Lsh(big.NewInt(1), 256), big.NewInt(9)))
 	l2info.GenerateGenesysAccount("Faucet", new(big.Int).Sub(new(big.Int).Lsh(big.NewInt(1), 256), big.NewInt(9)))
@@ -235,21 +186,12 @@
 
 // L2 -Only. Enough for tests that needs no interface to L1
 // Requires precompiles.AllowDebugPrecompiles = true
-<<<<<<< HEAD
 func CreateTestL2(t *testing.T, ctx context.Context) (*BlockchainTestInfo, *arbnode.Node, *ethclient.Client) {
 	return CreateTestL2WithConfig(t, ctx, nil, &arbnode.NodeConfigL2Test)
 }
 
 func CreateTestL2WithConfig(t *testing.T, ctx context.Context, l2Info *BlockchainTestInfo, nodeConfig *arbnode.NodeConfig) (*BlockchainTestInfo, *arbnode.Node, *ethclient.Client) {
 	l2info, stack, chainDb, blockchain := createL2BlockChain(t, l2Info)
-=======
-func CreateTestL2(t *testing.T, ctx context.Context) (info, *arbnode.Node, *ethclient.Client) {
-	return CreateTestL2WithConfig(t, ctx, &arbnode.NodeConfigL2Test)
-}
-
-func CreateTestL2WithConfig(t *testing.T, ctx context.Context, nodeConfig *arbnode.NodeConfig) (info, *arbnode.Node, *ethclient.Client) {
-	l2info, stack, chainDb, blockchain := createL2BlockChain(t)
->>>>>>> be770bdc
 	node, err := arbnode.CreateNode(stack, chainDb, nodeConfig, blockchain, nil, nil, nil)
 	Require(t, err)
 	Require(t, node.Start(ctx))
