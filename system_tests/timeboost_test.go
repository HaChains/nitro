package arbtest

import (
	"bytes"
	"context"
	"crypto/ecdsa"
	"encoding/binary"
	"encoding/json"
	"fmt"
	"math/big"
	"net"
	"os"
	"strings"
	"sync"
	"testing"
	"time"

	"github.com/stretchr/testify/require"

	"github.com/ethereum/go-ethereum/accounts/abi/bind"
	"github.com/ethereum/go-ethereum/common"
	"github.com/ethereum/go-ethereum/common/hexutil"
	"github.com/ethereum/go-ethereum/common/math"
	"github.com/ethereum/go-ethereum/core"
	"github.com/ethereum/go-ethereum/core/types"
	"github.com/ethereum/go-ethereum/crypto"
	"github.com/ethereum/go-ethereum/crypto/secp256k1"
	"github.com/ethereum/go-ethereum/ethclient"
	"github.com/ethereum/go-ethereum/log"
	"github.com/ethereum/go-ethereum/node"
	"github.com/ethereum/go-ethereum/p2p"
	"github.com/ethereum/go-ethereum/rpc"

	"github.com/offchainlabs/nitro/arbnode"
	"github.com/offchainlabs/nitro/arbos/util"
	"github.com/offchainlabs/nitro/arbutil"
	"github.com/offchainlabs/nitro/broadcastclient"
	"github.com/offchainlabs/nitro/broadcaster/message"
	"github.com/offchainlabs/nitro/cmd/genericconf"
	"github.com/offchainlabs/nitro/cmd/seq-coordinator-manager/rediscoordinator"
	"github.com/offchainlabs/nitro/execution/gethexec"
	"github.com/offchainlabs/nitro/pubsub"
	"github.com/offchainlabs/nitro/solgen/go/express_lane_auctiongen"
	"github.com/offchainlabs/nitro/solgen/go/mocksgen"
	"github.com/offchainlabs/nitro/timeboost"
	"github.com/offchainlabs/nitro/timeboost/bindings"
	"github.com/offchainlabs/nitro/util/arbmath"
	"github.com/offchainlabs/nitro/util/colors"
	"github.com/offchainlabs/nitro/util/containers"
	"github.com/offchainlabs/nitro/util/redisutil"
	"github.com/offchainlabs/nitro/util/rpcclient"
	"github.com/offchainlabs/nitro/util/stopwaiter"
	"github.com/offchainlabs/nitro/util/testhelpers"
)

func TestExpressLaneTxsHandlingDuringSequencerSwapDueToPriorities(t *testing.T) {
	testTxsHandlingDuringSequencerSwap(t, false)
}

func TestExpressLaneTxsHandlingDuringSequencerSwapDueToActiveSequencerCrashing(t *testing.T) {
	testTxsHandlingDuringSequencerSwap(t, true)
}

func testTxsHandlingDuringSequencerSwap(t *testing.T, dueToCrash bool) {
	t.Parallel()
	ctx, cancel := context.WithCancel(context.Background())
	defer cancel()

	tmpDir, err := os.MkdirTemp("", "*")
	require.NoError(t, err)
	t.Cleanup(func() {
		require.NoError(t, os.RemoveAll(tmpDir))
	})

	auctionContractAddr, aliceBidderClient, bobBidderClient, roundDuration, builderSeq, cleanupSeq, forwarder, cleanupForwarder := setupExpressLaneAuction(t, tmpDir, ctx, withForwardingSeq)
	seqB, seqClientB, seqInfo := builderSeq.L2.ConsensusNode, builderSeq.L2.Client, builderSeq.L2Info
	seqA := forwarder.ConsensusNode
	if !dueToCrash {
		defer cleanupSeq()
	}
	defer cleanupForwarder()

	auctionContract, err := express_lane_auctiongen.NewExpressLaneAuction(auctionContractAddr, seqClientB)
	Require(t, err)
	rawRoundTimingInfo, err := auctionContract.RoundTimingInfo(&bind.CallOpts{})
	Require(t, err)
	roundTimingInfo, err := timeboost.NewRoundTimingInfo(rawRoundTimingInfo)
	Require(t, err)

	placeBidsAndDecideWinner(t, ctx, seqClientB, seqInfo, auctionContract, "Bob", "Alice", bobBidderClient, aliceBidderClient, roundDuration)
	time.Sleep(roundTimingInfo.TimeTilNextRound())

	// Prepare a client that can submit txs to the sequencer via the express lane.
	chainId, err := seqClientB.ChainID(ctx)
	Require(t, err)
	bobPriv := seqInfo.Accounts["Bob"].PrivateKey
	createExpressLaneClientFor := func(url string) *expressLaneClient {
		forwardingSeqDial, err := rpc.Dial(url)
		Require(t, err)
		expressLaneClient := newExpressLaneClient(
			bobPriv,
			chainId,
			*roundTimingInfo,
			auctionContractAddr,
			forwardingSeqDial,
		)
		expressLaneClient.Start(ctx)
		return expressLaneClient
	}
	expressLaneClientB := createExpressLaneClientFor(seqB.Stack.HTTPEndpoint())
	expressLaneClientA := createExpressLaneClientFor(seqA.Stack.HTTPEndpoint())

	verifyControllerAdvantage(t, ctx, seqClientB, expressLaneClientB, seqInfo, "Bob", "Alice")

	currNonce, err := seqClientB.PendingNonceAt(ctx, seqInfo.GetAddress("Alice"))
	Require(t, err)
	seqInfo.GetInfoWithPrivKey("Alice").Nonce.Store(currNonce)

	// Send txs out of order
	var txs types.Transactions
	txs = append(txs, seqInfo.PrepareTx("Alice", "Owner", seqInfo.TransferGas, big.NewInt(1), nil)) // currNonce
	txs = append(txs, seqInfo.PrepareTx("Alice", "Owner", seqInfo.TransferGas, big.NewInt(1), nil)) // currNonce + 1
	txs = append(txs, seqInfo.PrepareTx("Alice", "Owner", seqInfo.TransferGas, big.NewInt(1), nil)) // currNonce + 2
	txs = append(txs, seqInfo.PrepareTx("Alice", "Owner", seqInfo.TransferGas, big.NewInt(1), nil)) // currNonce + 3

	// We send three txs- 0,2 and 3 to the current active sequencer=B
	go func() {
		_ = expressLaneClientB.SendTransactionWithSequence(ctx, txs[3], 4)
	}()
	go func() {
		_ = expressLaneClientB.SendTransactionWithSequence(ctx, txs[2], 3)
	}()
	time.Sleep(time.Second) // Wait for txs to be submitted
	err = expressLaneClientB.SendTransactionWithSequence(ctx, txs[0], 1)
	Require(t, err)
	_, err = EnsureTxSucceeded(ctx, seqClientB, txs[0])
	Require(t, err)

	// Set reader and writer coordinators for redis
	redisCoordinatorGetter, err := redisutil.NewRedisCoordinator(builderSeq.nodeConfig.SeqCoordinator.RedisUrl)
	Require(t, err)
	currentChosen, err := redisCoordinatorGetter.CurrentChosenSequencer(ctx)
	Require(t, err)
	if currentChosen != seqB.Stack.HTTPEndpoint() {
		t.Fatalf("unexepcted current chosen sequencer. Want: %s, Got: %s", seqB.Stack.HTTPEndpoint(), currentChosen)
	}
	redisCoordinatorSetter := &rediscoordinator.RedisCoordinator{RedisCoordinator: redisCoordinatorGetter}

	if dueToCrash {
		// Shutdown the current active sequencer
		t.Log("Attempting to stop current chosen sequencer")
		seqB.StopAndWait()
	} else {
		// Change priorities to make sequencer=A the chosen and verify that the update went through
		t.Log("Change coordinator priorities to switch active sequencer")
		Require(t, redisCoordinatorSetter.UpdatePriorities(ctx, []string{seqA.Stack.HTTPEndpoint(), seqB.Stack.HTTPEndpoint()}))
	}

	// Wait for chosen sequencer to change on redis
	for {
		currentChosen, err := redisCoordinatorGetter.CurrentChosenSequencer(ctx)
		Require(t, err)
		if currentChosen == seqA.Stack.HTTPEndpoint() {
			break
		}
		t.Logf("waiting for chosen sequencer to change to: %s, currently: %s", seqA.Stack.HTTPEndpoint(), currentChosen)
		time.Sleep(time.Second)
	}

	// Send the tx=1 that should be sequenced by the new active sequencer along with the future seq num txs=2,3 synced from redis
	err = expressLaneClientA.SendTransactionWithSequence(ctx, txs[1], 2)
	Require(t, err)

	var txReceipts types.Receipts
	for _, tx := range txs[1:] {
		receipt, err := EnsureTxSucceeded(ctx, forwarder.Client, tx)
		Require(t, err)
		txReceipts = append(txReceipts, receipt)
	}

	if !(txReceipts[0].BlockNumber.Cmp(txReceipts[1].BlockNumber) <= 0 &&
		txReceipts[1].BlockNumber.Cmp(txReceipts[2].BlockNumber) <= 0) {
		t.Fatal("incorrect ordering of txs acceptance, lower sequence number txs should appear in earlier block")
	}

	if txReceipts[0].BlockNumber.Cmp(txReceipts[1].BlockNumber) == 0 &&
		txReceipts[0].TransactionIndex > txReceipts[1].TransactionIndex {
		t.Fatal("incorrect ordering of txs in a block, lower sequence number txs should appear earlier")
	}

	if txReceipts[1].BlockNumber.Cmp(txReceipts[2].BlockNumber) == 0 &&
		txReceipts[1].TransactionIndex > txReceipts[2].TransactionIndex {
		t.Fatal("incorrect ordering of txs in a block, lower sequence number txs should appear earlier")
	}
}

func TestForwardingExpressLaneTxs(t *testing.T) {
	t.Parallel()
	ctx, cancel := context.WithCancel(context.Background())
	defer cancel()

	tmpDir, err := os.MkdirTemp("", "*")
	require.NoError(t, err)
	t.Cleanup(func() {
		require.NoError(t, os.RemoveAll(tmpDir))
	})

	auctionContractAddr, aliceBidderClient, bobBidderClient, roundDuration, builderSeq, cleanupSeq, forwarder, cleanupForwarder := setupExpressLaneAuction(t, tmpDir, ctx, withForwardingSeq)
	seqClient, seqInfo := builderSeq.L2.Client, builderSeq.L2Info
	defer cleanupSeq()
	defer cleanupForwarder()

	auctionContract, err := express_lane_auctiongen.NewExpressLaneAuction(auctionContractAddr, seqClient)
	Require(t, err)
	rawRoundTimingInfo, err := auctionContract.RoundTimingInfo(&bind.CallOpts{})
	Require(t, err)
	roundTimingInfo, err := timeboost.NewRoundTimingInfo(rawRoundTimingInfo)
	Require(t, err)

	placeBidsAndDecideWinner(t, ctx, seqClient, seqInfo, auctionContract, "Bob", "Alice", bobBidderClient, aliceBidderClient, roundDuration)
	time.Sleep(roundTimingInfo.TimeTilNextRound())

	chainId, err := seqClient.ChainID(ctx)
	Require(t, err)

	// Prepare a client that can submit txs to the sequencer via the express lane.
	bobPriv := seqInfo.Accounts["Bob"].PrivateKey
	forwardingSeqDial, err := rpc.Dial(forwarder.ConsensusNode.Stack.HTTPEndpoint())
	Require(t, err)
	expressLaneClient := newExpressLaneClient(
		bobPriv,
		chainId,
		*roundTimingInfo,
		auctionContractAddr,
		forwardingSeqDial,
	)
	expressLaneClient.Start(ctx)

	verifyControllerAdvantage(t, ctx, seqClient, expressLaneClient, seqInfo, "Bob", "Alice")
}

func TestExpressLaneTransactionHandlingComplex(t *testing.T) {
	t.Parallel()
	ctx, cancel := context.WithCancel(context.Background())
	defer cancel()

	tmpDir, err := os.MkdirTemp("", "*")
	require.NoError(t, err)
	t.Cleanup(func() {
		require.NoError(t, os.RemoveAll(tmpDir))
	})

	auctionContractAddr, aliceBidderClient, bobBidderClient, roundDuration, builderSeq, cleanupSeq, _, _ := setupExpressLaneAuction(t, tmpDir, ctx, 0)
	seq, seqClient, seqInfo := builderSeq.L2.ConsensusNode, builderSeq.L2.Client, builderSeq.L2Info
	defer cleanupSeq()

	auctionContract, err := express_lane_auctiongen.NewExpressLaneAuction(auctionContractAddr, seqClient)
	Require(t, err)
	rawRoundTimingInfo, err := auctionContract.RoundTimingInfo(&bind.CallOpts{})
	Require(t, err)
	roundTimingInfo, err := timeboost.NewRoundTimingInfo(rawRoundTimingInfo)
	Require(t, err)

	// Prepare clients that can submit txs to the sequencer via the express lane.
	chainId, err := seqClient.ChainID(ctx)
	Require(t, err)
	seqDial, err := rpc.Dial(seq.Stack.HTTPEndpoint())
	Require(t, err)
	createExpressLaneClientFor := func(name string) (*expressLaneClient, bind.TransactOpts) {
		priv := seqInfo.Accounts[name].PrivateKey
		expressLaneClient := newExpressLaneClient(
			priv,
			chainId,
			*roundTimingInfo,
			auctionContractAddr,
			seqDial,
		)
		expressLaneClient.Start(ctx)
		transacOpts := seqInfo.GetDefaultTransactOpts(name, ctx)
		transacOpts.NoSend = true
		return expressLaneClient, transacOpts
	}
	bobExpressLaneClient, _ := createExpressLaneClientFor("Bob")
	aliceExpressLaneClient, _ := createExpressLaneClientFor("Alice")

	// Bob will win the auction and become controller for next round = x
	placeBidsAndDecideWinner(t, ctx, seqClient, seqInfo, auctionContract, "Bob", "Alice", bobBidderClient, aliceBidderClient, roundDuration)
	time.Sleep(roundTimingInfo.TimeTilNextRound())

	// Check that Bob's tx gets priority since he's the controller
	verifyControllerAdvantage(t, ctx, seqClient, bobExpressLaneClient, seqInfo, "Bob", "Alice")

	currNonce, err := seqClient.PendingNonceAt(ctx, seqInfo.GetAddress("Alice"))
	Require(t, err)
	seqInfo.GetInfoWithPrivKey("Alice").Nonce.Store(currNonce)
	unblockingTx := seqInfo.PrepareTx("Alice", "Owner", seqInfo.TransferGas, big.NewInt(1), nil)

	bobExpressLaneClient.Lock()
	currSeq := bobExpressLaneClient.sequence
	bobExpressLaneClient.Unlock()

	// Send bunch of future txs so that they are queued up waiting for the unblocking seq num tx
	var bobExpressLaneTxs types.Transactions
	for i := currSeq + 1; i < 1000; i++ {
		futureSeqTx := seqInfo.PrepareTx("Alice", "Owner", seqInfo.TransferGas, big.NewInt(1), nil)
		bobExpressLaneTxs = append(bobExpressLaneTxs, futureSeqTx)
		go func(tx *types.Transaction, seqNum uint64) {
			err := bobExpressLaneClient.SendTransactionWithSequence(ctx, tx, seqNum)
			t.Logf("got error for tx: hash-%s, seqNum-%d, err-%s", tx.Hash(), seqNum, err.Error())
		}(futureSeqTx, i)
	}

	// Alice will win the auction for next round = x+1
	placeBidsAndDecideWinner(t, ctx, seqClient, seqInfo, auctionContract, "Alice", "Bob", aliceBidderClient, bobBidderClient, roundDuration)

	time.Sleep(roundTimingInfo.TimeTilNextRound() - 500*time.Millisecond) // we'll wait till the 1/2 second mark to the next round and then send the unblocking tx

	Require(t, bobExpressLaneClient.SendTransactionWithSequence(ctx, unblockingTx, currSeq)) // the unblockingTx itself should ideally pass, but the released 1000 txs shouldn't affect the round for which alice has won the bid for

	time.Sleep(500 * time.Millisecond) // Wait for controller change after the current round's end

	// Check that Alice's tx gets priority since she's the controller
	verifyControllerAdvantage(t, ctx, seqClient, aliceExpressLaneClient, seqInfo, "Alice", "Bob")

	// Binary search and find how many of bob's futureSeqTxs were able to go through
	s, f := 0, len(bobExpressLaneTxs)-1
	for s < f {
		m := (s + f + 1) / 2
		_, err := seqClient.TransactionReceipt(ctx, bobExpressLaneTxs[m].Hash())
		if err != nil {
			f = m - 1
		} else {
			s = m
		}
	}
	t.Logf("%d of the total %d bob's pending txs were accepted", s+1, len(bobExpressLaneTxs))
}

func TestExpressLaneTransactionHandling(t *testing.T) {
	t.Parallel()
	ctx, cancel := context.WithCancel(context.Background())
	defer cancel()

	tmpDir, err := os.MkdirTemp("", "*")
	require.NoError(t, err)
	t.Cleanup(func() {
		require.NoError(t, os.RemoveAll(tmpDir))
	})

	auctionContractAddr, aliceBidderClient, bobBidderClient, roundDuration, builderSeq, cleanupSeq, _, _ := setupExpressLaneAuction(t, tmpDir, ctx, 0)
	seq, seqClient, seqInfo := builderSeq.L2.ConsensusNode, builderSeq.L2.Client, builderSeq.L2Info
	defer cleanupSeq()

	auctionContract, err := express_lane_auctiongen.NewExpressLaneAuction(auctionContractAddr, seqClient)
	Require(t, err)
	rawRoundTimingInfo, err := auctionContract.RoundTimingInfo(&bind.CallOpts{})
	Require(t, err)
	roundTimingInfo, err := timeboost.NewRoundTimingInfo(rawRoundTimingInfo)
	Require(t, err)

	placeBidsAndDecideWinner(t, ctx, seqClient, seqInfo, auctionContract, "Bob", "Alice", bobBidderClient, aliceBidderClient, roundDuration)
	time.Sleep(roundTimingInfo.TimeTilNextRound())

	chainId, err := seqClient.ChainID(ctx)
	Require(t, err)

	// Prepare a client that can submit txs to the sequencer via the express lane.
	bobPriv := seqInfo.Accounts["Bob"].PrivateKey
	seqDial, err := rpc.Dial(seq.Stack.HTTPEndpoint())
	Require(t, err)
	expressLaneClient := newExpressLaneClient(
		bobPriv,
		chainId,
		*roundTimingInfo,
		auctionContractAddr,
		seqDial,
	)
	expressLaneClient.Start(ctx)

	currNonce, err := seqClient.PendingNonceAt(ctx, seqInfo.GetAddress("Alice"))
	Require(t, err)
	seqInfo.GetInfoWithPrivKey("Alice").Nonce.Store(currNonce)

	// Send txs out of order
	var txs types.Transactions
	txs = append(txs, seqInfo.PrepareTx("Alice", "Owner", seqInfo.TransferGas, big.NewInt(1), nil)) // currNonce
	txs = append(txs, seqInfo.PrepareTx("Alice", "Owner", seqInfo.TransferGas, big.NewInt(1), nil)) // currNonce + 1
	txs = append(txs, seqInfo.PrepareTx("Alice", "Owner", seqInfo.TransferGas, big.NewInt(1), nil)) // currNonce + 2

	var wg sync.WaitGroup
	wg.Add(2) // We send two txs in out of order
	for i := uint64(2); i > 0; i-- {
		go func(w *sync.WaitGroup) {
			err := expressLaneClient.SendTransactionWithSequence(ctx, txs[i], i)
			Require(t, err)
			w.Done()
		}(&wg)
	}

	time.Sleep(time.Second) // Wait for both txs to be submitted

	// Send the first transaction which will unblock the future ones
	err = expressLaneClient.SendTransactionWithSequence(ctx, txs[0], 0) // we'll wait for the result
	Require(t, err)

	wg.Wait() // Make sure future sequence number txs that were sent earlier did not error

	var txReceipts types.Receipts
	for _, tx := range txs {
		receipt, err := seqClient.TransactionReceipt(ctx, tx.Hash())
		Require(t, err)
		txReceipts = append(txReceipts, receipt)
	}

	if !(txReceipts[0].BlockNumber.Cmp(txReceipts[1].BlockNumber) <= 0 &&
		txReceipts[1].BlockNumber.Cmp(txReceipts[2].BlockNumber) <= 0) {
		t.Fatal("incorrect ordering of txs acceptance, lower sequence number txs should appear in earlier block")
	}

	if txReceipts[0].BlockNumber.Cmp(txReceipts[1].BlockNumber) == 0 &&
		txReceipts[0].TransactionIndex > txReceipts[1].TransactionIndex {
		t.Fatal("incorrect ordering of txs in a block, lower sequence number txs should appear earlier")
	}

	if txReceipts[1].BlockNumber.Cmp(txReceipts[2].BlockNumber) == 0 &&
		txReceipts[1].TransactionIndex > txReceipts[2].TransactionIndex {
		t.Fatal("incorrect ordering of txs in a block, lower sequence number txs should appear earlier")
	}

	// Test that failed txs are given responses
	passTx := seqInfo.PrepareTx("Alice", "Owner", seqInfo.TransferGas, big.NewInt(1), nil)  // currNonce + 3
	passTx2 := seqInfo.PrepareTx("Alice", "Owner", seqInfo.TransferGas, big.NewInt(1), nil) // currNonce + 4

	seqInfo.GetInfoWithPrivKey("Alice").Nonce.Store(20)
	failTx := seqInfo.PrepareTx("Alice", "Owner", seqInfo.TransferGas, big.NewInt(1), nil)
	failTxDueToTimeout := seqInfo.PrepareTx("Alice", "Owner", seqInfo.TransferGas, big.NewInt(1), nil)

	currSeqNumber := uint64(3)
	wg.Add(2) // We send a failing and a passing tx with cummulative future seq numbers, followed by a unblocking seq num tx
	var failErr error
	go func(w *sync.WaitGroup) {
		failErr = expressLaneClient.SendTransactionWithSequence(ctx, failTx, currSeqNumber+1) // Should give out nonce too high error
		w.Done()
	}(&wg)

	time.Sleep(time.Second)

	go func(w *sync.WaitGroup) {
		err := expressLaneClient.SendTransactionWithSequence(ctx, passTx2, currSeqNumber+2)
		Require(t, err)
		w.Done()
	}(&wg)

	err = expressLaneClient.SendTransactionWithSequence(ctx, passTx, currSeqNumber)
	Require(t, err)

	wg.Wait()

	checkFailErr := func(reason string) {
		if failErr == nil {
			t.Fatal("incorrect express lane tx didn't fail upon submission")
		}
		if !strings.Contains(failErr.Error(), timeboost.ErrAcceptedTxFailed.Error()) || // Should be an ErrAcceptedTxFailed error that would consume sequence number
			!strings.Contains(failErr.Error(), reason) {
			t.Fatalf("unexpected error string returned: %s", failErr.Error())
		}
	}
	checkFailErr(core.ErrNonceTooHigh.Error())

	wg.Add(1)
	go func(w *sync.WaitGroup) {
		failErr = expressLaneClient.SendTransactionWithSequence(ctx, failTxDueToTimeout, currSeqNumber+4) // Should give out a tx aborted error as this tx is never processed
		w.Done()
	}(&wg)
	wg.Wait()

	checkFailErr("Transaction sequencing hit timeout")
}

func dbKey(prefix []byte, pos uint64) []byte {
	var key []byte
	key = append(key, prefix...)
	data := make([]byte, 8)
	binary.BigEndian.PutUint64(data, pos)
	key = append(key, data...)
	return key
}

func TestTimeboostBulkBlockMetadataFetcher(t *testing.T) {
	t.Parallel()

	ctx, cancel := context.WithCancel(context.Background())
	defer cancel()

	builder := NewNodeBuilder(ctx).DefaultConfig(t, true)
	builder.nodeConfig.TransactionStreamer.TrackBlockMetadataFrom = 1
	httpConfig := genericconf.HTTPConfigDefault
	httpConfig.Addr = "127.0.0.1"
	httpConfig.Apply(builder.l2StackConfig)
	builder.execConfig.BlockMetadataApiCacheSize = 0 // Caching is disabled
	cleanupSeq := builder.Build(t)
	defer cleanupSeq()

	blockMetadataInputFeedPrefix := []byte("t")
	missingBlockMetadataInputFeedPrefix := []byte("x")

	// Generate blocks until current block is > 20
	arbDb := builder.L2.ConsensusNode.ArbDB
	builder.L2Info.GenerateAccount("User")
	user := builder.L2Info.GetDefaultTransactOpts("User", ctx)
	var latestL2 uint64
	var err error
	var lastTx *types.Transaction
	for i := 0; ; i++ {
		lastTx, _ = builder.L2.TransferBalanceTo(t, "Owner", util.RemapL1Address(user.From), big.NewInt(1e18), builder.L2Info)
		latestL2, err = builder.L2.Client.BlockNumber(ctx)
		Require(t, err)
		if latestL2 > uint64(20) {
			break
		}
	}
	var sampleBulkData []common.BlockMetadata
	for i := 1; i <= int(latestL2); i++ {
		// #nosec G115
		blockMetadata := []byte{0, uint8(i)}
		sampleBulkData = append(sampleBulkData, blockMetadata)
		// #nosec G115
		Require(t, arbDb.Put(dbKey(blockMetadataInputFeedPrefix, uint64(i)), blockMetadata))
	}

	nodecfg := arbnode.ConfigDefaultL1NonSequencerTest()
	trackBlockMetadataFrom := uint64(3)
	nodecfg.TransactionStreamer.TrackBlockMetadataFrom = trackBlockMetadataFrom
	newNode, cleanupNewNode := builder.Build2ndNode(t, &SecondNodeParams{
		nodeConfig:  nodecfg,
		stackConfig: testhelpers.CreateStackConfigForTest(t.TempDir()),
	})
	defer cleanupNewNode()

	// Wait for second node to catchup via L1, since L1 doesn't have the blockMetadata, we ensure that messages are tracked with missingBlockMetadataInputFeedPrefix prefix
	_, err = WaitForTx(ctx, newNode.Client, lastTx.Hash(), time.Second*5)
	Require(t, err)

	arbDb = newNode.ConsensusNode.ArbDB

	// Introduce fragmentation
	blocksWithBlockMetadata := []uint64{8, 9, 10, 14, 16}
	for _, key := range blocksWithBlockMetadata {
		Require(t, arbDb.Put(dbKey(blockMetadataInputFeedPrefix, key), sampleBulkData[key-1]))
		Require(t, arbDb.Delete(dbKey(missingBlockMetadataInputFeedPrefix, key)))
	}

	// Check if all block numbers with missingBlockMetadataInputFeedPrefix are present as keys in arbDB and that no keys with blockMetadataInputFeedPrefix
	iter := arbDb.NewIterator(blockMetadataInputFeedPrefix, nil)
	pos := uint64(0)
	for iter.Next() {
		keyBytes := bytes.TrimPrefix(iter.Key(), blockMetadataInputFeedPrefix)
		if binary.BigEndian.Uint64(keyBytes) != blocksWithBlockMetadata[pos] {
			t.Fatalf("unexpected presence of blockMetadata, when blocks are synced via L1. msgSeqNum: %d, expectedMsgSeqNum: %d", binary.BigEndian.Uint64(keyBytes), blocksWithBlockMetadata[pos])
		}
		pos++
	}
	iter.Release()
	iter = arbDb.NewIterator(missingBlockMetadataInputFeedPrefix, nil)
	pos = trackBlockMetadataFrom
	i := 0
	for iter.Next() {
		// Blocks with blockMetadata present shouldn't have the missingBlockMetadataInputFeedPrefix keys present in arbDB
		for i < len(blocksWithBlockMetadata) && blocksWithBlockMetadata[i] == pos {
			i++
			pos++
		}
		keyBytes := bytes.TrimPrefix(iter.Key(), missingBlockMetadataInputFeedPrefix)
		if binary.BigEndian.Uint64(keyBytes) != pos {
			t.Fatalf("unexpected msgSeqNum with missingBlockMetadataInputFeedPrefix for blockMetadata. Want: %d, Got: %d", pos, binary.BigEndian.Uint64(keyBytes))
		}
		pos++
	}
	if pos-1 != latestL2 {
		t.Fatalf("number of keys with missingBlockMetadataInputFeedPrefix doesn't match expected value. Want: %d, Got: %d", latestL2, pos-1)
	}
	iter.Release()

	// Rebuild blockMetadata and cleanup trackers from ArbDB
	rebuildStartPos := uint64(5)
	blockMetadataFetcher, err := arbnode.NewBlockMetadataFetcher(ctx, arbnode.BlockMetadataFetcherConfig{Source: rpcclient.ClientConfig{URL: builder.L2.Stack.HTTPEndpoint()}}, arbDb, newNode.ExecNode, rebuildStartPos)
	Require(t, err)
	blockMetadataFetcher.Update(ctx)

	// Check if all blockMetadata starting from rebuildStartPos was synced from bulk BlockMetadata API via the blockMetadataFetcher and that trackers for missing blockMetadata were cleared
	// Note that trackers for missing blockMetadata below rebuildStartPos won't be cleared and that is expected since we give user choice to only sync from a certain target instead of syncing
	// all the missing blockMetadata. Currently this target is set by node to the same value as TrackBlockMetadataFrom flag
	iter = arbDb.NewIterator(blockMetadataInputFeedPrefix, nil)
	pos = rebuildStartPos
	for iter.Next() {
		keyBytes := bytes.TrimPrefix(iter.Key(), blockMetadataInputFeedPrefix)
		if binary.BigEndian.Uint64(keyBytes) != pos {
			t.Fatalf("unexpected msgSeqNum with blockMetadataInputFeedPrefix for blockMetadata. Want: %d, Got: %d", pos, binary.BigEndian.Uint64(keyBytes))
		}
		if !bytes.Equal(sampleBulkData[pos-1], iter.Value()) {
			t.Fatalf("blockMetadata mismatch for blockNumber: %d. Want: %v, Got: %v", pos, sampleBulkData[pos-1], iter.Value())
		}
		pos++
	}
	if pos-1 != latestL2 {
		t.Fatalf("number of keys with blockMetadataInputFeedPrefix doesn't match expected value. Want: %d, Got: %d", latestL2, pos-1)
	}
	iter.Release()
	iter = arbDb.NewIterator(missingBlockMetadataInputFeedPrefix, nil)
	pos = trackBlockMetadataFrom
	for iter.Next() {
		keyBytes := bytes.TrimPrefix(iter.Key(), missingBlockMetadataInputFeedPrefix)
		if binary.BigEndian.Uint64(keyBytes) != pos {
			t.Fatalf("unexpected msgSeqNum with missingBlockMetadataInputFeedPrefix for blockMetadata. Want: %d, Got: %d", pos, binary.BigEndian.Uint64(keyBytes))
		}
		pos++
	}
	if pos != rebuildStartPos {
		t.Fatalf("number of keys with missingBlockMetadataInputFeedPrefix doesn't match expected value. Want: %d, Got: %d", rebuildStartPos-trackBlockMetadataFrom, pos-trackBlockMetadataFrom)
	}
	iter.Release()
}

func TestTimeboostedFieldInReceiptsObject(t *testing.T) {
	ctx, cancel := context.WithCancel(context.Background())
	defer cancel()

	builder := NewNodeBuilder(ctx).DefaultConfig(t, false)
	builder.nodeConfig.TransactionStreamer.TrackBlockMetadataFrom = 1
	builder.execConfig.BlockMetadataApiCacheSize = 0 // Caching is disabled
	cleanup := builder.Build(t)
	defer cleanup()

	// Generate blocks until current block is totalBlocks
	arbDb := builder.L2.ConsensusNode.ArbDB
	blockNum := big.NewInt(2)
	builder.L2Info.GenerateAccount("User")
	user := builder.L2Info.GetDefaultTransactOpts("User", ctx)
	var latestL2 uint64
	var err error
	for i := 0; ; i++ {
		builder.L2.TransferBalanceTo(t, "Owner", util.RemapL1Address(user.From), big.NewInt(1e18), builder.L2Info)
		latestL2, err = builder.L2.Client.BlockNumber(ctx)
		Require(t, err)
		if latestL2 >= blockNum.Uint64() {
			break
		}
	}

	for i := uint64(1); i < latestL2; i++ {
		// Clean BlockMetadata from arbDB so that we can modify it at will
		Require(t, arbDb.Delete(dbKey([]byte("t"), i)))
	}

	block, err := builder.L2.Client.BlockByNumber(ctx, blockNum)
	Require(t, err)
	if len(block.Transactions()) != 2 {
		t.Fatalf("expecting two txs in the second block, but found: %d txs", len(block.Transactions()))
	}

	// Set first tx (internal tx anyway) to not timeboosted and Second one to timeboosted- BlockMetadata (in bits)-> 00000000 00000010
	Require(t, arbDb.Put(dbKey([]byte("t"), blockNum.Uint64()), []byte{0, 2}))
	l2rpc := builder.L2.Stack.Attach()
	// Extra timeboosted field in pointer form to check for its existence
	type timeboostedFromReceipt struct {
		Timeboosted *bool `json:"timeboosted"`
	}
	var receiptResult []timeboostedFromReceipt
	err = l2rpc.CallContext(ctx, &receiptResult, "eth_getBlockReceipts", rpc.BlockNumber(blockNum.Int64()))
	Require(t, err)
	if receiptResult[0].Timeboosted == nil || receiptResult[1].Timeboosted == nil {
		t.Fatal("timeboosted field should exist in the receipt object of both- first and second txs")
	}
	if *receiptResult[0].Timeboosted != false {
		t.Fatal("first tx was not timeboosted, but the field indicates otherwise")
	}
	if *receiptResult[1].Timeboosted != true {
		t.Fatal("second tx was timeboosted, but the field indicates otherwise")
	}

	// Check that timeboosted is accurate for eth_getTransactionReceipt as well
	var txReceipt timeboostedFromReceipt
	err = l2rpc.CallContext(ctx, &txReceipt, "eth_getTransactionReceipt", block.Transactions()[0].Hash())
	Require(t, err)
	if txReceipt.Timeboosted == nil {
		t.Fatal("timeboosted field should exist in the receipt object of first tx")
	}
	if *txReceipt.Timeboosted != false {
		t.Fatal("first tx was not timeboosted, but the field indicates otherwise")
	}
	err = l2rpc.CallContext(ctx, &txReceipt, "eth_getTransactionReceipt", block.Transactions()[1].Hash())
	Require(t, err)
	if txReceipt.Timeboosted == nil {
		t.Fatal("timeboosted field should exist in the receipt object of second tx")
	}
	if *txReceipt.Timeboosted != true {
		t.Fatal("second tx was timeboosted, but the field indicates otherwise")
	}

	// Check that timeboosted field shouldn't exist for any txs of block=1, as this block doesn't have blockMetadata
	block, err = builder.L2.Client.BlockByNumber(ctx, common.Big1)
	Require(t, err)
	if len(block.Transactions()) != 2 {
		t.Fatalf("expecting two txs in the first block, but found: %d txs", len(block.Transactions()))
	}
	var receiptResult2 []timeboostedFromReceipt
	err = l2rpc.CallContext(ctx, &receiptResult2, "eth_getBlockReceipts", rpc.BlockNumber(1))
	Require(t, err)
	if receiptResult2[0].Timeboosted != nil || receiptResult2[1].Timeboosted != nil {
		t.Fatal("timeboosted field shouldn't exist in the receipt object of all the txs")
	}
	var txReceipt2 timeboostedFromReceipt
	err = l2rpc.CallContext(ctx, &txReceipt2, "eth_getTransactionReceipt", block.Transactions()[0].Hash())
	Require(t, err)
	if txReceipt2.Timeboosted != nil {
		t.Fatal("timeboosted field shouldn't exist in the receipt object of all the txs")
	}
	var txReceipt3 timeboostedFromReceipt
	err = l2rpc.CallContext(ctx, &txReceipt3, "eth_getTransactionReceipt", block.Transactions()[1].Hash())
	Require(t, err)
	if txReceipt3.Timeboosted != nil {
		t.Fatal("timeboosted field shouldn't exist in the receipt object of all the txs")
	}

	// Print the receipt object for reference
	var receiptResultRaw json.RawMessage
	err = l2rpc.CallContext(ctx, &receiptResultRaw, "eth_getBlockReceipts", rpc.BlockNumber(blockNum.Int64()))
	Require(t, err)
	colors.PrintGrey("receipt object- ", string(receiptResultRaw))

}

func TestTimeboostBulkBlockMetadataAPI(t *testing.T) {
	ctx, cancel := context.WithCancel(context.Background())
	defer cancel()

	builder := NewNodeBuilder(ctx).DefaultConfig(t, false)
	builder.nodeConfig.TransactionStreamer.TrackBlockMetadataFrom = 1
	builder.execConfig.BlockMetadataApiCacheSize = 0 // Caching is disabled
	cleanup := builder.Build(t)
	defer cleanup()

	arbDb := builder.L2.ConsensusNode.ArbDB

	// Generate blocks until current block is end
	start := 1
	end := 20
	builder.L2Info.GenerateAccount("User")
	user := builder.L2Info.GetDefaultTransactOpts("User", ctx)
	for i := 0; ; i++ {
		builder.L2.TransferBalanceTo(t, "Owner", util.RemapL1Address(user.From), big.NewInt(1e18), builder.L2Info)
		latestL2, err := builder.L2.Client.BlockNumber(ctx)
		Require(t, err)
		// Clean BlockMetadata from arbDB so that we can modify it at will
		Require(t, arbDb.Delete(dbKey([]byte("t"), latestL2)))
		// #nosec G115
		if latestL2 > uint64(end)+10 {
			break
		}
	}
	var sampleBulkData []gethexec.NumberAndBlockMetadata
	for i := start; i <= end; i += 2 {
		sampleData := gethexec.NumberAndBlockMetadata{
			// #nosec G115
			BlockNumber: uint64(i),
			// #nosec G115
			RawMetadata: []byte{0, uint8(i)},
		}
		sampleBulkData = append(sampleBulkData, sampleData)
		Require(t, arbDb.Put(dbKey([]byte("t"), sampleData.BlockNumber), sampleData.RawMetadata))
	}

	l2rpc := builder.L2.Stack.Attach()
	var result []gethexec.NumberAndBlockMetadata
	err := l2rpc.CallContext(ctx, &result, "arb_getRawBlockMetadata", rpc.BlockNumber(start), "latest") // Test rpc.BlockNumber feature, send "latest" as an arg instead of blockNumber
	Require(t, err)

	if len(result) != len(sampleBulkData) {
		t.Fatalf("number of entries in arb_getRawBlockMetadata is incorrect. Got: %d, Want: %d", len(result), len(sampleBulkData))
	}
	for i, data := range result {
		if data.BlockNumber != sampleBulkData[i].BlockNumber {
			t.Fatalf("BlockNumber mismatch. Got: %d, Want: %d", data.BlockNumber, sampleBulkData[i].BlockNumber)
		}
		if !bytes.Equal(data.RawMetadata, sampleBulkData[i].RawMetadata) {
			t.Fatalf("RawMetadata. Got: %s, Want: %s", data.RawMetadata, sampleBulkData[i].RawMetadata)
		}
	}

	// Test that without cache the result returned is always in sync with ArbDB
	sampleBulkData[0].RawMetadata = []byte{1, 11}
	Require(t, arbDb.Put(dbKey([]byte("t"), 1), sampleBulkData[0].RawMetadata))

	err = l2rpc.CallContext(ctx, &result, "arb_getRawBlockMetadata", rpc.BlockNumber(1), rpc.BlockNumber(1))
	Require(t, err)
	if len(result) != 1 {
		t.Fatal("result returned with more than one entry")
	}
	if !bytes.Equal(sampleBulkData[0].RawMetadata, result[0].RawMetadata) {
		t.Fatal("BlockMetadata gotten from API doesn't match the latest entry in ArbDB")
	}

	// Test that LRU caching works
	builder.execConfig.BlockMetadataApiCacheSize = 1000
	builder.execConfig.BlockMetadataApiBlocksLimit = 25
	builder.RestartL2Node(t)
	l2rpc = builder.L2.Stack.Attach()
	err = l2rpc.CallContext(ctx, &result, "arb_getRawBlockMetadata", rpc.BlockNumber(start), rpc.BlockNumber(end))
	Require(t, err)

	arbDb = builder.L2.ConsensusNode.ArbDB
	updatedBlockMetadata := []byte{2, 12}
	Require(t, arbDb.Put(dbKey([]byte("t"), 1), updatedBlockMetadata))

	err = l2rpc.CallContext(ctx, &result, "arb_getRawBlockMetadata", rpc.BlockNumber(1), rpc.BlockNumber(1))
	Require(t, err)
	if len(result) != 1 {
		t.Fatal("result returned with more than one entry")
	}
	if bytes.Equal(updatedBlockMetadata, result[0].RawMetadata) {
		t.Fatal("BlockMetadata should've been fetched from cache and not the db")
	}
	if !bytes.Equal(sampleBulkData[0].RawMetadata, result[0].RawMetadata) {
		t.Fatal("incorrect caching of BlockMetadata")
	}

	// Test that ErrBlockMetadataApiBlocksLimitExceeded is thrown when query range exceeds the limit
	err = l2rpc.CallContext(ctx, &result, "arb_getRawBlockMetadata", rpc.BlockNumber(start), rpc.BlockNumber(26))
	if !strings.Contains(err.Error(), gethexec.ErrBlockMetadataApiBlocksLimitExceeded.Error()) {
		t.Fatalf("expecting ErrBlockMetadataApiBlocksLimitExceeded error, got: %v", err)
	}

	// A Reorg event should clear the cache, hence the data fetched now should be accurate
	Require(t, builder.L2.ConsensusNode.TxStreamer.ReorgTo(10))
	err = l2rpc.CallContext(ctx, &result, "arb_getRawBlockMetadata", rpc.BlockNumber(start), rpc.BlockNumber(end))
	Require(t, err)
	if !bytes.Equal(updatedBlockMetadata, result[0].RawMetadata) {
		t.Fatal("BlockMetadata should've been fetched from db and not the cache")
	}
}

// func TestExpressLaneControlTransfer(t *testing.T) {
// 	t.Parallel()
// 	ctx, cancel := context.WithCancel(context.Background())
// 	defer cancel()

// 	tmpDir, err := os.MkdirTemp("", "*")
// 	require.NoError(t, err)
// 	t.Cleanup(func() {
// 		require.NoError(t, os.RemoveAll(tmpDir))
// 	})
// 	jwtSecretPath := filepath.Join(tmpDir, "sequencer.jwt")

// 	auctionContractAddr, aliceBidderClient, bobBidderClient, roundDuration, builderSeq, cleanupSeq, _, _ := setupExpressLaneAuction(t, tmpDir, ctx, jwtSecretPath, 0)
// 	seq, seqClient, seqInfo := builderSeq.L2.ConsensusNode, builderSeq.L2.Client, builderSeq.L2Info
// 	defer cleanupSeq()

// 	auctionContract, err := express_lane_auctiongen.NewExpressLaneAuction(auctionContractAddr, seqClient)
// 	Require(t, err)
// 	rawRoundTimingInfo, err := auctionContract.RoundTimingInfo(&bind.CallOpts{})
// 	Require(t, err)
// 	roundTimingInfo, err := timeboost.NewRoundTimingInfo(rawRoundTimingInfo)
// 	Require(t, err)

// 	// Prepare clients that can submit txs to the sequencer via the express lane.
// 	chainId, err := seqClient.ChainID(ctx)
// 	Require(t, err)
// 	seqDial, err := rpc.Dial(seq.Stack.HTTPEndpoint())
// 	Require(t, err)
// 	createExpressLaneClientFor := func(name string) (*expressLaneClient, bind.TransactOpts) {
// 		priv := seqInfo.Accounts[name].PrivateKey
// 		expressLaneClient := newExpressLaneClient(
// 			priv,
// 			chainId,
// 			*roundTimingInfo,
// 			auctionContractAddr,
// 			seqDial,
// 		)
// 		expressLaneClient.Start(ctx)
// 		transacOpts := seqInfo.GetDefaultTransactOpts(name, ctx)
// 		transacOpts.NoSend = true
// 		return expressLaneClient, transacOpts
// 	}
// 	bobExpressLaneClient, bobOpts := createExpressLaneClientFor("Bob")
// 	aliceExpressLaneClient, aliceOpts := createExpressLaneClientFor("Alice")

// 	// Bob will win the auction and become controller for next round
// 	placeBidsAndDecideWinner(t, ctx, seqClient, seqInfo, auctionContract, "Bob", "Alice", bobBidderClient, aliceBidderClient, roundDuration)
// 	time.Sleep(roundTimingInfo.TimeTilNextRound())

// 	// Check that Bob's tx gets priority since he's the controller
// 	verifyControllerAdvantage(t, ctx, seqClient, bobExpressLaneClient, seqInfo, "Bob", "Alice")

// 	// Transfer express lane control from Bob to Alice
// 	currRound := roundTimingInfo.RoundNumber()
// 	duringRoundTransferTx, err := auctionContract.ExpressLaneAuctionTransactor.TransferExpressLaneController(&bobOpts, currRound, seqInfo.Accounts["Alice"].Address)
// 	Require(t, err)
// 	err = bobExpressLaneClient.SendTransaction(ctx, duringRoundTransferTx)
// 	Require(t, err)

// 	time.Sleep(time.Second) // Wait for controller to change on the sequencer side
// 	// Check that now Alice's tx gets priority since she's the controller after bob transfered it
// 	verifyControllerAdvantage(t, ctx, seqClient, aliceExpressLaneClient, seqInfo, "Alice", "Bob")

// 	// Alice and Bob submit bids and Alice wins for the next round
// 	placeBidsAndDecideWinner(t, ctx, seqClient, seqInfo, auctionContract, "Alice", "Bob", aliceBidderClient, bobBidderClient, roundDuration)
// 	t.Log("Alice won the express lane auction for upcoming round, now try to transfer control before the next round begins...")

// 	// Alice now transfers control to bob before her round begins
// 	winnerRound := currRound + 1
// 	currRound = roundTimingInfo.RoundNumber()
// 	if currRound >= winnerRound {
// 		t.Fatalf("next round already began, try running the test again. Current round: %d, Winner Round: %d", currRound, winnerRound)
// 	}

// 	beforeRoundTransferTx, err := auctionContract.ExpressLaneAuctionTransactor.TransferExpressLaneController(&aliceOpts, winnerRound, seqInfo.Accounts["Bob"].Address)
// 	Require(t, err)
// 	err = aliceExpressLaneClient.SendTransaction(ctx, beforeRoundTransferTx)
// 	Require(t, err)

// 	setExpressLaneIterator, err := auctionContract.FilterSetExpressLaneController(&bind.FilterOpts{Context: ctx}, nil, nil, nil)
// 	Require(t, err)
// 	verifyControllerChange := func(round uint64, prev, new common.Address) {
// 		setExpressLaneIterator.Next()
// 		if setExpressLaneIterator.Event.Round != round {
// 			t.Fatalf("unexpected round number. Want: %d, Got: %d", round, setExpressLaneIterator.Event.Round)
// 		}
// 		if setExpressLaneIterator.Event.PreviousExpressLaneController != prev {
// 			t.Fatalf("unexpected previous express lane controller. Want: %v, Got: %v", prev, setExpressLaneIterator.Event.PreviousExpressLaneController)
// 		}
// 		if setExpressLaneIterator.Event.NewExpressLaneController != new {
// 			t.Fatalf("unexpected new express lane controller. Want: %v, Got: %v", new, setExpressLaneIterator.Event.NewExpressLaneController)
// 		}
// 	}
// 	// Verify during round control change
// 	verifyControllerChange(currRound, common.Address{}, bobOpts.From) // Bob wins auction
// 	verifyControllerChange(currRound, bobOpts.From, aliceOpts.From)   // Bob transfers control to Alice
// 	// Verify before round control change
// 	verifyControllerChange(winnerRound, common.Address{}, aliceOpts.From) // Alice wins auction
// 	verifyControllerChange(winnerRound, aliceOpts.From, bobOpts.From)     // Alice transfers control to Bob before the round begins
// }

func TestSequencerFeed_ExpressLaneAuction_ExpressLaneTxsHaveAdvantage(t *testing.T) {
	t.Parallel()
	ctx, cancel := context.WithCancel(context.Background())
	defer cancel()

	tmpDir, err := os.MkdirTemp("", "*")
	require.NoError(t, err)
	t.Cleanup(func() {
		require.NoError(t, os.RemoveAll(tmpDir))
	})

	auctionContractAddr, aliceBidderClient, bobBidderClient, roundDuration, builderSeq, cleanupSeq, _, _ := setupExpressLaneAuction(t, tmpDir, ctx, 0)
	seq, seqClient, seqInfo := builderSeq.L2.ConsensusNode, builderSeq.L2.Client, builderSeq.L2Info
	defer cleanupSeq()

	auctionContract, err := express_lane_auctiongen.NewExpressLaneAuction(auctionContractAddr, seqClient)
	Require(t, err)
	rawRoundTimingInfo, err := auctionContract.RoundTimingInfo(&bind.CallOpts{})
	Require(t, err)
	roundTimingInfo, err := timeboost.NewRoundTimingInfo(rawRoundTimingInfo)
	Require(t, err)

	placeBidsAndDecideWinner(t, ctx, seqClient, seqInfo, auctionContract, "Bob", "Alice", bobBidderClient, aliceBidderClient, roundDuration)
	time.Sleep(roundTimingInfo.TimeTilNextRound())

	chainId, err := seqClient.ChainID(ctx)
	Require(t, err)

	// Prepare a client that can submit txs to the sequencer via the express lane.
	bobPriv := seqInfo.Accounts["Bob"].PrivateKey
	seqDial, err := rpc.Dial(seq.Stack.HTTPEndpoint())
	Require(t, err)
	expressLaneClient := newExpressLaneClient(
		bobPriv,
		chainId,
		*roundTimingInfo,
		auctionContractAddr,
		seqDial,
	)
	expressLaneClient.Start(ctx)

	verifyControllerAdvantage(t, ctx, seqClient, expressLaneClient, seqInfo, "Bob", "Alice")
}

func TestSequencerFeed_ExpressLaneAuction_InnerPayloadNoncesAreRespected_TimeboostedFieldIsCorrect(t *testing.T) {
	t.Parallel()

	logHandler := testhelpers.InitTestLog(t, log.LevelInfo)
	ctx, cancel := context.WithCancel(context.Background())
	defer cancel()

	tmpDir, err := os.MkdirTemp("", "*")
	require.NoError(t, err)
	t.Cleanup(func() {
		require.NoError(t, os.RemoveAll(tmpDir))
	})
	auctionContractAddr, aliceBidderClient, bobBidderClient, roundDuration, builderSeq, cleanupSeq, feedListener, cleanupFeedListener := setupExpressLaneAuction(t, tmpDir, ctx, withFeedListener)
	seq, seqClient, seqInfo := builderSeq.L2.ConsensusNode, builderSeq.L2.Client, builderSeq.L2Info
	defer cleanupSeq()
	defer cleanupFeedListener()

	auctionContract, err := express_lane_auctiongen.NewExpressLaneAuction(auctionContractAddr, seqClient)
	Require(t, err)
	rawRoundTimingInfo, err := auctionContract.RoundTimingInfo(&bind.CallOpts{})
	Require(t, err)
	roundTimingInfo, err := timeboost.NewRoundTimingInfo(rawRoundTimingInfo)
	Require(t, err)

	Require(t, err)

	placeBidsAndDecideWinner(t, ctx, seqClient, seqInfo, auctionContract, "Bob", "Alice", bobBidderClient, aliceBidderClient, roundDuration)
	time.Sleep(roundTimingInfo.TimeTilNextRound())

	// Prepare a client that can submit txs to the sequencer via the express lane.
	bobPriv := seqInfo.Accounts["Bob"].PrivateKey
	chainId, err := seqClient.ChainID(ctx)
	Require(t, err)
	seqDial, err := rpc.Dial(seq.Stack.HTTPEndpoint())
	Require(t, err)
	expressLaneClient := newExpressLaneClient(
		bobPriv,
		chainId,
		*roundTimingInfo,
		auctionContractAddr,
		seqDial,
	)
	expressLaneClient.Start(ctx)

	// We first generate an account for Charlie and transfer some balance to him.
	seqInfo.GenerateAccount("Charlie")
	TransferBalance(t, "Owner", "Charlie", arbmath.BigMulByUint(oneEth, 500), seqInfo, seqClient, ctx)

	// During the express lane, Bob sends txs that do not belong to him, but he is the express lane controller so they
	// will go through the express lane.
	// These tx payloads are sent with nonces out of order, and those with nonces too high should fail.
	var wg sync.WaitGroup
	wg.Add(2)
	ownerAddr := seqInfo.GetAddress("Owner")
	aliceNonce, err := seqClient.PendingNonceAt(ctx, seqInfo.GetAddress("Alice"))
	Require(t, err)
	aliceData := &types.DynamicFeeTx{
		To:        &ownerAddr,
		Gas:       seqInfo.TransferGas,
		GasFeeCap: new(big.Int).Set(seqInfo.GasPrice),
		Value:     big.NewInt(1e12),
		Nonce:     aliceNonce,
		Data:      nil,
	}
	aliceTx := seqInfo.SignTxAs("Alice", aliceData)
	go func(w *sync.WaitGroup) {
		defer w.Done()
		err = seqClient.SendTransaction(ctx, aliceTx)
		Require(t, err)
	}(&wg)

	txData := &types.DynamicFeeTx{
		To:        &ownerAddr,
		Gas:       seqInfo.TransferGas,
		Value:     big.NewInt(1e12),
		Nonce:     1,
		GasFeeCap: aliceTx.GasFeeCap(),
		Data:      nil,
	}
	charlie1 := seqInfo.SignTxAs("Charlie", txData)
	txData = &types.DynamicFeeTx{
		To:        &ownerAddr,
		Gas:       seqInfo.TransferGas,
		Value:     big.NewInt(1e12),
		Nonce:     0,
		GasFeeCap: aliceTx.GasFeeCap(),
		Data:      nil,
	}
	charlie0 := seqInfo.SignTxAs("Charlie", txData)
	var err2 error
	go func(w *sync.WaitGroup) {
		defer w.Done()
		time.Sleep(time.Millisecond * 10)
		// Send the express lane txs with nonces out of order
		err2 = expressLaneClient.SendTransaction(ctx, charlie1)
		err = expressLaneClient.SendTransaction(ctx, charlie0)
		Require(t, err)
	}(&wg)
	wg.Wait()
	if err2 == nil {
		t.Fatal("Charlie should not be able to send tx with nonce 1")
	}
	if !strings.Contains(err2.Error(), timeboost.ErrAcceptedTxFailed.Error()) {
		t.Fatal("Charlie's first tx should've consumed a sequence number as it was initially accepted")
	}
	// After round is done, verify that Charlie beats Alice in the final sequence, and that the emitted txs
	// for Charlie are correct.
	aliceReceipt, err := seqClient.TransactionReceipt(ctx, aliceTx.Hash())
	Require(t, err)
	aliceBlock := aliceReceipt.BlockNumber.Uint64()
	charlieReceipt, err := seqClient.TransactionReceipt(ctx, charlie0.Hash())
	Require(t, err)
	charlieBlock := charlieReceipt.BlockNumber.Uint64()

	if aliceBlock < charlieBlock {
		t.Fatal("Alice's tx should not have been sequenced before Charlie's in different blocks")
	} else if aliceBlock == charlieBlock {
		if aliceReceipt.TransactionIndex < charlieReceipt.TransactionIndex {
			t.Fatal("Charlie should have been sequenced before Alice with express lane")
		}
	}

	// First test that timeboosted byte array is correct on sequencer side
	verifyTimeboostedCorrectness(t, ctx, "Alice", seq, seqClient, false, aliceTx, aliceBlock)
	verifyTimeboostedCorrectness(t, ctx, "Charlie", seq, seqClient, true, charlie0, charlieBlock)

	// Verify that timeboosted byte array receieved via sequencer feed is correct
	_, err = WaitForTx(ctx, feedListener.Client, charlie0.Hash(), time.Second*5)
	Require(t, err)
	_, err = WaitForTx(ctx, feedListener.Client, aliceTx.Hash(), time.Second*5)
	Require(t, err)
	verifyTimeboostedCorrectness(t, ctx, "Alice", feedListener.ConsensusNode, feedListener.Client, false, aliceTx, aliceBlock)
	verifyTimeboostedCorrectness(t, ctx, "Charlie", feedListener.ConsensusNode, feedListener.Client, true, charlie0, charlieBlock)

	if logHandler.WasLogged(arbnode.BlockHashMismatchLogMsg) {
		t.Fatal("BlockHashMismatchLogMsg was logged unexpectedly")
	}
}

// verifyTimeboostedCorrectness is used to check if the timeboosted byte array in both the sequencer's tx streamer and the client node's tx streamer (which is connected
// to the sequencer feed) is accurate, i.e it represents correctly whether a tx is timeboosted or not
func verifyTimeboostedCorrectness(t *testing.T, ctx context.Context, user string, tNode *arbnode.Node, tClient *ethclient.Client, isTimeboosted bool, userTx *types.Transaction, userTxBlockNum uint64) {
	blockMetadataOfBlock, err := tNode.TxStreamer.BlockMetadataAtCount(arbutil.MessageIndex(userTxBlockNum) + 1)
	Require(t, err)
	if len(blockMetadataOfBlock) == 0 {
		t.Fatal("got empty blockMetadata byte array")
	}
	if blockMetadataOfBlock[0] != message.TimeboostedVersion {
		t.Fatalf("blockMetadata byte array has invalid version. Want: %d, Got: %d", message.TimeboostedVersion, blockMetadataOfBlock[0])
	}
	userTxBlock, err := tClient.BlockByNumber(ctx, new(big.Int).SetUint64(userTxBlockNum))
	Require(t, err)
	var foundUserTx bool
	for txIndex, tx := range userTxBlock.Transactions() {
		got, err := blockMetadataOfBlock.IsTxTimeboosted(txIndex)
		Require(t, err)
		if tx.Hash() == userTx.Hash() {
			foundUserTx = true
			if !isTimeboosted && got {
				t.Fatalf("incorrect timeboosted bit for %s's tx, it shouldn't be timeboosted", user)
			} else if isTimeboosted && !got {
				t.Fatalf("incorrect timeboosted bit for %s's tx, it should be timeboosted", user)
			}
		} else if got {
			// Other tx's right now shouln't be timeboosted
			t.Fatalf("incorrect timeboosted bit for nonspecified tx with index: %d, it shouldn't be timeboosted", txIndex)
		}
	}
	if !foundUserTx {
		t.Fatalf("%s's tx wasn't found in the block with blockNum retrieved from its receipt", user)
	}
}

func placeBidsAndDecideWinner(t *testing.T, ctx context.Context, seqClient *ethclient.Client, seqInfo *BlockchainTestInfo, auctionContract *express_lane_auctiongen.ExpressLaneAuction, winner, loser string, winnerBidderClient, loserBidderClient *timeboost.BidderClient, roundDuration time.Duration) {
	t.Helper()

	rawRoundTimingInfo, err := auctionContract.RoundTimingInfo(&bind.CallOpts{})
	Require(t, err)
	roundTimingInfo, err := timeboost.NewRoundTimingInfo(rawRoundTimingInfo)
	Require(t, err)
	currRound := roundTimingInfo.RoundNumber()

	// We are now in the bidding round, both issue their bids. winner will win
	t.Logf("%s and %s now submitting their bids at %v", winner, loser, time.Now())
	winnerBid, err := winnerBidderClient.Bid(ctx, big.NewInt(2), seqInfo.GetAddress(winner))
	Require(t, err)
	loserBid, err := loserBidderClient.Bid(ctx, big.NewInt(1), seqInfo.GetAddress(loser))
	Require(t, err)
	t.Logf("%s bid %+v", winner, winnerBid)
	t.Logf("%s bid %+v", loser, loserBid)

	// Subscribe to auction resolutions and wait for a winner
	winnerAddr, winnerRound := awaitAuctionResolved(t, ctx, seqClient, auctionContract)

	// Verify winner wins the auction
	if winnerAddr != seqInfo.GetAddress(winner) {
		t.Fatalf("%s should have won the express lane auction", winner)
	}
	t.Logf("%s won the auction for the round: %d", winner, winnerRound)
	if winnerRound != currRound+1 {
		t.Fatalf("unexpected winner round: Want:%d Got:%d", currRound+1, winnerRound)
	}

	it, err := auctionContract.FilterAuctionResolved(&bind.FilterOpts{Context: ctx}, nil, nil, nil)
	Require(t, err)
	winnerWon := false
	for it.Next() {
		if it.Event.FirstPriceBidder == seqInfo.GetAddress(winner) && it.Event.Round == winnerRound {
			winnerWon = true
		}
	}
	if !winnerWon {
		t.Fatalf("%s should have won the auction", winner)
	}
}

func verifyControllerAdvantage(t *testing.T, ctx context.Context, seqClient *ethclient.Client, controllerClient *expressLaneClient, seqInfo *BlockchainTestInfo, controller, otherUser string) {
	t.Helper()

	// During the express lane around, controller sends txs always 150ms later than otherUser, but otherUser's
	// txs end up getting delayed by 200ms as they are not the express lane controller.
	// In the end, controller's txs should be ordered before otherUser's during the round.
	var wg sync.WaitGroup
	wg.Add(2)
	ownerAddr := seqInfo.GetAddress("Owner")

	otherUserNonce, err := seqClient.PendingNonceAt(ctx, seqInfo.GetAddress(otherUser))
	Require(t, err)
	otherUserData := &types.DynamicFeeTx{
		To:        &ownerAddr,
		Gas:       seqInfo.TransferGas,
		GasFeeCap: new(big.Int).Set(seqInfo.GasPrice),
		Value:     big.NewInt(1e12),
		Nonce:     otherUserNonce,
		Data:      nil,
	}
	otherUserTx := seqInfo.SignTxAs(otherUser, otherUserData)
	go func(w *sync.WaitGroup) {
		defer w.Done()
		Require(t, seqClient.SendTransaction(ctx, otherUserTx))
	}(&wg)

	controllerNonce, err := seqClient.PendingNonceAt(ctx, seqInfo.GetAddress(controller))
	Require(t, err)
	controllerData := &types.DynamicFeeTx{
		To:        &ownerAddr,
		Gas:       seqInfo.TransferGas,
		GasFeeCap: new(big.Int).Set(seqInfo.GasPrice),
		Value:     big.NewInt(1e12),
		Nonce:     controllerNonce,
		Data:      nil,
	}
	controllerBoostableTx := seqInfo.SignTxAs(controller, controllerData)
	go func(w *sync.WaitGroup) {
		defer w.Done()
		time.Sleep(time.Millisecond * 10)
		Require(t, controllerClient.SendTransaction(ctx, controllerBoostableTx))
	}(&wg)
	wg.Wait()

	// After round is done, verify that controller beats otherUser in the final sequence.
	otherUserTxReceipt, err := seqClient.TransactionReceipt(ctx, otherUserTx.Hash())
	Require(t, err)
	otherUserBlock := otherUserTxReceipt.BlockNumber.Uint64()
	controllerBoostableTxReceipt, err := seqClient.TransactionReceipt(ctx, controllerBoostableTx.Hash())
	Require(t, err)
	controllerBlock := controllerBoostableTxReceipt.BlockNumber.Uint64()

	if otherUserBlock < controllerBlock {
		t.Fatalf("%s's tx should not have been sequenced before %s's in different blocks", otherUser, controller)
	} else if otherUserBlock == controllerBlock {
		if otherUserTxReceipt.TransactionIndex < controllerBoostableTxReceipt.TransactionIndex {
			t.Fatalf("%s should have been sequenced before %s with express lane", controller, otherUser)
		}
	}
}

type extraNodeType int

const (
	withForwardingSeq extraNodeType = iota + 1
	withFeedListener
)

func setupExpressLaneAuction(
	t *testing.T,
	dbDirPath string,
	ctx context.Context,
	extraNodeTy extraNodeType,
) (common.Address, *timeboost.BidderClient, *timeboost.BidderClient, time.Duration, *NodeBuilder, func(), *TestClient, func()) {
	seqPort := getRandomPort(t)
	forwarderPort := getRandomPort(t)

	nodeNames := []string{fmt.Sprintf("http://127.0.0.1:%d", seqPort), fmt.Sprintf("http://127.0.0.1:%d", forwarderPort)}
	expressLaneRedisURL := redisutil.CreateTestRedis(ctx, t)
	initRedisForTest(t, ctx, expressLaneRedisURL, nodeNames)

	builderSeq := NewNodeBuilder(ctx).DefaultConfig(t, true)
	builderSeq.l2StackConfig.HTTPHost = "localhost"
	builderSeq.l2StackConfig.HTTPPort = seqPort
	builderSeq.l2StackConfig.HTTPModules = []string{"eth", "arb", "debug", "timeboost", "auctioneer"}
	builderSeq.nodeConfig.Feed.Output = *newBroadcasterConfigTest()
	builderSeq.nodeConfig.Dangerous.NoSequencerCoordinator = false
	builderSeq.nodeConfig.SeqCoordinator.Enable = true
	builderSeq.nodeConfig.SeqCoordinator.RedisUrl = expressLaneRedisURL
	builderSeq.nodeConfig.SeqCoordinator.MyUrl = nodeNames[0]
	builderSeq.nodeConfig.SeqCoordinator.DeleteFinalizedMsgs = false
	builderSeq.execConfig.Sequencer.Enable = true
<<<<<<< HEAD
	builderSeq.execConfig.Sequencer.Timeboost = gethexec.TimeboostConfig{
		Enable:                    false, // We need to start without timeboost initially to create the auction contract
		ExpressLaneAdvantage:      time.Second * 5,
		RedisUrl:                  expressLaneRedisURL,
		MaxFutureSequenceDistance: 1500, // Required for TestExpressLaneTransactionHandlingComplex
=======
	builderSeq.execConfig.Sequencer.Dangerous.Timeboost = gethexec.TimeboostConfig{
		Enable:               false, // We need to start without timeboost initially to create the auction contract
		ExpressLaneAdvantage: time.Second * 5,
		RedisUrl:             expressLaneRedisURL,
>>>>>>> fa41878d
	}
	builderSeq.nodeConfig.TransactionStreamer.TrackBlockMetadataFrom = 1
	cleanupSeq := builderSeq.Build(t)
	seqInfo, seqNode, seqClient := builderSeq.L2Info, builderSeq.L2.ConsensusNode, builderSeq.L2.Client

	var extraNode *TestClient
	var cleanupExtraNode func()
	switch extraNodeTy {
	case withForwardingSeq:
		forwarderNodeCfg := arbnode.ConfigDefaultL1Test()
		forwarderNodeCfg.BatchPoster.Enable = false
		forwarderNodeCfg.Dangerous.NoSequencerCoordinator = false
		forwarderNodeCfg.SeqCoordinator.Enable = true
		forwarderNodeCfg.SeqCoordinator.RedisUrl = expressLaneRedisURL
		forwarderNodeCfg.SeqCoordinator.MyUrl = nodeNames[1]
		forwarderNodeCfg.SeqCoordinator.DeleteFinalizedMsgs = false
		builderSeq.l2StackConfig.HTTPPort = forwarderPort
		extraNode, cleanupExtraNode = builderSeq.Build2ndNode(t, &SecondNodeParams{nodeConfig: forwarderNodeCfg})
	case withFeedListener:
		tcpAddr, ok := seqNode.BroadcastServer.ListenerAddr().(*net.TCPAddr)
		if !ok {
			t.Fatalf("failed to cast listener address to *net.TCPAddr")
		}
		port := tcpAddr.Port
		nodeConfig := arbnode.ConfigDefaultL1NonSequencerTest()
		nodeConfig.Feed.Input = *newBroadcastClientConfigTest(port)
		nodeConfig.Feed.Input.Timeout = broadcastclient.DefaultConfig.Timeout
		nodeConfig.TransactionStreamer.TrackBlockMetadataFrom = 1
		extraNode, cleanupExtraNode = builderSeq.Build2ndNode(t, &SecondNodeParams{nodeConfig: nodeConfig, stackConfig: testhelpers.CreateStackConfigForTest(t.TempDir())})
	}

	// Send an L2 tx in the background every two seconds to keep the chain moving.
	go func() {
		tick := time.NewTicker(time.Second * 2)
		defer tick.Stop()
		for {
			select {
			case <-ctx.Done():
				return
			case <-tick.C:
				tx := seqInfo.PrepareTx("Owner", "Owner", seqInfo.TransferGas, big.NewInt(1), nil)
				err := seqClient.SendTransaction(ctx, tx)
				t.Log("Failed to send test tx", err)
			}
		}
	}()

	// Set up the auction contracts on L2.
	// Deploy the express lane auction contract and erc20 to the parent chain.
	ownerOpts := seqInfo.GetDefaultTransactOpts("Owner", ctx)
	erc20Addr, tx, erc20, err := bindings.DeployMockERC20(&ownerOpts, seqClient)
	Require(t, err)
	if _, err = bind.WaitMined(ctx, seqClient, tx); err != nil {
		t.Fatal(err)
	}
	tx, err = erc20.Initialize(&ownerOpts, "LANE", "LNE", 18)
	Require(t, err)
	if _, err = bind.WaitMined(ctx, seqClient, tx); err != nil {
		t.Fatal(err)
	}

	// Fund the auction contract.
	seqInfo.GenerateAccount("AuctionContract")
	TransferBalance(t, "Owner", "AuctionContract", arbmath.BigMulByUint(oneEth, 500), seqInfo, seqClient, ctx)

	// Mint some tokens to Alice and Bob.
	seqInfo.GenerateAccount("Alice")
	seqInfo.GenerateAccount("Bob")
	TransferBalance(t, "Faucet", "Alice", arbmath.BigMulByUint(oneEth, 500), seqInfo, seqClient, ctx)
	TransferBalance(t, "Faucet", "Bob", arbmath.BigMulByUint(oneEth, 500), seqInfo, seqClient, ctx)
	aliceOpts := seqInfo.GetDefaultTransactOpts("Alice", ctx)
	bobOpts := seqInfo.GetDefaultTransactOpts("Bob", ctx)
	tx, err = erc20.Mint(&ownerOpts, aliceOpts.From, big.NewInt(100))
	Require(t, err)
	if _, err = bind.WaitMined(ctx, seqClient, tx); err != nil {
		t.Fatal(err)
	}
	tx, err = erc20.Mint(&ownerOpts, bobOpts.From, big.NewInt(100))
	Require(t, err)
	if _, err = bind.WaitMined(ctx, seqClient, tx); err != nil {
		t.Fatal(err)
	}

	// Calculate the number of seconds until the next minute
	// and the next timestamp that is a multiple of a minute.
	now := time.Now()
	roundDuration := time.Minute
	// Correctly calculate the remaining time until the next minute
	waitTime := roundDuration - time.Duration(now.Second())*time.Second - time.Duration(now.Nanosecond())*time.Nanosecond
	// Get the current Unix timestamp at the start of the minute
	initialTimestamp := big.NewInt(now.Add(waitTime).Unix())
	initialTimestampUnix := time.Unix(initialTimestamp.Int64(), 0)

	// Deploy the auction manager contract.
	auctionContractAddr, tx, _, err := express_lane_auctiongen.DeployExpressLaneAuction(&ownerOpts, seqClient)
	Require(t, err)
	if _, err = bind.WaitMined(ctx, seqClient, tx); err != nil {
		t.Fatal(err)
	}

	proxyAddr, tx, _, err := mocksgen.DeploySimpleProxy(&ownerOpts, seqClient, auctionContractAddr)
	Require(t, err)
	if _, err = bind.WaitMined(ctx, seqClient, tx); err != nil {
		t.Fatal(err)
	}
	auctionContract, err := express_lane_auctiongen.NewExpressLaneAuction(proxyAddr, seqClient)
	Require(t, err)

	auctioneerAddr := seqInfo.GetDefaultTransactOpts("AuctionContract", ctx).From
	beneficiary := auctioneerAddr
	biddingToken := erc20Addr
	bidRoundSeconds := uint64(60)
	auctionClosingSeconds := uint64(15)
	reserveSubmissionSeconds := uint64(15)
	minReservePrice := big.NewInt(1) // 1 wei.
	roleAdmin := auctioneerAddr
	tx, err = auctionContract.Initialize(
		&ownerOpts,
		express_lane_auctiongen.InitArgs{
			Auctioneer:   auctioneerAddr,
			BiddingToken: biddingToken,
			Beneficiary:  beneficiary,
			RoundTimingInfo: express_lane_auctiongen.RoundTimingInfo{
				OffsetTimestamp:          initialTimestamp.Int64(),
				RoundDurationSeconds:     bidRoundSeconds,
				AuctionClosingSeconds:    auctionClosingSeconds,
				ReserveSubmissionSeconds: reserveSubmissionSeconds,
			},
			MinReservePrice:       minReservePrice,
			AuctioneerAdmin:       roleAdmin,
			MinReservePriceSetter: roleAdmin,
			ReservePriceSetter:    roleAdmin,
			BeneficiarySetter:     roleAdmin,
			RoundTimingSetter:     roleAdmin,
			MasterAdmin:           roleAdmin,
		},
	)
	Require(t, err)
	if _, err = bind.WaitMined(ctx, seqClient, tx); err != nil {
		t.Fatal(err)
	}
	t.Log("Deployed all the auction manager stuff", auctionContractAddr)
	// We approve the spending of the erc20 for the autonomous auction contract and bid receiver
	// for both Alice and Bob.
	bidReceiverAddr := common.HexToAddress("0x2424242424242424242424242424242424242424")
	maxUint256 := big.NewInt(1)
	maxUint256.Lsh(maxUint256, 256).Sub(maxUint256, big.NewInt(1))

	tx, err = erc20.Approve(
		&aliceOpts, proxyAddr, maxUint256,
	)
	Require(t, err)
	if _, err = bind.WaitMined(ctx, seqClient, tx); err != nil {
		t.Fatal(err)
	}
	tx, err = erc20.Approve(
		&aliceOpts, bidReceiverAddr, maxUint256,
	)
	Require(t, err)
	if _, err = bind.WaitMined(ctx, seqClient, tx); err != nil {
		t.Fatal(err)
	}
	tx, err = erc20.Approve(
		&bobOpts, proxyAddr, maxUint256,
	)
	Require(t, err)
	if _, err = bind.WaitMined(ctx, seqClient, tx); err != nil {
		t.Fatal(err)
	}
	tx, err = erc20.Approve(
		&bobOpts, bidReceiverAddr, maxUint256,
	)
	Require(t, err)
	if _, err = bind.WaitMined(ctx, seqClient, tx); err != nil {
		t.Fatal(err)
	}

	// This is hacky- we are manually starting the ExpressLaneService here instead of letting it be started
	// by the sequencer. This is due to needing to deploy the auction contract first.
	builderSeq.execConfig.Sequencer.Dangerous.Timeboost.Enable = true
	err = builderSeq.L2.ExecNode.Sequencer.InitializeExpressLaneService(builderSeq.L2.ExecNode.Backend.APIBackend(), builderSeq.L2.ExecNode.FilterSystem, proxyAddr, seqInfo.GetAddress("AuctionContract"), gethexec.DefaultTimeboostConfig.EarlySubmissionGrace)
	Require(t, err)
	builderSeq.L2.ExecNode.Sequencer.StartExpressLaneService(ctx)
	t.Log("Started express lane service in sequencer")

	if extraNodeTy == withForwardingSeq {
		err = extraNode.ExecNode.Sequencer.InitializeExpressLaneService(extraNode.ExecNode.Backend.APIBackend(), extraNode.ExecNode.FilterSystem, proxyAddr, seqInfo.GetAddress("AuctionContract"), gethexec.DefaultTimeboostConfig.EarlySubmissionGrace)
		Require(t, err)
		extraNode.ExecNode.Sequencer.StartExpressLaneService(ctx)
		t.Log("Started express lane service in forwarder sequencer")
	}

	// Set up an autonomous auction contract service that runs in the background in this test.
	redisURL := redisutil.CreateTestRedis(ctx, t)

	// Set up the auctioneer RPC service.
	bidValidatorPort := getRandomPort(t)
	bidValidatorWsPort := getRandomPort(t)
	stackConf := node.Config{
		DataDir:             "", // ephemeral.
		HTTPPort:            bidValidatorPort,
		HTTPHost:            "localhost",
		HTTPModules:         []string{timeboost.AuctioneerNamespace},
		HTTPVirtualHosts:    []string{"localhost"},
		HTTPTimeouts:        rpc.DefaultHTTPTimeouts,
		WSHost:              "localhost",
		WSPort:              bidValidatorWsPort,
		WSModules:           []string{timeboost.AuctioneerNamespace},
		GraphQLVirtualHosts: []string{"localhost"},
		P2P: p2p.Config{
			ListenAddr:  "",
			NoDial:      true,
			NoDiscovery: true,
		},
	}
	stack, err := node.New(&stackConf)
	Require(t, err)
	cfg := &timeboost.BidValidatorConfig{
		SequencerEndpoint:      fmt.Sprintf("http://localhost:%d", seqPort),
		AuctionContractAddress: proxyAddr.Hex(),
		RedisURL:               redisURL,
		ProducerConfig:         pubsub.TestProducerConfig,
	}
	fetcher := func() *timeboost.BidValidatorConfig {
		return cfg
	}
	bidValidator, err := timeboost.NewBidValidator(
		ctx, stack, fetcher,
	)
	Require(t, err)
	Require(t, stack.Start())
	Require(t, bidValidator.Initialize(ctx))
	bidValidator.Start(ctx)

	auctioneerCfg := &timeboost.AuctioneerServerConfig{
		SequencerEndpoint:      fmt.Sprintf("http://localhost:%d", seqPort),
		AuctionContractAddress: proxyAddr.Hex(),
		RedisURL:               redisURL,
		ConsumerConfig:         pubsub.TestConsumerConfig,
		DbDirectory:            dbDirPath,
		Wallet: genericconf.WalletConfig{
			PrivateKey: fmt.Sprintf("00%x", seqInfo.Accounts["AuctionContract"].PrivateKey.D.Bytes()),
		},
	}
	auctioneerFetcher := func() *timeboost.AuctioneerServerConfig {
		return auctioneerCfg
	}
	am, err := timeboost.NewAuctioneerServer(
		ctx,
		auctioneerFetcher,
	)
	Require(t, err)
	am.Start(ctx)

	// Set up a bidder client for Alice and Bob.
	alicePriv := seqInfo.Accounts["Alice"].PrivateKey
	cfgFetcherAlice := func() *timeboost.BidderClientConfig {
		return &timeboost.BidderClientConfig{
			AuctionContractAddress: proxyAddr.Hex(),
			BidValidatorEndpoint:   fmt.Sprintf("http://localhost:%d", bidValidatorPort),
			ArbitrumNodeEndpoint:   fmt.Sprintf("http://localhost:%d", seqPort),
			Wallet: genericconf.WalletConfig{
				PrivateKey: fmt.Sprintf("00%x", alicePriv.D.Bytes()),
			},
		}
	}
	alice, err := timeboost.NewBidderClient(
		ctx,
		cfgFetcherAlice,
	)
	Require(t, err)

	bobPriv := seqInfo.Accounts["Bob"].PrivateKey
	cfgFetcherBob := func() *timeboost.BidderClientConfig {
		return &timeboost.BidderClientConfig{
			AuctionContractAddress: proxyAddr.Hex(),
			BidValidatorEndpoint:   fmt.Sprintf("http://localhost:%d", bidValidatorPort),
			ArbitrumNodeEndpoint:   fmt.Sprintf("http://localhost:%d", seqPort),
			Wallet: genericconf.WalletConfig{
				PrivateKey: fmt.Sprintf("00%x", bobPriv.D.Bytes()),
			},
		}
	}
	bob, err := timeboost.NewBidderClient(
		ctx,
		cfgFetcherBob,
	)
	Require(t, err)

	alice.Start(ctx)
	bob.Start(ctx)

	// Wait until the initial round.
	timeToWait := time.Until(initialTimestampUnix)
	t.Logf("Waiting until the initial round %v and %v, current time %v", timeToWait, initialTimestampUnix, time.Now())
	<-time.After(timeToWait)

	t.Log("Started auction master stack and bid clients")
	Require(t, alice.Deposit(ctx, big.NewInt(30)))
	Require(t, bob.Deposit(ctx, big.NewInt(30)))

	// Wait until the next timeboost round + a few milliseconds.
	t.Logf("Alice and Bob are now deposited into the autonomous auction contract, waiting %v for bidding round..., timestamp %v", waitTime, time.Now())
	rawRoundTimingInfo, err := auctionContract.RoundTimingInfo(&bind.CallOpts{})
	Require(t, err)
	roundTimingInfo, err := timeboost.NewRoundTimingInfo(rawRoundTimingInfo)
	Require(t, err)
	time.Sleep(roundTimingInfo.TimeTilNextRound())
	t.Logf("Reached the bidding round at %v", time.Now())
	time.Sleep(time.Second * 5)
	return proxyAddr, alice, bob, roundDuration, builderSeq, cleanupSeq, extraNode, cleanupExtraNode
}

func awaitAuctionResolved(
	t *testing.T,
	ctx context.Context,
	client *ethclient.Client,
	contract *express_lane_auctiongen.ExpressLaneAuction,
) (common.Address, uint64) {
	fromBlock, err := client.BlockNumber(ctx)
	Require(t, err)
	ticker := time.NewTicker(time.Millisecond * 100)
	defer ticker.Stop()
	for {
		select {
		case <-ctx.Done():
			return common.Address{}, 0
		case <-ticker.C:
			latestBlock, err := client.HeaderByNumber(ctx, nil)
			if err != nil {
				t.Log("Could not get latest header", err)
				continue
			}
			toBlock := latestBlock.Number.Uint64()
			if fromBlock == toBlock {
				continue
			}
			filterOpts := &bind.FilterOpts{
				Context: ctx,
				Start:   fromBlock,
				End:     &toBlock,
			}
			it, err := contract.FilterAuctionResolved(filterOpts, nil, nil, nil)
			if err != nil {
				t.Log("Could not filter auction resolutions", err)
				continue
			}
			for it.Next() {
				return it.Event.FirstPriceBidder, it.Event.Round
			}
			fromBlock = toBlock
		}
	}
}

type expressLaneClient struct {
	stopwaiter.StopWaiter
	sync.Mutex
	privKey             *ecdsa.PrivateKey
	chainId             *big.Int
	roundTimingInfo     timeboost.RoundTimingInfo
	auctionContractAddr common.Address
	client              *rpc.Client
	sequence            uint64
}

func newExpressLaneClient(
	privKey *ecdsa.PrivateKey,
	chainId *big.Int,
	roundTimingInfo timeboost.RoundTimingInfo,
	auctionContractAddr common.Address,
	client *rpc.Client,
) *expressLaneClient {
	return &expressLaneClient{
		privKey:             privKey,
		chainId:             chainId,
		roundTimingInfo:     roundTimingInfo,
		auctionContractAddr: auctionContractAddr,
		client:              client,
		sequence:            0,
	}
}

func (elc *expressLaneClient) Start(ctxIn context.Context) {
	elc.StopWaiter.Start(ctxIn, elc)
}

func (elc *expressLaneClient) SendTransactionWithSequence(ctx context.Context, transaction *types.Transaction, seq uint64) error {
	encodedTx, err := transaction.MarshalBinary()
	if err != nil {
		return err
	}
	msg := &timeboost.JsonExpressLaneSubmission{
		ChainId:                (*hexutil.Big)(elc.chainId),
		Round:                  hexutil.Uint64(elc.roundTimingInfo.RoundNumber()),
		AuctionContractAddress: elc.auctionContractAddr,
		Transaction:            encodedTx,
		SequenceNumber:         hexutil.Uint64(seq),
		Signature:              hexutil.Bytes{},
	}
	msgGo, err := timeboost.JsonSubmissionToGo(msg)
	if err != nil {
		return err
	}
	signingMsg, err := msgGo.ToMessageBytes()
	if err != nil {
		return err
	}
	signature, err := signSubmission(signingMsg, elc.privKey)
	if err != nil {
		return err
	}
	msg.Signature = signature
	promise := elc.sendExpressLaneRPC(msg)
	if _, err := promise.Await(ctx); err != nil {
		return err
	}
	return nil
}

func (elc *expressLaneClient) SendTransaction(ctx context.Context, transaction *types.Transaction) error {
	elc.Lock()
	defer elc.Unlock()
	err := elc.SendTransactionWithSequence(ctx, transaction, elc.sequence)
	if err == nil || strings.Contains(err.Error(), timeboost.ErrAcceptedTxFailed.Error()) {
		elc.sequence += 1
	}
	return err
}

func (elc *expressLaneClient) sendExpressLaneRPC(msg *timeboost.JsonExpressLaneSubmission) containers.PromiseInterface[struct{}] {
	return stopwaiter.LaunchPromiseThread(elc, func(ctx context.Context) (struct{}, error) {
		err := elc.client.CallContext(ctx, nil, "timeboost_sendExpressLaneTransaction", msg)
		return struct{}{}, err
	})
}

func signSubmission(message []byte, key *ecdsa.PrivateKey) ([]byte, error) {
	prefixed := crypto.Keccak256(append([]byte(fmt.Sprintf("\x19Ethereum Signed Message:\n%d", len(message))), message...))
	sig, err := secp256k1.Sign(prefixed, math.PaddedBigBytes(key.D, 32))
	if err != nil {
		return nil, err
	}
	sig[64] += 27
	return sig, nil
}

func getRandomPort(t testing.TB) int {
	listener, err := net.Listen("tcp", "localhost:0")
	require.NoError(t, err)
	defer listener.Close()
	tcpAddr, ok := listener.Addr().(*net.TCPAddr)
	if !ok {
		t.Fatalf("failed to cast listener address to *net.TCPAddr")
	}
	return tcpAddr.Port
}<|MERGE_RESOLUTION|>--- conflicted
+++ resolved
@@ -1292,18 +1292,11 @@
 	builderSeq.nodeConfig.SeqCoordinator.MyUrl = nodeNames[0]
 	builderSeq.nodeConfig.SeqCoordinator.DeleteFinalizedMsgs = false
 	builderSeq.execConfig.Sequencer.Enable = true
-<<<<<<< HEAD
-	builderSeq.execConfig.Sequencer.Timeboost = gethexec.TimeboostConfig{
+	builderSeq.execConfig.Sequencer.Dangerous.Timeboost = gethexec.TimeboostConfig{
 		Enable:                    false, // We need to start without timeboost initially to create the auction contract
 		ExpressLaneAdvantage:      time.Second * 5,
 		RedisUrl:                  expressLaneRedisURL,
 		MaxFutureSequenceDistance: 1500, // Required for TestExpressLaneTransactionHandlingComplex
-=======
-	builderSeq.execConfig.Sequencer.Dangerous.Timeboost = gethexec.TimeboostConfig{
-		Enable:               false, // We need to start without timeboost initially to create the auction contract
-		ExpressLaneAdvantage: time.Second * 5,
-		RedisUrl:             expressLaneRedisURL,
->>>>>>> fa41878d
 	}
 	builderSeq.nodeConfig.TransactionStreamer.TrackBlockMetadataFrom = 1
 	cleanupSeq := builderSeq.Build(t)
