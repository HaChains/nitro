// Copyright 2021-2022, Offchain Labs, Inc.
// For license information, see https://github.com/nitro/blob/master/LICENSE

package main

import (
	"context"
	"fmt"
	"math/big"
	"os"
	"regexp"
	"runtime"
	"strings"
	"sync"
	"time"

	"github.com/cavaliergopher/grab/v3"
	extract "github.com/codeclysm/extract/v3"
	"github.com/ethereum/go-ethereum/accounts/abi/bind"
	"github.com/ethereum/go-ethereum/common"
	"github.com/ethereum/go-ethereum/core"
	"github.com/ethereum/go-ethereum/core/rawdb"
	"github.com/ethereum/go-ethereum/core/state/pruner"
	"github.com/ethereum/go-ethereum/core/types"
	"github.com/ethereum/go-ethereum/ethdb"
	"github.com/ethereum/go-ethereum/log"
	"github.com/ethereum/go-ethereum/node"
	"github.com/ethereum/go-ethereum/params"
<<<<<<< HEAD
=======
	"github.com/ethereum/go-ethereum/rpc"
	"github.com/offchainlabs/nitro/arbnode"
>>>>>>> e15dced5
	"github.com/offchainlabs/nitro/arbos"
	"github.com/offchainlabs/nitro/arbos/arbosState"
	"github.com/offchainlabs/nitro/arbutil"
	"github.com/offchainlabs/nitro/cmd/ipfshelper"
	"github.com/offchainlabs/nitro/execution/gethexec"
<<<<<<< HEAD
=======
	"github.com/offchainlabs/nitro/staker"
>>>>>>> e15dced5
	"github.com/offchainlabs/nitro/statetransfer"
	"github.com/pkg/errors"
	flag "github.com/spf13/pflag"
)

type InitConfig struct {
	Force           bool          `koanf:"force"`
	Url             string        `koanf:"url"`
	DownloadPath    string        `koanf:"download-path"`
	DownloadPoll    time.Duration `koanf:"download-poll"`
	DevInit         bool          `koanf:"dev-init"`
	DevInitAddr     string        `koanf:"dev-init-address"`
	DevInitBlockNum uint64        `koanf:"dev-init-blocknum"`
	Empty           bool          `koanf:"empty"`
	AccountsPerSync uint          `koanf:"accounts-per-sync"`
	ImportFile      string        `koanf:"import-file"`
	ThenQuit        bool          `koanf:"then-quit"`
	Prune           string        `koanf:"prune"`
	PruneBloomSize  uint64        `koanf:"prune-bloom-size"`
}

var InitConfigDefault = InitConfig{
	Force:           false,
	Url:             "",
	DownloadPath:    "/tmp/",
	DownloadPoll:    time.Minute,
	DevInit:         false,
	DevInitAddr:     "",
	DevInitBlockNum: 0,
	ImportFile:      "",
	AccountsPerSync: 100000,
	ThenQuit:        false,
	Prune:           "",
	PruneBloomSize:  2048,
}

func InitConfigAddOptions(prefix string, f *flag.FlagSet) {
	f.Bool(prefix+".force", InitConfigDefault.Force, "if true: in case database exists init code will be reexecuted and genesis block compared to database")
	f.String(prefix+".url", InitConfigDefault.Url, "url to download initializtion data - will poll if download fails")
	f.String(prefix+".download-path", InitConfigDefault.DownloadPath, "path to save temp downloaded file")
	f.Duration(prefix+".download-poll", InitConfigDefault.DownloadPoll, "how long to wait between polling attempts")
	f.Bool(prefix+".dev-init", InitConfigDefault.DevInit, "init with dev data (1 account with balance) instead of file import")
	f.String(prefix+".dev-init-address", InitConfigDefault.DevInitAddr, "Address of dev-account. Leave empty to use the dev-wallet.")
	f.Uint64(prefix+".dev-init-blocknum", InitConfigDefault.DevInitBlockNum, "Number of preinit blocks. Must exist in ancient database.")
	f.Bool(prefix+".empty", InitConfigDefault.DevInit, "init with empty state")
	f.Bool(prefix+".then-quit", InitConfigDefault.ThenQuit, "quit after init is done")
	f.String(prefix+".import-file", InitConfigDefault.ImportFile, "path for json data to import")
	f.Uint(prefix+".accounts-per-sync", InitConfigDefault.AccountsPerSync, "during init - sync database every X accounts. Lower value for low-memory systems. 0 disables.")
	f.String(prefix+".prune", InitConfigDefault.Prune, "pruning for a given use: \"full\" for full nodes serving RPC requests, or \"validator\" for validators")
	f.Uint64(prefix+".prune-bloom-size", InitConfigDefault.PruneBloomSize, "the amount of memory in megabytes to use for the pruning bloom filter (higher values prune better)")
}

func downloadInit(ctx context.Context, initConfig *InitConfig) (string, error) {
	if initConfig.Url == "" {
		return "", nil
	}
	if strings.HasPrefix(initConfig.Url, "file:") {
		return initConfig.Url[5:], nil
	}
	if ipfshelper.CanBeIpfsPath(initConfig.Url) {
		ipfsNode, err := ipfshelper.CreateIpfsHelper(ctx, initConfig.DownloadPath, false, []string{}, ipfshelper.DefaultIpfsProfiles)
		if err != nil {
			return "", err
		}
		log.Info("Downloading initial database via IPFS", "url", initConfig.Url)
		initFile, downloadErr := ipfsNode.DownloadFile(ctx, initConfig.Url, initConfig.DownloadPath)
		closeErr := ipfsNode.Close()
		if downloadErr != nil {
			if closeErr != nil {
				log.Error("Failed to close IPFS node after download error", "err", closeErr)
			}
			return "", fmt.Errorf("Failed to download file from IPFS: %w", downloadErr)
		}
		if closeErr != nil {
			return "", fmt.Errorf("Failed to close IPFS node: %w", err)
		}
		return initFile, nil
	}
	grabclient := grab.NewClient()
	log.Info("Downloading initial database", "url", initConfig.Url)
	fmt.Println()
	printTicker := time.NewTicker(time.Second)
	defer printTicker.Stop()
	attempt := 0
	for {
		attempt++
		req, err := grab.NewRequest(initConfig.DownloadPath, initConfig.Url)
		if err != nil {
			panic(err)
		}
		resp := grabclient.Do(req.WithContext(ctx))
		firstPrintTime := time.Now().Add(time.Second * 2)
	updateLoop:
		for {
			select {
			case <-printTicker.C:
				if time.Now().After(firstPrintTime) {
					bps := resp.BytesPerSecond()
					if bps == 0 {
						bps = 1 // avoid division by zero
					}
					done := resp.BytesComplete()
					total := resp.Size()
					timeRemaining := time.Second * (time.Duration(total-done) / time.Duration(bps))
					timeRemaining = timeRemaining.Truncate(time.Millisecond * 10)
					fmt.Printf("\033[2K\r  transferred %v / %v bytes (%.2f%%) [%.2fMbps, %s remaining]",
						done,
						total,
						resp.Progress()*100,
						bps*8/1000000,
						timeRemaining.String())
				}
			case <-resp.Done:
				if err := resp.Err(); err != nil {
					fmt.Printf("\n  attempt %d failed: %v\n", attempt, err)
					break updateLoop
				}
				fmt.Printf("\n")
				log.Info("Download done", "filename", resp.Filename, "duration", resp.Duration())
				fmt.Println()
				return resp.Filename, nil
			case <-ctx.Done():
				return "", ctx.Err()
			}
		}
		select {
		case <-ctx.Done():
			return "", ctx.Err()
		case <-time.After(initConfig.DownloadPoll):
		}
	}
}

func validateBlockChain(blockChain *core.BlockChain, expectedChainId *big.Int) error {
	statedb, err := blockChain.State()
	if err != nil {
		return err
	}
	currentArbosState, err := arbosState.OpenSystemArbosState(statedb, nil, true)
	if err != nil {
		return err
	}
	chainId, err := currentArbosState.ChainId()
	if err != nil {
		return err
	}
	if chainId.Cmp(expectedChainId) != 0 {
		return fmt.Errorf("attempted to launch node with chain ID %v on ArbOS state with chain ID %v", expectedChainId, chainId)
	}
	return nil
}

type importantRoots struct {
	chainDb ethdb.Database
	roots   []common.Hash
	heights []uint64
}

// The minimum block distance between two important roots
const minRootDistance = 2000

// Marks a header as important, and records its root and height.
// If overwrite is true, it'll remove any future roots and replace them with this header.
// If overwrite is false, it'll ignore this header if it has future roots.
func (r *importantRoots) addHeader(header *types.Header, overwrite bool) error {
	targetBlockNum := header.Number.Uint64()
	for {
		if header == nil || header.Root == (common.Hash{}) {
			log.Error("missing state of pruning target", "blockNum", targetBlockNum)
			return nil
		}
		exists, err := r.chainDb.Has(header.Root.Bytes())
		if err != nil {
			return err
		}
		if exists {
			break
		}
		num := header.Number.Uint64()
		if num%3000 == 0 {
			log.Info("looking for old block with state to keep", "current", num, "target", targetBlockNum)
		}
		// An underflow is fine here because it'll just return nil due to not found
		header = rawdb.ReadHeader(r.chainDb, header.ParentHash, num-1)
	}
	height := header.Number.Uint64()
	for len(r.heights) > 0 && r.heights[len(r.heights)-1] > height {
		if overwrite {
			r.roots = r.roots[:len(r.roots)-1]
			r.heights = r.heights[:len(r.heights)-1]
		} else {
			return nil
		}
	}
	if len(r.heights) > 0 && r.heights[len(r.heights)-1]+minRootDistance > height {
		return nil
	}
	r.roots = append(r.roots, header.Root)
	r.heights = append(r.heights, height)
	return nil
}

var hashListRegex = regexp.MustCompile("^(0x)?[0-9a-fA-F]{64}(,(0x)?[0-9a-fA-F]{64})*$")

// Finds important roots to retain while proving
func findImportantRoots(ctx context.Context, chainDb ethdb.Database, stack *node.Node, nodeConfig *NodeConfig, cacheConfig *core.CacheConfig, l1Client arbutil.L1Interface, rollupAddrs arbnode.RollupAddresses) ([]common.Hash, error) {
	initConfig := &nodeConfig.Init
	chainConfig := gethexec.TryReadStoredChainConfig(chainDb)
	if chainConfig == nil {
		return nil, errors.New("database doesn't have a chain config (was this node initialized?)")
	}
	arbDb, err := stack.OpenDatabase("arbitrumdata", 0, 0, "", true)
	if err != nil {
		return nil, err
	}
	defer func() {
		err := arbDb.Close()
		if err != nil {
			log.Warn("failed to close arbitrum database after finding pruning targets", "err", err)
		}
	}()
	roots := importantRoots{
		chainDb: chainDb,
	}
	genesisNum := chainConfig.ArbitrumChainParams.GenesisBlockNum
	genesisHash := rawdb.ReadCanonicalHash(chainDb, genesisNum)
	genesisHeader := rawdb.ReadHeader(chainDb, genesisHash, genesisNum)
	if genesisHeader == nil {
		return nil, errors.New("missing L2 genesis block header")
	}
	err = roots.addHeader(genesisHeader, false)
	if err != nil {
		return nil, err
	}
	if initConfig.Prune == "validator" {
		if l1Client == nil {
			return nil, errors.New("an L1 connection is required for validator pruning")
		}
		callOpts := bind.CallOpts{
			Context:     ctx,
			BlockNumber: big.NewInt(int64(rpc.FinalizedBlockNumber)),
		}
		rollup, err := staker.NewRollupWatcher(rollupAddrs.Rollup, l1Client, callOpts)
		if err != nil {
			return nil, err
		}
		latestConfirmedNum, err := rollup.LatestConfirmed(&callOpts)
		if err != nil {
			return nil, err
		}
		latestConfirmedNode, err := rollup.LookupNode(ctx, latestConfirmedNum)
		if err != nil {
			return nil, err
		}
		confirmedHash := latestConfirmedNode.Assertion.AfterState.GlobalState.BlockHash
		confirmedNumber := rawdb.ReadHeaderNumber(chainDb, confirmedHash)
		var confirmedHeader *types.Header
		if confirmedNumber != nil {
			confirmedHeader = rawdb.ReadHeader(chainDb, confirmedHash, *confirmedNumber)
		}
		if confirmedHeader != nil {
			err = roots.addHeader(confirmedHeader, false)
			if err != nil {
				return nil, err
			}
		} else {
			log.Warn("missing latest confirmed block", "hash", confirmedHash)
		}

		validatorDb := rawdb.NewTable(arbDb, arbnode.BlockValidatorPrefix)
		lastValidated, err := staker.ReadLastValidatedInfo(validatorDb)
		if err != nil {
			return nil, err
		}
		if lastValidated != nil {
			var lastValidatedHeader *types.Header
			headerNum := rawdb.ReadHeaderNumber(chainDb, lastValidated.GlobalState.BlockHash)
			if headerNum != nil {
				lastValidatedHeader = rawdb.ReadHeader(chainDb, lastValidated.GlobalState.BlockHash, *headerNum)
			}
			if lastValidatedHeader != nil {
				err = roots.addHeader(lastValidatedHeader, false)
				if err != nil {
					return nil, err
				}
			} else {
				log.Warn("missing latest validated block", "hash", lastValidated.GlobalState.BlockHash)
			}
		}
	} else if initConfig.Prune == "full" {
		if nodeConfig.Node.Staker.Enable || nodeConfig.Node.BlockValidator.Enable {
			return nil, errors.New("refusing to prune to full-node level when validator is enabled (you should prune in validator mode)")
		}
	} else if hashListRegex.MatchString(initConfig.Prune) {
		parts := strings.Split(initConfig.Prune, ",")
		roots := []common.Hash{genesisHeader.Root}
		for _, part := range parts {
			root := common.HexToHash(part)
			if root == genesisHeader.Root {
				// This was already included in the builtin list
				continue
			}
			roots = append(roots, root)
		}
		return roots, nil
	} else {
		return nil, fmt.Errorf("unknown pruning mode: \"%v\"", initConfig.Prune)
	}
	if l1Client != nil {
		// Find the latest finalized block and add it as a pruning target
		l1Block, err := l1Client.BlockByNumber(ctx, big.NewInt(int64(rpc.FinalizedBlockNumber)))
		if err != nil {
			return nil, fmt.Errorf("failed to get finalized block: %w", err)
		}
		l1BlockNum := l1Block.NumberU64()
		tracker, err := arbnode.NewInboxTracker(arbDb, nil, nil)
		if err != nil {
			return nil, err
		}
		batch, err := tracker.GetBatchCount()
		if err != nil {
			return nil, err
		}
		for {
			if ctx.Err() != nil {
				return nil, ctx.Err()
			}
			if batch == 0 {
				// No batch has been finalized
				break
			}
			batch -= 1
			meta, err := tracker.GetBatchMetadata(batch)
			if err != nil {
				return nil, err
			}
			if meta.L1Block <= l1BlockNum {
				signedBlockNum := arbutil.MessageCountToBlockNumber(meta.MessageCount, genesisNum)
				blockNum := uint64(signedBlockNum)
				l2Hash := rawdb.ReadCanonicalHash(chainDb, blockNum)
				l2Header := rawdb.ReadHeader(chainDb, l2Hash, blockNum)
				if l2Header == nil {
					log.Warn("latest finalized L2 block is unknown", "blockNum", signedBlockNum)
					break
				}
				err = roots.addHeader(l2Header, false)
				if err != nil {
					return nil, err
				}
				break
			}
		}
	}
	roots.roots = append(roots.roots, common.Hash{}) // the latest snapshot
	log.Info("found pruning target blocks", "heights", roots.heights, "roots", roots.roots)
	return roots.roots, nil
}

func pruneChainDb(ctx context.Context, chainDb ethdb.Database, stack *node.Node, nodeConfig *NodeConfig, cacheConfig *core.CacheConfig, l1Client arbutil.L1Interface, rollupAddrs arbnode.RollupAddresses) error {
	trieCachePath := cacheConfig.TrieCleanJournal
	config := &nodeConfig.Init
	if config.Prune == "" {
		return pruner.RecoverPruning(stack.InstanceDir(), chainDb, trieCachePath)
	}
	root, err := findImportantRoots(ctx, chainDb, stack, nodeConfig, cacheConfig, l1Client, rollupAddrs)
	if err != nil {
		return fmt.Errorf("failed to find root to retain for pruning: %w", err)
	}
	pruner, err := pruner.NewPruner(chainDb, stack.InstanceDir(), trieCachePath, config.PruneBloomSize)
	if err != nil {
		return err
	}
	return pruner.Prune(root)
}

func openInitializeChainDb(ctx context.Context, stack *node.Node, config *NodeConfig, chainId *big.Int, cacheConfig *core.CacheConfig, l1Client arbutil.L1Interface, rollupAddrs arbnode.RollupAddresses) (ethdb.Database, *core.BlockChain, error) {
	if !config.Init.Force {
		if readOnlyDb, err := stack.OpenDatabaseWithFreezer("l2chaindata", 0, 0, "", "", true); err == nil {
			if chainConfig := gethexec.TryReadStoredChainConfig(readOnlyDb); chainConfig != nil {
				readOnlyDb.Close()
<<<<<<< HEAD
				chainDb, err := stack.OpenDatabaseWithFreezer("l2chaindata", config.Execution.Caching.DatabaseCache, config.Persistent.Handles, "", "", false)
				if err != nil {
					return chainDb, nil, err
				}
=======
				chainDb, err := stack.OpenDatabaseWithFreezer("l2chaindata", config.Execution.Caching.DatabaseCache, config.Persistent.Handles, config.Persistent.Ancient, "", false)
				if err != nil {
					return chainDb, nil, err
				}
				err = pruneChainDb(ctx, chainDb, stack, config, cacheConfig, l1Client, rollupAddrs)
				if err != nil {
					return chainDb, nil, fmt.Errorf("error pruning: %w", err)
				}
>>>>>>> e15dced5
				l2BlockChain, err := gethexec.GetBlockChain(chainDb, cacheConfig, chainConfig, config.Execution.TxLookupLimit)
				if err != nil {
					return chainDb, nil, err
				}
				err = validateBlockChain(l2BlockChain, chainConfig.ChainID)
				if err != nil {
					return chainDb, l2BlockChain, err
				}
				return chainDb, l2BlockChain, nil
			}
			readOnlyDb.Close()
		}
	}

	initFile, err := downloadInit(ctx, &config.Init)
	if err != nil {
		return nil, nil, err
	}

	if initFile != "" {
		reader, err := os.Open(initFile)
		if err != nil {
			return nil, nil, fmt.Errorf("couln't open init '%v' archive: %w", initFile, err)
		}
		stat, err := reader.Stat()
		if err != nil {
			return nil, nil, err
		}
		log.Info("extracting downloaded init archive", "size", fmt.Sprintf("%dMB", stat.Size()/1024/1024))
		err = extract.Archive(context.Background(), reader, stack.InstanceDir(), nil)
		if err != nil {
			return nil, nil, fmt.Errorf("couln't extract init archive '%v' err:%w", initFile, err)
		}
	}

	var initDataReader statetransfer.InitDataReader = nil

<<<<<<< HEAD
	chainDb, err := stack.OpenDatabaseWithFreezer("l2chaindata", config.Execution.Caching.DatabaseCache, config.Persistent.Handles, "", "", false)
=======
	chainDb, err := stack.OpenDatabaseWithFreezer("l2chaindata", config.Execution.Caching.DatabaseCache, config.Persistent.Handles, config.Persistent.Ancient, "", false)
>>>>>>> e15dced5
	if err != nil {
		return chainDb, nil, err
	}

	if config.Init.ImportFile != "" {
		initDataReader, err = statetransfer.NewJsonInitDataReader(config.Init.ImportFile)
		if err != nil {
			return chainDb, nil, fmt.Errorf("error reading import file: %w", err)
		}
	}
	if config.Init.Empty {
		if initDataReader != nil {
			return chainDb, nil, errors.New("multiple init methods supplied")
		}
		initData := statetransfer.ArbosInitializationInfo{
			NextBlockNumber: 0,
		}
		initDataReader = statetransfer.NewMemoryInitDataReader(&initData)
	}
	if config.Init.DevInit {
		if initDataReader != nil {
			return chainDb, nil, errors.New("multiple init methods supplied")
		}
		initData := statetransfer.ArbosInitializationInfo{
			NextBlockNumber: config.Init.DevInitBlockNum,
			Accounts: []statetransfer.AccountInitializationInfo{
				{
					Addr:       common.HexToAddress(config.Init.DevInitAddr),
					EthBalance: new(big.Int).Mul(big.NewInt(params.Ether), big.NewInt(1000)),
					Nonce:      0,
				},
			},
		}
		initDataReader = statetransfer.NewMemoryInitDataReader(&initData)
	}

	var chainConfig *params.ChainConfig

	var l2BlockChain *core.BlockChain
	txIndexWg := sync.WaitGroup{}
	if initDataReader == nil {
		chainConfig = gethexec.TryReadStoredChainConfig(chainDb)
		if chainConfig == nil {
			return chainDb, nil, errors.New("no --init.* mode supplied and chain data not in expected directory")
		}
		l2BlockChain, err = gethexec.GetBlockChain(chainDb, cacheConfig, chainConfig, config.Execution.TxLookupLimit)
		if err != nil {
			return chainDb, nil, err
		}
		genesisBlockNr := chainConfig.ArbitrumChainParams.GenesisBlockNum
		genesisBlock := l2BlockChain.GetBlockByNumber(genesisBlockNr)
		if genesisBlock != nil {
			log.Info("loaded genesis block from database", "number", genesisBlockNr, "hash", genesisBlock.Hash())
		} else {
			// The node will probably die later, but might as well not kill it here?
			log.Error("database missing genesis block", "number", genesisBlockNr)
		}
		testUpdateTxIndex(chainDb, chainConfig, &txIndexWg)
	} else {
		genesisBlockNr, err := initDataReader.GetNextBlockNumber()
		if err != nil {
			return chainDb, nil, err
		}
		chainConfig, err = arbos.GetChainConfig(chainId, genesisBlockNr)
		if err != nil {
			return chainDb, nil, err
		}
		testUpdateTxIndex(chainDb, chainConfig, &txIndexWg)
		ancients, err := chainDb.Ancients()
		if err != nil {
			return chainDb, nil, err
		}
		if ancients < genesisBlockNr {
			return chainDb, nil, fmt.Errorf("%v pre-init blocks required, but only %v found", genesisBlockNr, ancients)
		}
		if ancients > genesisBlockNr {
			storedGenHash := rawdb.ReadCanonicalHash(chainDb, genesisBlockNr)
			storedGenBlock := rawdb.ReadBlock(chainDb, storedGenHash, genesisBlockNr)
			if storedGenBlock.Header().Root == (common.Hash{}) {
				return chainDb, nil, fmt.Errorf("attempting to init genesis block %x, but this block is in database with no state root", genesisBlockNr)
			}
			log.Warn("Re-creating genesis though it seems to exist in database", "blockNr", genesisBlockNr)
		}
		log.Info("Initializing", "ancients", ancients, "genesisBlockNr", genesisBlockNr)
		if config.Init.ThenQuit {
			cacheConfig.SnapshotWait = true
		}
		l2BlockChain, err = gethexec.WriteOrTestBlockChain(chainDb, cacheConfig, initDataReader, chainConfig, config.Execution.TxLookupLimit, config.Init.AccountsPerSync)
		if err != nil {
			return chainDb, nil, err
		}
	}
	txIndexWg.Wait()
	err = chainDb.Sync()
	if err != nil {
		return chainDb, l2BlockChain, err
	}

	err = pruneChainDb(ctx, chainDb, stack, config, cacheConfig, l1Client, rollupAddrs)
	if err != nil {
		return chainDb, nil, fmt.Errorf("error pruning: %w", err)
	}

	err = validateBlockChain(l2BlockChain, chainConfig.ChainID)
	if err != nil {
		return chainDb, l2BlockChain, err
	}

	return chainDb, l2BlockChain, nil
}

func testTxIndexUpdated(chainDb ethdb.Database, lastBlock uint64) bool {
	var transactions types.Transactions
	blockHash := rawdb.ReadCanonicalHash(chainDb, lastBlock)
	reReadNumber := rawdb.ReadHeaderNumber(chainDb, blockHash)
	if reReadNumber == nil {
		return false
	}
	for ; ; lastBlock-- {
		blockHash := rawdb.ReadCanonicalHash(chainDb, lastBlock)
		block := rawdb.ReadBlock(chainDb, blockHash, lastBlock)
		transactions = block.Transactions()
		if len(transactions) == 0 {
			if lastBlock == 0 {
				return true
			}
			continue
		}
		entry := rawdb.ReadTxLookupEntry(chainDb, transactions[len(transactions)-1].Hash())
		return entry != nil
	}
}

func testUpdateTxIndex(chainDb ethdb.Database, chainConfig *params.ChainConfig, globalWg *sync.WaitGroup) {
	lastBlock := chainConfig.ArbitrumChainParams.GenesisBlockNum
	if lastBlock == 0 {
		// no Tx, no need to update index
		return
	}

	lastBlock -= 1
	if testTxIndexUpdated(chainDb, lastBlock) {
		return
	}

	var localWg sync.WaitGroup
	threads := runtime.NumCPU()
	var failedTxIndiciesMutex sync.Mutex
	failedTxIndicies := make(map[common.Hash]uint64)
	for thread := 0; thread < threads; thread++ {
		thread := thread
		localWg.Add(1)
		go func() {
			batch := chainDb.NewBatch()
			for blockNum := uint64(thread); blockNum <= lastBlock; blockNum += uint64(threads) {
				blockHash := rawdb.ReadCanonicalHash(chainDb, blockNum)
				block := rawdb.ReadBlock(chainDb, blockHash, blockNum)
				receipts := rawdb.ReadRawReceipts(chainDb, blockHash, blockNum)
				for i, receipt := range receipts {
					// receipt.TxHash isn't populated as we used ReadRawReceipts
					txHash := block.Transactions()[i].Hash()
					if receipt.Status != 0 || receipt.GasUsed != 0 {
						rawdb.WriteTxLookupEntries(batch, blockNum, []common.Hash{txHash})
					} else {
						failedTxIndiciesMutex.Lock()
						prev, exists := failedTxIndicies[txHash]
						if !exists || prev < blockNum {
							failedTxIndicies[txHash] = blockNum
						}
						failedTxIndiciesMutex.Unlock()
					}
				}
				rawdb.WriteHeaderNumber(batch, block.Header().Hash(), blockNum)
				if blockNum%1_000_000 == 0 {
					log.Info("writing tx lookup entries", "block", blockNum)
				}
				if batch.ValueSize() >= ethdb.IdealBatchSize {
					err := batch.Write()
					if err != nil {
						panic(err)
					}
					batch.Reset()
				}
			}
			err := batch.Write()
			if err != nil {
				panic(err)
			}
			localWg.Done()
		}()
	}

	globalWg.Add(1)
	go func() {
		localWg.Wait()
		batch := chainDb.NewBatch()
		for txHash, blockNum := range failedTxIndicies {
			if rawdb.ReadTxLookupEntry(chainDb, txHash) == nil {
				rawdb.WriteTxLookupEntries(batch, blockNum, []common.Hash{txHash})
			}
			if batch.ValueSize() >= ethdb.IdealBatchSize {
				err := batch.Write()
				if err != nil {
					panic(err)
				}
				batch.Reset()
			}
		}
		err := batch.Write()
		if err != nil {
			panic(err)
		}
		log.Info("Tx lookup entries written")
		globalWg.Done()
	}()
}<|MERGE_RESOLUTION|>--- conflicted
+++ resolved
@@ -26,20 +26,14 @@
 	"github.com/ethereum/go-ethereum/log"
 	"github.com/ethereum/go-ethereum/node"
 	"github.com/ethereum/go-ethereum/params"
-<<<<<<< HEAD
-=======
 	"github.com/ethereum/go-ethereum/rpc"
 	"github.com/offchainlabs/nitro/arbnode"
->>>>>>> e15dced5
 	"github.com/offchainlabs/nitro/arbos"
 	"github.com/offchainlabs/nitro/arbos/arbosState"
 	"github.com/offchainlabs/nitro/arbutil"
 	"github.com/offchainlabs/nitro/cmd/ipfshelper"
 	"github.com/offchainlabs/nitro/execution/gethexec"
-<<<<<<< HEAD
-=======
 	"github.com/offchainlabs/nitro/staker"
->>>>>>> e15dced5
 	"github.com/offchainlabs/nitro/statetransfer"
 	"github.com/pkg/errors"
 	flag "github.com/spf13/pflag"
@@ -420,12 +414,6 @@
 		if readOnlyDb, err := stack.OpenDatabaseWithFreezer("l2chaindata", 0, 0, "", "", true); err == nil {
 			if chainConfig := gethexec.TryReadStoredChainConfig(readOnlyDb); chainConfig != nil {
 				readOnlyDb.Close()
-<<<<<<< HEAD
-				chainDb, err := stack.OpenDatabaseWithFreezer("l2chaindata", config.Execution.Caching.DatabaseCache, config.Persistent.Handles, "", "", false)
-				if err != nil {
-					return chainDb, nil, err
-				}
-=======
 				chainDb, err := stack.OpenDatabaseWithFreezer("l2chaindata", config.Execution.Caching.DatabaseCache, config.Persistent.Handles, config.Persistent.Ancient, "", false)
 				if err != nil {
 					return chainDb, nil, err
@@ -434,7 +422,6 @@
 				if err != nil {
 					return chainDb, nil, fmt.Errorf("error pruning: %w", err)
 				}
->>>>>>> e15dced5
 				l2BlockChain, err := gethexec.GetBlockChain(chainDb, cacheConfig, chainConfig, config.Execution.TxLookupLimit)
 				if err != nil {
 					return chainDb, nil, err
@@ -472,11 +459,7 @@
 
 	var initDataReader statetransfer.InitDataReader = nil
 
-<<<<<<< HEAD
-	chainDb, err := stack.OpenDatabaseWithFreezer("l2chaindata", config.Execution.Caching.DatabaseCache, config.Persistent.Handles, "", "", false)
-=======
 	chainDb, err := stack.OpenDatabaseWithFreezer("l2chaindata", config.Execution.Caching.DatabaseCache, config.Persistent.Handles, config.Persistent.Ancient, "", false)
->>>>>>> e15dced5
 	if err != nil {
 		return chainDb, nil, err
 	}
