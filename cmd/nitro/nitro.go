// Copyright 2021-2022, Offchain Labs, Inc.
// For license information, see https://github.com/nitro/blob/master/LICENSE

package main

import (
	"context"
	"crypto/ecdsa"
	"fmt"
	"io"
	"math"
	"math/big"
	"net/http"
	_ "net/http/pprof"
	"os"
	"os/signal"
	"reflect"
	"strings"
	"sync"
	"syscall"
	"time"

	"github.com/knadh/koanf"
	"github.com/knadh/koanf/providers/confmap"
	"github.com/pkg/errors"
	flag "github.com/spf13/pflag"
	"github.com/syndtr/goleveldb/leveldb"

	"github.com/ethereum/go-ethereum/accounts"
	"github.com/ethereum/go-ethereum/accounts/abi/bind"
	"github.com/ethereum/go-ethereum/accounts/keystore"
	"github.com/ethereum/go-ethereum/common"
	"github.com/ethereum/go-ethereum/crypto"
	_ "github.com/ethereum/go-ethereum/eth/tracers/js"
	_ "github.com/ethereum/go-ethereum/eth/tracers/native"
	"github.com/ethereum/go-ethereum/ethclient"
	"github.com/ethereum/go-ethereum/graphql"
	"github.com/ethereum/go-ethereum/log"
	"github.com/ethereum/go-ethereum/metrics"
	"github.com/ethereum/go-ethereum/metrics/exp"
	"github.com/ethereum/go-ethereum/node"

	"github.com/offchainlabs/nitro/arbnode"
	"github.com/offchainlabs/nitro/cmd/conf"
	"github.com/offchainlabs/nitro/cmd/genericconf"
	"github.com/offchainlabs/nitro/cmd/util"
	"github.com/offchainlabs/nitro/cmd/util/confighelpers"
	_ "github.com/offchainlabs/nitro/nodeInterface"
	"github.com/offchainlabs/nitro/util/colors"
	"github.com/offchainlabs/nitro/util/headerreader"
	"github.com/offchainlabs/nitro/util/signature"
	"github.com/offchainlabs/nitro/util/stopwaiter"
	"github.com/offchainlabs/nitro/validator"
)

func printSampleUsage(name string) {
	fmt.Printf("Sample usage: %s --help \n", name)
}

func initLog(logType string, logLevel log.Lvl) error {
	logFormat, err := genericconf.ParseLogType(logType)
	if err != nil {
		flag.Usage()
		return fmt.Errorf("error parsing log type: %w", err)
	}
	glogger := log.NewGlogHandler(log.StreamHandler(os.Stderr, logFormat))
	glogger.Verbosity(logLevel)
	log.Root().SetHandler(glogger)
	return nil
}

func addUnlockWallet(accountManager *accounts.Manager, walletConf *genericconf.WalletConfig) (common.Address, error) {
	var devAddr common.Address

	var devPrivKey *ecdsa.PrivateKey
	var err error
	if walletConf.PrivateKey != "" {
		devPrivKey, err = crypto.HexToECDSA(walletConf.PrivateKey)
		if err != nil {
			return common.Address{}, err
		}

		devAddr = crypto.PubkeyToAddress(devPrivKey.PublicKey)

		log.Info("Dev node funded private key", "priv", walletConf.PrivateKey)
		log.Info("Funded public address", "addr", devAddr)
	}

	if walletConf.Pathname != "" {
		myKeystore := keystore.NewKeyStore(walletConf.Pathname, keystore.StandardScryptN, keystore.StandardScryptP)
		accountManager.AddBackend(myKeystore)
		var account accounts.Account
		if myKeystore.HasAddress(devAddr) {
			account.Address = devAddr
			account, err = myKeystore.Find(account)
		} else if walletConf.Account != "" && myKeystore.HasAddress(common.HexToAddress(walletConf.Account)) {
			account.Address = common.HexToAddress(walletConf.Account)
			account, err = myKeystore.Find(account)
		} else {
			if walletConf.Password() == nil {
				return common.Address{}, errors.New("l2 password not set")
			}
			if devPrivKey == nil {
				return common.Address{}, errors.New("l2 private key not set")
			}
			account, err = myKeystore.ImportECDSA(devPrivKey, *walletConf.Password())
		}
		if err != nil {
			return common.Address{}, err
		}
		if walletConf.Password() == nil {
			return common.Address{}, errors.New("l2 password not set")
		}
		err = myKeystore.Unlock(account, *walletConf.Password())
		if err != nil {
			return common.Address{}, err
		}
	}
	return devAddr, nil
}

func closeDb(db io.Closer, name string) {
	if db != nil {
		err := db.Close()
		// unfortunately the freezer db means we can't just use errors.Is
		if err != nil && !strings.Contains(err.Error(), leveldb.ErrClosed.Error()) {
			log.Warn("failed to close database on shutdown", "db", name, "err", err)
		}
	}
}

func main() {
	os.Exit(mainImpl())
}

// Returns the exit code
func mainImpl() int {
	ctx, cancelFunc := context.WithCancel(context.Background())
	defer cancelFunc()

	args := os.Args[1:]
	nodeConfig, l1Wallet, l2DevWallet, l1Client, l1ChainId, err := ParseNode(ctx, args)
	if err != nil {
		confighelpers.PrintErrorAndExit(err, printSampleUsage)
	}
	err = initLog(nodeConfig.LogType, log.Lvl(nodeConfig.LogLevel))
	if err != nil {
		fmt.Fprintf(os.Stderr, "Error initializing logging: %v\n", err)
		os.Exit(1)
	}
	if nodeConfig.Node.Pprof.Enable {
		startPProf(nodeConfig.Node.Pprof)
	}
	if nodeConfig.Node.Archive {
		log.Warn("--node.archive has been deprecated. Please use --node.caching.archive instead.")
		nodeConfig.Node.Caching.Archive = true
	}

	vcsRevision, vcsTime := confighelpers.GetVersion()
	log.Info("Running Arbitrum nitro node", "revision", vcsRevision, "vcs.time", vcsTime)

	if nodeConfig.Node.Dangerous.NoL1Listener {
		nodeConfig.Node.L1Reader.Enable = false
		nodeConfig.Node.BatchPoster.Enable = false
		nodeConfig.Node.DelayedSequencer.Enable = false
	} else {
		nodeConfig.Node.L1Reader.Enable = true
	}

	if nodeConfig.Node.Sequencer.Enable {
		if nodeConfig.Node.ForwardingTarget() != "" {
			flag.Usage()
			log.Crit("forwarding-target cannot be set when sequencer is enabled")
		}
		if nodeConfig.Node.L1Reader.Enable && nodeConfig.Node.InboxReader.HardReorg {
			flag.Usage()
			log.Crit("hard reorgs cannot safely be enabled with sequencer mode enabled")
		}
	} else if nodeConfig.Node.ForwardingTargetImpl == "" {
		flag.Usage()
		log.Crit("forwarding-target unset, and not sequencer (can set to \"null\" to disable forwarding)")
	}

	var l1TransactionOpts *bind.TransactOpts
	var dataSigner signature.DataSignerFunc
	sequencerNeedsKey := nodeConfig.Node.Sequencer.Enable && !nodeConfig.Node.Feed.Output.DisableSigning
	setupNeedsKey := l1Wallet.OnlyCreateKey || nodeConfig.Node.Validator.OnlyCreateWalletContract
	validatorCanAct := nodeConfig.Node.Validator.Enable && !strings.EqualFold(nodeConfig.Node.Validator.Strategy, "watchtower")
	if sequencerNeedsKey || nodeConfig.Node.BatchPoster.Enable || setupNeedsKey || validatorCanAct {
		l1TransactionOpts, dataSigner, err = util.OpenWallet("l1", l1Wallet, new(big.Int).SetUint64(nodeConfig.L1.ChainID))
		if err != nil {
			flag.Usage()
			log.Crit("error opening L1 wallet", "err", err)
		}
	}

	var rollupAddrs arbnode.RollupAddresses
	if nodeConfig.Node.L1Reader.Enable {
		log.Info("connected to l1 chain", "l1url", nodeConfig.L1.URL, "l1chainid", l1ChainId)

		rollupAddrs, err = nodeConfig.L1.Rollup.ParseAddresses()
		if err != nil {
			log.Crit("error getting rollup addresses", "err", err)
		}
	} else if l1Client != nil {
		// Don't need l1Client anymore
		log.Info("used chain id to get rollup parameters", "l1url", nodeConfig.L1.URL, "l1chainid", l1ChainId)
		l1Client = nil
	}

	if nodeConfig.Node.Validator.Enable {
		if !nodeConfig.Node.L1Reader.Enable {
			flag.Usage()
			log.Crit("validator have the L1 reader enabled")
		}
		if !nodeConfig.Node.Validator.Dangerous.WithoutBlockValidator {
			nodeConfig.Node.BlockValidator.Enable = true
		}
	}

	if (nodeConfig.Node.BlockValidator.Enable || validatorCanAct) && !nodeConfig.Node.Caching.Archive {
		flag.Usage()
		log.Crit("validator requires --node.caching.archive")
	}

	liveNodeConfig := NewLiveNodeConfig(args, nodeConfig)
	if nodeConfig.Node.Validator.OnlyCreateWalletContract {
		if !nodeConfig.Node.Validator.UseSmartContractWallet {
			flag.Usage()
			log.Crit("--node.validator.only-create-wallet-contract requires --node.validator.use-smart-contract-wallet")
		}
		l1Reader := headerreader.New(l1Client, func() *headerreader.Config { return &liveNodeConfig.get().Node.L1Reader })

		// Just create validator smart wallet if needed then exit
		deployInfo, err := nodeConfig.L1.Rollup.ParseAddresses()
		if err != nil {
			log.Crit("error getting deployment info for creating validator wallet contract", "error", err)
		}
		addr, err := validator.GetValidatorWalletContract(ctx, deployInfo.ValidatorWalletCreator, int64(deployInfo.DeployedAt), l1TransactionOpts, l1Reader, true)
		if err != nil {
			log.Crit("error creating validator wallet contract", "error", err, "address", l1TransactionOpts.From.Hex())
		}
		fmt.Printf("Created validator smart contract wallet at %s, remove --node.validator.only-create-wallet-contract and restart\n", addr.String())
		return 0
	}

	if nodeConfig.Node.Caching.Archive && nodeConfig.Node.TxLookupLimit != 0 {
		log.Info("retaining ability to lookup full transaction history as archive mode is enabled")
		nodeConfig.Node.TxLookupLimit = 0
	}

	stackConf := node.DefaultConfig
	stackConf.DataDir = nodeConfig.Persistent.Chain
	nodeConfig.HTTP.Apply(&stackConf)
	nodeConfig.WS.Apply(&stackConf)
	nodeConfig.IPC.Apply(&stackConf)
	nodeConfig.GraphQL.Apply(&stackConf)
	if nodeConfig.WS.ExposeAll {
		stackConf.WSModules = append(stackConf.WSModules, "personal")
	}
	stackConf.P2P.ListenAddr = ""
	stackConf.P2P.NoDial = true
	stackConf.P2P.NoDiscovery = true
	stackConf.Version = vcsRevision
	stack, err := node.New(&stackConf)
	if err != nil {
		flag.Usage()
		log.Crit("failed to initialize geth stack", "err", err)
	}
	{
		devAddr, err := addUnlockWallet(stack.AccountManager(), l2DevWallet)
		if err != nil {
			flag.Usage()
			log.Crit("error opening L2 dev wallet", "err", err)
		}
		if devAddr != (common.Address{}) {
			nodeConfig.Init.DevInitAddr = devAddr.String()
		}
	}

	chainDb, l2BlockChain, err := openInitializeChainDb(ctx, stack, nodeConfig, new(big.Int).SetUint64(nodeConfig.L2.ChainID), arbnode.DefaultCacheConfigFor(stack, &nodeConfig.Node.Caching))
	defer closeDb(chainDb, "chainDb")
	if err != nil {
		flag.Usage()
		log.Error("error initializing database", "err", err)
		return 1
	}

	arbDb, err := stack.OpenDatabase("arbitrumdata", 0, 0, "", false)
	defer closeDb(arbDb, "arbDb")
	if err != nil {
		log.Error("failed to open database", "err", err)
		return 1
	}

	if nodeConfig.Init.ThenQuit {
		return 0
	}

	if l2BlockChain.Config().ArbitrumChainParams.DataAvailabilityCommittee && !nodeConfig.Node.DataAvailability.Enable {
		flag.Usage()
		log.Error("a data availability service must be configured for this chain (see the --node.data-availability family of options)")
		return 1
	}

	if nodeConfig.Metrics {
		go metrics.CollectProcessMetrics(nodeConfig.MetricsServer.UpdateInterval)

		if nodeConfig.MetricsServer.Addr != "" {
			address := fmt.Sprintf("%v:%v", nodeConfig.MetricsServer.Addr, nodeConfig.MetricsServer.Port)
			exp.Setup(address)
		}
	}

	fatalErrChan := make(chan error, 10)
	currentNode, err := arbnode.CreateNode(
		ctx,
		stack,
		chainDb,
		arbDb,
		&NodeConfigFetcher{liveNodeConfig},
		l2BlockChain,
		l1Client,
		&rollupAddrs,
		l1TransactionOpts,
		dataSigner,
		fatalErrChan,
	)
	if err != nil {
		log.Error("failed to create node", "err", err)
		return 1
	}
	liveNodeConfig.setOnReloadHook(func(old *NodeConfig, new *NodeConfig) error {
		return currentNode.OnConfigReload(&old.Node, &new.Node)
	})

	if nodeConfig.Node.Dangerous.NoL1Listener && nodeConfig.Init.DevInit {
		// If we don't have any messages, we're not connected to the L1, and we're using a dev init,
		// we should create our own fake init message.
		count, err := currentNode.TxStreamer.GetMessageCount()
		if err != nil {
			log.Warn("Getmessagecount failed. Assuming new database", "err", err)
			count = 0
		}
		if count == 0 {
			err = currentNode.TxStreamer.AddFakeInitMessage()
			if err != nil {
				panic(err)
			}
		}
	}
	gqlConf := nodeConfig.GraphQL
	if gqlConf.Enable {
		if err := graphql.New(stack, currentNode.Backend.APIBackend(), gqlConf.CORSDomain, gqlConf.VHosts); err != nil {
			log.Error("failed to register the GraphQL service", "err", err)
			return 1
		}
	}

	if err := currentNode.Start(ctx); err != nil {
		fatalErrChan <- fmt.Errorf("error starting node: %w", err)
	}

	sigint := make(chan os.Signal, 1)
	signal.Notify(sigint, os.Interrupt, syscall.SIGTERM)

	exitCode := 0
	select {
	case err := <-fatalErrChan:
		log.Error("shutting down due to fatal error", "err", err)
		defer log.Error("shut down due to fatal error", "err", err)
		exitCode = 1
	case <-sigint:
		log.Info("shutting down because of sigint")
	}

	// cause future ctrl+c's to panic
	close(sigint)

	currentNode.StopAndWait()

	return exitCode
}

type NodeConfig struct {
	Conf          genericconf.ConfConfig          `koanf:"conf" reload:"hot"`
	Node          arbnode.Config                  `koanf:"node" reload:"hot"`
	L1            conf.L1Config                   `koanf:"l1"`
	L2            conf.L2Config                   `koanf:"l2"`
	LogLevel      int                             `koanf:"log-level" reload:"hot"`
	LogType       string                          `koanf:"log-type" reload:"hot"`
	Persistent    conf.PersistentConfig           `koanf:"persistent"`
	HTTP          genericconf.HTTPConfig          `koanf:"http"`
	WS            genericconf.WSConfig            `koanf:"ws"`
	IPC           genericconf.IPCConfig           `koanf:"ipc"`
	GraphQL       genericconf.GraphQLConfig       `koanf:"graphql"`
	Metrics       bool                            `koanf:"metrics"`
	MetricsServer genericconf.MetricsServerConfig `koanf:"metrics-server"`
	Init          InitConfig                      `koanf:"init"`
}

var NodeConfigDefault = NodeConfig{
	Conf:          genericconf.ConfConfigDefault,
	Node:          arbnode.ConfigDefault,
	L1:            conf.L1ConfigDefault,
	L2:            conf.L2ConfigDefault,
	LogLevel:      int(log.LvlInfo),
	LogType:       "plaintext",
	Persistent:    conf.PersistentConfigDefault,
	HTTP:          genericconf.HTTPConfigDefault,
	WS:            genericconf.WSConfigDefault,
	IPC:           genericconf.IPCConfigDefault,
	Metrics:       false,
	MetricsServer: genericconf.MetricsServerConfigDefault,
}

func NodeConfigAddOptions(f *flag.FlagSet) {
	genericconf.ConfConfigAddOptions("conf", f)
	arbnode.ConfigAddOptions("node", f, true, true)
	conf.L1ConfigAddOptions("l1", f)
	conf.L2ConfigAddOptions("l2", f)
	f.Int("log-level", NodeConfigDefault.LogLevel, "log level")
	f.String("log-type", NodeConfigDefault.LogType, "log type (plaintext or json)")
	conf.PersistentConfigAddOptions("persistent", f)
	genericconf.HTTPConfigAddOptions("http", f)
	genericconf.WSConfigAddOptions("ws", f)
	genericconf.IPCConfigAddOptions("ipc", f)
	genericconf.GraphQLConfigAddOptions("graphql", f)
	f.Bool("metrics", NodeConfigDefault.Metrics, "enable metrics")
	genericconf.MetricsServerAddOptions("metrics-server", f)
	InitConfigAddOptions("init", f)
}

func (c *NodeConfig) ResolveDirectoryNames() error {
	err := c.Persistent.ResolveDirectoryNames()
	if err != nil {
		return err
	}
	c.L1.ResolveDirectoryNames(c.Persistent.Chain)
	c.L2.ResolveDirectoryNames(c.Persistent.Chain)

	return nil
}

func (c *NodeConfig) ShallowClone() *NodeConfig {
	config := &NodeConfig{}
	*config = *c
	return config
}

func (c *NodeConfig) CanReload(new *NodeConfig) error {
	var check func(node, other reflect.Value, path string)
	var err error

	check = func(node, value reflect.Value, path string) {
		if node.Kind() != reflect.Struct {
			return
		}

		for i := 0; i < node.NumField(); i++ {
			hot := node.Type().Field(i).Tag.Get("reload") == "hot"
			dot := path + "." + node.Type().Field(i).Name

			first := node.Field(i).Interface()
			other := value.Field(i).Interface()

			if !hot && !reflect.DeepEqual(first, other) {
				err = fmt.Errorf("illegal change to %v%v%v", colors.Red, dot, colors.Clear)
			} else {
				check(node.Field(i), value.Field(i), dot)
			}
		}
	}

	check(reflect.ValueOf(c).Elem(), reflect.ValueOf(new).Elem(), "config")
	return err
}

func (c *NodeConfig) Validate() error {
	return c.Node.Validate()
}

func ParseNode(ctx context.Context, args []string) (*NodeConfig, *genericconf.WalletConfig, *genericconf.WalletConfig, *ethclient.Client, *big.Int, error) {
	f := flag.NewFlagSet("", flag.ContinueOnError)

	NodeConfigAddOptions(f)

	k, err := confighelpers.BeginCommonParse(f, args)
	if err != nil {
		return nil, nil, nil, nil, nil, err
	}

	var l1ChainId *big.Int
	var l1Client *ethclient.Client
	l1URL := k.String("l1.url")
	configChainId := uint64(k.Int64("l1.chain-id"))
	if l1URL != "" {
		maxConnectionAttempts := k.Int("l1.connection-attempts")
		if maxConnectionAttempts <= 0 {
			maxConnectionAttempts = math.MaxInt
		}
		for i := 1; i <= maxConnectionAttempts; i++ {
			l1Client, err = ethclient.DialContext(ctx, l1URL)
			if err == nil {
				l1ChainId, err = l1Client.ChainID(ctx)
				if err == nil {
					// Successfully got chain ID
					break
				}
			}
			if i < maxConnectionAttempts {
				log.Warn("error connecting to L1", "err", err)
			} else {
				panic(err)
			}

			timer := time.NewTimer(time.Second * 1)
			select {
			case <-ctx.Done():
				timer.Stop()
				return nil, nil, nil, nil, nil, errors.New("aborting startup")
			case <-timer.C:
			}
		}
	} else if configChainId == 0 && !k.Bool("conf.dump") {
		return nil, nil, nil, nil, nil, errors.New("l1 chain id not provided")
	} else if k.Bool("node.l1-reader.enable") {
		return nil, nil, nil, nil, nil, errors.New("l1 reader enabled but --l1.url not provided")
	}

	if l1ChainId == nil {
		l1ChainId = big.NewInt(int64(configChainId))
	}

	if configChainId != l1ChainId.Uint64() {
		if configChainId != 0 {
			log.Error("chain id from L1 does not match command line chain id", "l1", l1ChainId.String(), "cli", configChainId)
			return nil, nil, nil, nil, nil, errors.New("chain id from L1 does not match command line chain id")
		}

		err := k.Load(confmap.Provider(map[string]interface{}{
			"l1.chain-id": l1ChainId.Uint64(),
		}, "."), nil)
		if err != nil {
			return nil, nil, nil, nil, nil, errors.Wrap(err, "error setting ")
		}
	}

	chainFound := false
	l2ChainId := k.Int64("l2.chain-id")
	if l1ChainId.Uint64() == 1 { // mainnet
		switch l2ChainId {
		case 0:
			return nil, nil, nil, nil, nil, errors.New("must specify --l2.chain-id to choose rollup")
		case 42161:
			if err := applyArbitrumOneParameters(k); err != nil {
				return nil, nil, nil, nil, nil, err
			}
			chainFound = true
		case 42170:
			if err := applyArbitrumNovaParameters(k); err != nil {
				return nil, nil, nil, nil, nil, err
			}
			chainFound = true
		}
	} else if l1ChainId.Uint64() == 4 {
		switch l2ChainId {
		case 0:
			return nil, nil, nil, nil, nil, errors.New("must specify --l2.chain-id to choose rollup")
		case 421611:
			if err := applyArbitrumRollupRinkebyTestnetParameters(k); err != nil {
				return nil, nil, nil, nil, nil, err
			}
			chainFound = true
		}
	} else if l1ChainId.Uint64() == 5 {
		switch l2ChainId {
		case 0:
			return nil, nil, nil, nil, nil, errors.New("must specify --l2.chain-id to choose rollup")
		case 421613:
			if err := applyArbitrumRollupGoerliTestnetParameters(k); err != nil {
				return nil, nil, nil, nil, nil, err
			}
			chainFound = true
		case 421703:
			if err := applyArbitrumAnytrustGoerliTestnetParameters(k); err != nil {
				return nil, nil, nil, nil, nil, err
			}
			chainFound = true
		}
	}

	err = confighelpers.ApplyOverrides(f, k)
	if err != nil {
		return nil, nil, nil, nil, nil, err
	}

	var nodeConfig NodeConfig
	if err := confighelpers.EndCommonParse(k, &nodeConfig); err != nil {
		return nil, nil, nil, nil, nil, err
	}

	// Don't print wallet passwords
	if nodeConfig.Conf.Dump {
		err = confighelpers.DumpConfig(k, map[string]interface{}{
			"l1.wallet.password":        "",
			"l1.wallet.private-key":     "",
			"l2.dev-wallet.password":    "",
			"l2.dev-wallet.private-key": "",
		})
		if err != nil {
			return nil, nil, nil, nil, nil, err
		}
	}

	if nodeConfig.Persistent.Chain == "" {
		if !chainFound {
			// If persistent-chain not defined, user not creating custom chain
			return nil, nil, nil, nil, nil, fmt.Errorf("Unknown chain with L1: %d, L2: %d.  Change L1, update L2 chain id, or provide --persistent.chain\n", l1ChainId.Uint64(), l2ChainId)
		}
		return nil, nil, nil, nil, nil, errors.New("--persistent.chain not specified")
	}

	err = nodeConfig.ResolveDirectoryNames()
	if err != nil {
		return nil, nil, nil, nil, nil, err
	}

	// Don't pass around wallet contents with normal configuration
	l1Wallet := nodeConfig.L1.Wallet
	l2DevWallet := nodeConfig.L2.DevWallet
	nodeConfig.L1.Wallet = genericconf.WalletConfigDefault
	nodeConfig.L2.DevWallet = genericconf.WalletConfigDefault

	err = nodeConfig.Validate()
	if err != nil {
		return nil, nil, nil, nil, nil, err
	}
	return &nodeConfig, &l1Wallet, &l2DevWallet, l1Client, l1ChainId, nil
}

func applyArbitrumOneParameters(k *koanf.Koanf) error {
	return k.Load(confmap.Provider(map[string]interface{}{
		"persistent.chain":                   "arb1",
		"node.forwarding-target":             "https://arb1.arbitrum.io/rpc",
		"node.feed.input.url":                "wss://arb1.arbitrum.io/feed",
		"l1.rollup.bridge":                   "0x8315177ab297ba92a06054ce80a67ed4dbd7ed3a",
		"l1.rollup.inbox":                    "0x4dbd4fc535ac27206064b68ffcf827b0a60bab3f",
		"l1.rollup.rollup":                   "0x5ef0d09d1e6204141b4d37530808ed19f60fba35",
		"l1.rollup.sequencer-inbox":          "0x1c479675ad559dc151f6ec7ed3fbf8cee79582b6",
		"l1.rollup.validator-utils":          "0x9e40625f52829cf04bc4839f186d621ee33b0e67",
		"l1.rollup.validator-wallet-creator": "0x960953f7c69cd2bc2322db9223a815c680ccc7ea",
		"l1.rollup.deployed-at":              15411056,
		"l2.chain-id":                        42161,
	}, "."), nil)
}

func applyArbitrumNovaParameters(k *koanf.Koanf) error {
	return k.Load(confmap.Provider(map[string]interface{}{
		"persistent.chain":                                       "nova",
		"node.forwarding-target":                                 "https://nova.arbitrum.io/rpc",
		"node.feed.input.url":                                    "wss://nova.arbitrum.io/feed",
		"node.data-availability.enable":                          true,
		"node.data-availability.rest-aggregator.enable":          true,
		"node.data-availability.rest-aggregator.online-url-list": "https://nova.arbitrum.io/das-servers",
		"l1.rollup.bridge":                                       "0xc1ebd02f738644983b6c4b2d440b8e77dde276bd",
		"l1.rollup.inbox":                                        "0xc4448b71118c9071bcb9734a0eac55d18a153949",
		"l1.rollup.rollup":                                       "0xfb209827c58283535b744575e11953dcc4bead88",
		"l1.rollup.sequencer-inbox":                              "0x211e1c4c7f1bf5351ac850ed10fd68cffcf6c21b",
		"l1.rollup.validator-utils":                              "0x2B081fbaB646D9013f2699BebEf62B7e7d7F0976",
		"l1.rollup.validator-wallet-creator":                     "0xe05465Aab36ba1277dAE36aa27a7B74830e74DE4",
		"l1.rollup.deployed-at":                                  15016829,
		"l2.chain-id":                                            42170,
		"init.empty":                                             true,
	}, "."), nil)
}

func applyArbitrumRollupGoerliTestnetParameters(k *koanf.Koanf) error {
	return k.Load(confmap.Provider(map[string]interface{}{
		"persistent.chain":                   "goerli-rollup",
		"node.forwarding-target":             "https://goerli-rollup.arbitrum.io/rpc",
		"node.feed.input.url":                "wss://goerli-rollup.arbitrum.io/feed",
		"l1.rollup.bridge":                   "0xaf4159a80b6cc41ed517db1c453d1ef5c2e4db72",
		"l1.rollup.inbox":                    "0x6bebc4925716945d46f0ec336d5c2564f419682c",
		"l1.rollup.rollup":                   "0x45e5caea8768f42b385a366d3551ad1e0cbfab17",
		"l1.rollup.sequencer-inbox":          "0x0484a87b144745a2e5b7c359552119b6ea2917a9",
		"l1.rollup.validator-utils":          "0x344f651fe566a02db939c8657427deb5524ea78e",
		"l1.rollup.validator-wallet-creator": "0x53eb4f4524b3b9646d41743054230d3f425397b3",
		"l1.rollup.deployed-at":              7217526,
		"l2.chain-id":                        421613,
		"init.empty":                         true,
	}, "."), nil)
}

func applyArbitrumRollupRinkebyTestnetParameters(k *koanf.Koanf) error {
	return k.Load(confmap.Provider(map[string]interface{}{
		"persistent.chain":                   "rinkeby-nitro",
		"node.forwarding-target":             "https://rinkeby.arbitrum.io/rpc",
		"node.feed.input.url":                "wss://rinkeby.arbitrum.io/feed",
		"l1.rollup.bridge":                   "0x85c720444e436e1f9407e0c3895d3fe149f41168",
		"l1.rollup.inbox":                    "0x578BAde599406A8fE3d24Fd7f7211c0911F5B29e",
		"l1.rollup.rollup":                   "0x71c6093c564eddcfaf03481c3f59f88849f1e644",
		"l1.rollup.sequencer-inbox":          "0x957c9c64f7c2ce091e56af3f33ab20259096355f",
		"l1.rollup.validator-utils":          "0x0ea7372338a589e7f0b00e463a53aa464ef04e17",
		"l1.rollup.validator-wallet-creator": "0x237b8965cebe27108bc1d6b71575c3b070050f7a",
		"l1.rollup.deployed-at":              11088567,
		"l2.chain-id":                        421611,
	}, "."), nil)
}

func applyArbitrumAnytrustGoerliTestnetParameters(k *koanf.Koanf) error {
	return k.Load(confmap.Provider(map[string]interface{}{
		"persistent.chain": "goerli-anytrust",
	}, "."), nil)
}

type OnReloadHook func(old *NodeConfig, new *NodeConfig) error

func noopOnReloadHook(old *NodeConfig, new *NodeConfig) error {
	return nil
}

type LiveNodeConfig struct {
	stopwaiter.StopWaiter

	mutex        sync.RWMutex
	args         []string
	config       *NodeConfig
	onReloadHook OnReloadHook
}

func (c *LiveNodeConfig) get() *NodeConfig {
	c.mutex.RLock()
	defer c.mutex.RUnlock()
	return c.config
}

func (c *LiveNodeConfig) set(config *NodeConfig) error {
	c.mutex.Lock()
	defer c.mutex.Unlock()

	if err := c.config.CanReload(config); err != nil {
		return err
	}
	if err := initLog(config.LogType, log.Lvl(config.LogLevel)); err != nil {
		return err
	}
	if err := c.onReloadHook(c.config, config); err != nil {
		// TODO(magic) panic? return err? only log the error?
		log.Error("Failed to execute onReloadHook", "err", err)
	}
	c.config = config
	return nil
}

func (c *LiveNodeConfig) Start(ctxIn context.Context) {
	c.StopWaiter.Start(ctxIn, c)

	sigusr1 := make(chan os.Signal, 1)
	signal.Notify(sigusr1, syscall.SIGUSR1)

	c.LaunchThread(func(ctx context.Context) {
		for {
			reloadInterval := c.config.Conf.ReloadInterval
			if reloadInterval == 0 {
				select {
				case <-ctx.Done():
					return
				case <-sigusr1:
					log.Info("Configuration reload triggered by SIGUSR1.")
				}
			} else {
				timer := time.NewTimer(reloadInterval)
				select {
				case <-ctx.Done():
					timer.Stop()
					return
				case <-sigusr1:
					timer.Stop()
					log.Info("Configuration reload triggered by SIGUSR1.")
				case <-timer.C:
				}
			}
			nodeConfig, _, _, _, _, err := ParseNode(ctx, c.args)
			if err != nil {
				log.Error("error parsing live config", "error", err.Error())
				continue
			}
			err = c.set(nodeConfig)
			if err != nil {
				log.Error("error updating live config", "error", err.Error())
				continue
			}
		}
	})
}

// setOnReloadHook is NOT thread-safe and supports setting only one hook
func (c *LiveNodeConfig) setOnReloadHook(hook OnReloadHook) {
	c.onReloadHook = hook
}

func NewLiveNodeConfig(args []string, config *NodeConfig) *LiveNodeConfig {
	return &LiveNodeConfig{
		args:         args,
		config:       config,
		onReloadHook: noopOnReloadHook,
	}
}

type NodeConfigFetcher struct {
	*LiveNodeConfig
}

func (f *NodeConfigFetcher) Get() *arbnode.Config {
	return &f.LiveNodeConfig.get().Node
<<<<<<< HEAD
}

func (f *NodeConfigFetcher) Start(ctx context.Context) {
	f.LiveNodeConfig.Start(ctx)
}

func (f *NodeConfigFetcher) StopAndWait() {
	f.LiveNodeConfig.StopAndWait()
}
func startPProf(cfg arbnode.PprofConfig) {
	addr := fmt.Sprintf("%s:%d", cfg.Host, cfg.Port)
	log.Info("Starting pprof", "addr", fmt.Sprintf("http://%s/debug/pprof", addr))
	go func() {
		if err := http.ListenAndServe(addr, nil); err != nil {
			log.Error("Failure in running pprof server", "err", err)
		}
	}()
=======
>>>>>>> 691f00a0
}<|MERGE_RESOLUTION|>--- conflicted
+++ resolved
@@ -814,7 +814,6 @@
 
 func (f *NodeConfigFetcher) Get() *arbnode.Config {
 	return &f.LiveNodeConfig.get().Node
-<<<<<<< HEAD
 }
 
 func (f *NodeConfigFetcher) Start(ctx context.Context) {
@@ -832,6 +831,4 @@
 			log.Error("Failure in running pprof server", "err", err)
 		}
 	}()
-=======
->>>>>>> 691f00a0
 }