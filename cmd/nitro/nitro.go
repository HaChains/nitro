// Copyright 2021-2022, Offchain Labs, Inc.
// For license information, see https://github.com/nitro/blob/master/LICENSE

package main

import (
	"context"
	"crypto/ecdsa"
	"crypto/rand"
	"fmt"
	"io"
	"io/fs"
	"math/big"
	"net/http"
	_ "net/http/pprof" // #nosec G108
	"os"
	"os/signal"
	"path/filepath"
	"reflect"
	"strings"
	"sync"
	"syscall"
	"time"

	"github.com/offchainlabs/nitro/cmd/util"

	"github.com/knadh/koanf"
<<<<<<< HEAD
	"github.com/knadh/koanf/parsers/json"
	"github.com/knadh/koanf/providers/rawbytes"
	"github.com/offchainlabs/nitro/cmd/util"

=======
	"github.com/knadh/koanf/providers/confmap"
>>>>>>> 9a13fa1f
	"github.com/pkg/errors"
	flag "github.com/spf13/pflag"
	"github.com/syndtr/goleveldb/leveldb"
	"gopkg.in/natefinch/lumberjack.v2"

	"github.com/ethereum/go-ethereum/accounts"
	"github.com/ethereum/go-ethereum/accounts/abi/bind"
	"github.com/ethereum/go-ethereum/accounts/keystore"
	"github.com/ethereum/go-ethereum/common"
	"github.com/ethereum/go-ethereum/crypto"
	_ "github.com/ethereum/go-ethereum/eth/tracers/js"
	_ "github.com/ethereum/go-ethereum/eth/tracers/native"
	"github.com/ethereum/go-ethereum/ethclient"
	"github.com/ethereum/go-ethereum/graphql"
	"github.com/ethereum/go-ethereum/log"
	"github.com/ethereum/go-ethereum/metrics"
	"github.com/ethereum/go-ethereum/metrics/exp"
	"github.com/ethereum/go-ethereum/node"

	"github.com/offchainlabs/nitro/arbnode"
	"github.com/offchainlabs/nitro/arbnode/execution"
	"github.com/offchainlabs/nitro/cmd/chaininfo"
	"github.com/offchainlabs/nitro/cmd/conf"
	"github.com/offchainlabs/nitro/cmd/genericconf"
	"github.com/offchainlabs/nitro/cmd/util/confighelpers"
	_ "github.com/offchainlabs/nitro/nodeInterface"
	"github.com/offchainlabs/nitro/staker"
	"github.com/offchainlabs/nitro/util/colors"
	"github.com/offchainlabs/nitro/util/headerreader"
	"github.com/offchainlabs/nitro/util/rpcclient"
	"github.com/offchainlabs/nitro/util/signature"
	"github.com/offchainlabs/nitro/util/stopwaiter"
	"github.com/offchainlabs/nitro/validator/valnode"
)

func printSampleUsage(name string) {
	fmt.Printf("Sample usage: %s --help \n", name)
}

type fileHandlerFactory struct {
	writer  *lumberjack.Logger
	records chan *log.Record
	cancel  context.CancelFunc
}

// newHandler is not threadsafe
func (l *fileHandlerFactory) newHandler(logFormat log.Format, config *genericconf.FileLoggingConfig, pathResolver func(string) string) log.Handler {
	l.close()
	l.writer = &lumberjack.Logger{
		Filename:   pathResolver(config.File),
		MaxSize:    config.MaxSize,
		MaxBackups: config.MaxBackups,
		MaxAge:     config.MaxAge,
		Compress:   config.Compress,
	}
	// capture copy of the pointer
	writer := l.writer
	// lumberjack.Logger already locks on Write, no need for SyncHandler proxy which is used in StreamHandler
	unsafeStreamHandler := log.LazyHandler(log.FuncHandler(func(r *log.Record) error {
		_, err := writer.Write(logFormat.Format(r))
		return err
	}))
	l.records = make(chan *log.Record, config.BufSize)
	// capture copy
	records := l.records
	var consumerCtx context.Context
	consumerCtx, l.cancel = context.WithCancel(context.Background())
	go func() {
		for {
			select {
			case r := <-records:
				_ = unsafeStreamHandler.Log(r)
			case <-consumerCtx.Done():
				return
			}
		}
	}()
	return log.FuncHandler(func(r *log.Record) error {
		select {
		case records <- r:
			return nil
		default:
			return fmt.Errorf("Buffer overflow, dropping record")
		}
	})
}

// close is not threadsafe
func (l *fileHandlerFactory) close() error {
	if l.cancel != nil {
		l.cancel()
		l.cancel = nil
	}
	if l.writer != nil {
		if err := l.writer.Close(); err != nil {
			return err
		}
		l.writer = nil
	}
	return nil
}

var globalFileHandlerFactory = fileHandlerFactory{}

// initLog is not threadsafe
func initLog(logType string, logLevel log.Lvl, fileLoggingConfig *genericconf.FileLoggingConfig, pathResolver func(string) string) error {
	logFormat, err := genericconf.ParseLogType(logType)
	if err != nil {
		flag.Usage()
		return fmt.Errorf("error parsing log type: %w", err)
	}
	var glogger *log.GlogHandler
	// always close previous instance of file logger
	if err := globalFileHandlerFactory.close(); err != nil {
		return fmt.Errorf("failed to close file writer: %w", err)
	}
	if fileLoggingConfig.Enable {
		glogger = log.NewGlogHandler(
			log.MultiHandler(
				log.StreamHandler(os.Stderr, logFormat),
				// on overflow records are dropped silently as MultiHandler ignores errors
				globalFileHandlerFactory.newHandler(logFormat, fileLoggingConfig, pathResolver),
			))
	} else {
		glogger = log.NewGlogHandler(log.StreamHandler(os.Stderr, logFormat))
	}
	glogger.Verbosity(logLevel)
	log.Root().SetHandler(glogger)
	return nil
}

func addUnlockWallet(accountManager *accounts.Manager, walletConf *genericconf.WalletConfig) (common.Address, error) {
	var devAddr common.Address

	var devPrivKey *ecdsa.PrivateKey
	var err error
	if walletConf.PrivateKey != "" {
		devPrivKey, err = crypto.HexToECDSA(walletConf.PrivateKey)
		if err != nil {
			return common.Address{}, err
		}

		devAddr = crypto.PubkeyToAddress(devPrivKey.PublicKey)

		log.Info("Dev node funded private key", "priv", walletConf.PrivateKey)
		log.Info("Funded public address", "addr", devAddr)
	}

	if walletConf.Pathname != "" {
		myKeystore := keystore.NewKeyStore(walletConf.Pathname, keystore.StandardScryptN, keystore.StandardScryptP)
		accountManager.AddBackend(myKeystore)
		var account accounts.Account
		if myKeystore.HasAddress(devAddr) {
			account.Address = devAddr
			account, err = myKeystore.Find(account)
		} else if walletConf.Account != "" && myKeystore.HasAddress(common.HexToAddress(walletConf.Account)) {
			account.Address = common.HexToAddress(walletConf.Account)
			account, err = myKeystore.Find(account)
		} else {
			if walletConf.Password() == nil {
				return common.Address{}, errors.New("l2 password not set")
			}
			if devPrivKey == nil {
				return common.Address{}, errors.New("l2 private key not set")
			}
			account, err = myKeystore.ImportECDSA(devPrivKey, *walletConf.Password())
		}
		if err != nil {
			return common.Address{}, err
		}
		if walletConf.Password() == nil {
			return common.Address{}, errors.New("l2 password not set")
		}
		err = myKeystore.Unlock(account, *walletConf.Password())
		if err != nil {
			return common.Address{}, err
		}
	}
	return devAddr, nil
}

func closeDb(db io.Closer, name string) {
	if db != nil {
		err := db.Close()
		// unfortunately the freezer db means we can't just use errors.Is
		if err != nil && !strings.Contains(err.Error(), leveldb.ErrClosed.Error()) {
			log.Warn("failed to close database on shutdown", "db", name, "err", err)
		}
	}
}

func main() {
	os.Exit(mainImpl())
}

// Returns the exit code
func mainImpl() int {
	ctx, cancelFunc := context.WithCancel(context.Background())
	defer cancelFunc()

	args := os.Args[1:]
	nodeConfig, l1Wallet, l2DevWallet, err := ParseNode(ctx, args)
	if err != nil {
		confighelpers.PrintErrorAndExit(err, printSampleUsage)
	}
	stackConf := node.DefaultConfig
	stackConf.DataDir = nodeConfig.Persistent.Chain
	nodeConfig.HTTP.Apply(&stackConf)
	nodeConfig.WS.Apply(&stackConf)
	nodeConfig.AuthRPC.Apply(&stackConf)
	nodeConfig.IPC.Apply(&stackConf)
	nodeConfig.GraphQL.Apply(&stackConf)
	if nodeConfig.WS.ExposeAll {
		stackConf.WSModules = append(stackConf.WSModules, "personal")
	}
	stackConf.P2P.ListenAddr = ""
	stackConf.P2P.NoDial = true
	stackConf.P2P.NoDiscovery = true
	vcsRevision, vcsTime := confighelpers.GetVersion()
	stackConf.Version = vcsRevision

	if stackConf.JWTSecret == "" && stackConf.AuthAddr != "" {
		fileName := stackConf.ResolvePath("jwtsecret")
		secret := common.Hash{}
		_, err := rand.Read(secret[:])
		if err != nil {
			log.Crit("couldn't create jwt secret", "err", err, "fileName", fileName)
		}
		err = os.MkdirAll(filepath.Dir(fileName), 0755)
		if err != nil {
			log.Crit("couldn't create directory for jwt secret", "err", err, "dirName", filepath.Dir(fileName))
		}
		err = os.WriteFile(fileName, []byte(secret.Hex()), fs.FileMode(0600|os.O_CREATE))
		if errors.Is(err, fs.ErrExist) {
			log.Info("using existing jwt file", "fileName", fileName)
		} else {
			if err != nil {
				log.Crit("couldn't create jwt secret", "err", err, "fileName", fileName)
			}
			log.Info("created jwt file", "fileName", fileName)
		}
		stackConf.JWTSecret = fileName
	}

	err = initLog(nodeConfig.LogType, log.Lvl(nodeConfig.LogLevel), &nodeConfig.FileLogging, stackConf.ResolvePath)
	if err != nil {
		fmt.Fprintf(os.Stderr, "Error initializing logging: %v\n", err)
		os.Exit(1)
	}
	if nodeConfig.Node.Archive {
		log.Warn("--node.archive has been deprecated. Please use --node.caching.archive instead.")
		nodeConfig.Node.Caching.Archive = true
	}

	log.Info("Running Arbitrum nitro node", "revision", vcsRevision, "vcs.time", vcsTime)

	if nodeConfig.Node.Dangerous.NoL1Listener {
		nodeConfig.Node.L1Reader.Enable = false
		nodeConfig.Node.BatchPoster.Enable = false
		nodeConfig.Node.DelayedSequencer.Enable = false
	} else {
		nodeConfig.Node.L1Reader.Enable = true
	}

	if nodeConfig.Node.Sequencer.Enable {
		if nodeConfig.Node.ForwardingTarget() != "" {
			flag.Usage()
			log.Crit("forwarding-target cannot be set when sequencer is enabled")
		}
		if nodeConfig.Node.L1Reader.Enable && nodeConfig.Node.InboxReader.HardReorg {
			flag.Usage()
			log.Crit("hard reorgs cannot safely be enabled with sequencer mode enabled")
		}
	} else if nodeConfig.Node.ForwardingTargetImpl == "" {
		flag.Usage()
		log.Crit("forwarding-target unset, and not sequencer (can set to \"null\" to disable forwarding)")
	}

	var l1TransactionOpts *bind.TransactOpts
	var dataSigner signature.DataSignerFunc
	var l1TransactionOptsValidator *bind.TransactOpts
	var l1TransactionOptsBatchPoster *bind.TransactOpts
	sequencerNeedsKey := (nodeConfig.Node.Sequencer.Enable && !nodeConfig.Node.Feed.Output.DisableSigning) || nodeConfig.Node.BatchPoster.Enable
	validatorNeedsKey := nodeConfig.Node.Staker.OnlyCreateWalletContract || nodeConfig.Node.Staker.Enable && !strings.EqualFold(nodeConfig.Node.Staker.Strategy, "watchtower")

	l1Wallet.ResolveDirectoryNames(nodeConfig.Persistent.Chain)
	defaultL1WalletConfig := conf.DefaultL1WalletConfig
	defaultL1WalletConfig.ResolveDirectoryNames(nodeConfig.Persistent.Chain)

	nodeConfig.Node.Staker.L1Wallet.ResolveDirectoryNames(nodeConfig.Persistent.Chain)
	defaultValidatorL1WalletConfig := staker.DefaultValidatorL1WalletConfig
	defaultValidatorL1WalletConfig.ResolveDirectoryNames(nodeConfig.Persistent.Chain)

	nodeConfig.Node.BatchPoster.L1Wallet.ResolveDirectoryNames(nodeConfig.Persistent.Chain)
	defaultBatchPosterL1WalletConfig := arbnode.DefaultBatchPosterL1WalletConfig
	defaultBatchPosterL1WalletConfig.ResolveDirectoryNames(nodeConfig.Persistent.Chain)

	if nodeConfig.Node.Staker.L1Wallet == defaultValidatorL1WalletConfig && nodeConfig.Node.BatchPoster.L1Wallet == defaultBatchPosterL1WalletConfig {
		if sequencerNeedsKey || validatorNeedsKey || l1Wallet.OnlyCreateKey {
			l1TransactionOpts, dataSigner, err = util.OpenWallet("l1", l1Wallet, new(big.Int).SetUint64(nodeConfig.L1.ChainID))
			if err != nil {
				flag.Usage()
				log.Crit("error opening L1 wallet", "path", l1Wallet.Pathname, "account", l1Wallet.Account, "err", err)
			}
			l1TransactionOptsBatchPoster = l1TransactionOpts
			l1TransactionOptsValidator = l1TransactionOpts
		}
	} else {
		if *l1Wallet != defaultL1WalletConfig {
			log.Crit("--l1.l1-wallet cannot be set if either --node.staker.l1-wallet or --node.batch-poster.l1-wallet are set")
		}
		if sequencerNeedsKey || nodeConfig.Node.BatchPoster.L1Wallet.OnlyCreateKey {
			l1TransactionOptsBatchPoster, dataSigner, err = util.OpenWallet("l1-batch-poster", &nodeConfig.Node.BatchPoster.L1Wallet, new(big.Int).SetUint64(nodeConfig.L1.ChainID))
			if err != nil {
				flag.Usage()
				log.Crit("error opening Batch poster L1 wallet", "path", nodeConfig.Node.BatchPoster.L1Wallet.Pathname, "account", nodeConfig.Node.BatchPoster.L1Wallet.Account, "err", err)
			}
		}
		if validatorNeedsKey || nodeConfig.Node.Staker.L1Wallet.OnlyCreateKey {
			l1TransactionOptsValidator, _, err = util.OpenWallet("l1-validator", &nodeConfig.Node.Staker.L1Wallet, new(big.Int).SetUint64(nodeConfig.L1.ChainID))
			if err != nil {
				flag.Usage()
				log.Crit("error opening Validator L1 wallet", "path", nodeConfig.Node.Staker.L1Wallet.Pathname, "account", nodeConfig.Node.Staker.L1Wallet.Account, "err", err)
			}
		}
	}

	combinedL2ChainInfoFile := nodeConfig.L2.ChainInfoFiles
	if nodeConfig.L2.ChainInfoIpfsUrl != "" {
		l2ChainInfoIpfsFile, err := util.GetL2ChainInfoIpfsFile(ctx, nodeConfig.L2.ChainInfoIpfsUrl, nodeConfig.L2.ChainInfoIpfsDownloadPath)
		if err != nil {
			log.Error("error getting l2 chain info file from ipfs", "err", err)
		}
		combinedL2ChainInfoFile = append(combinedL2ChainInfoFile, l2ChainInfoIpfsFile)
	}

	if nodeConfig.Node.Staker.Enable {
		if !nodeConfig.Node.L1Reader.Enable {
			flag.Usage()
			log.Crit("validator have the L1 reader enabled")
		}
		strategy, err := nodeConfig.Node.Staker.ParseStrategy()
		if err != nil {
			log.Crit("couldn't parse staker strategy", "err", err)
		}
		if strategy != staker.WatchtowerStrategy && !nodeConfig.Node.Staker.Dangerous.WithoutBlockValidator {
			nodeConfig.Node.BlockValidator.Enable = true
		}
	}

	liveNodeConfig := NewLiveNodeConfig(args, nodeConfig, stackConf.ResolvePath)

	var rollupAddrs chaininfo.RollupAddresses
	var l1Client *ethclient.Client
	if nodeConfig.Node.L1Reader.Enable {
		confFetcher := func() *rpcclient.ClientConfig { return &liveNodeConfig.get().L1.Connection }
		rpcClient := rpcclient.NewRpcClient(confFetcher, nil)
		err := rpcClient.Start(ctx)
		if err != nil {
			log.Crit("couldn't connect to L1", "err", err)
		}
		l1Client = ethclient.NewClient(rpcClient)
		l1ChainId, err := l1Client.ChainID(ctx)
		if err != nil {
			log.Crit("couldn't read L1 chainid", "err", err)
		}
		if l1ChainId.Uint64() != nodeConfig.L1.ChainID {
			log.Crit("L1 chainID doesn't fit config", "found", l1ChainId.Uint64(), "expected", nodeConfig.L1.ChainID)
		}

		log.Info("connected to l1 chain", "l1url", nodeConfig.L1.Connection.URL, "l1chainid", nodeConfig.L1.ChainID)

		rollupAddrs, err = chaininfo.GetRollupAddressesConfig(nodeConfig.L2.ChainID, nodeConfig.L2.ChainName, combinedL2ChainInfoFile, nodeConfig.L2.ChainInfoJson)
		if err != nil {
			log.Crit("error getting rollup addresses", "err", err)
		}
	}

	if nodeConfig.Node.Staker.OnlyCreateWalletContract {
		if !nodeConfig.Node.Staker.UseSmartContractWallet {
			flag.Usage()
			log.Crit("--node.validator.only-create-wallet-contract requires --node.validator.use-smart-contract-wallet")
		}
		l1Reader, err := headerreader.New(ctx, l1Client, func() *headerreader.Config { return &liveNodeConfig.get().Node.L1Reader })
		if err != nil {
			log.Crit("failed to get L1 headerreader", "error", err)

		}

		// Just create validator smart wallet if needed then exit
		deployInfo, err := chaininfo.GetRollupAddressesConfig(nodeConfig.L2.ChainID, nodeConfig.L2.ChainName, combinedL2ChainInfoFile, nodeConfig.L2.ChainInfoJson)
		if err != nil {
			log.Crit("error getting rollup addresses config", "err", err)
		}
		addr, err := staker.GetValidatorWalletContract(ctx, deployInfo.ValidatorWalletCreator, int64(deployInfo.DeployedAt), l1TransactionOptsValidator, l1Reader, true)
		if err != nil {
			log.Crit("error creating validator wallet contract", "error", err, "address", l1TransactionOptsValidator.From.Hex())
		}
		fmt.Printf("Created validator smart contract wallet at %s, remove --node.validator.only-create-wallet-contract and restart\n", addr.String())
		return 0
	}

	if nodeConfig.Node.Caching.Archive && nodeConfig.Node.TxLookupLimit != 0 {
		log.Info("retaining ability to lookup full transaction history as archive mode is enabled")
		nodeConfig.Node.TxLookupLimit = 0
	}

	stack, err := node.New(&stackConf)
	if err != nil {
		flag.Usage()
		log.Crit("failed to initialize geth stack", "err", err)
	}
	{
		devAddr, err := addUnlockWallet(stack.AccountManager(), l2DevWallet)
		if err != nil {
			flag.Usage()
			log.Crit("error opening L2 dev wallet", "err", err)
		}
		if devAddr != (common.Address{}) {
			nodeConfig.Init.DevInitAddr = devAddr.String()
		}
	}

	chainDb, l2BlockChain, err := openInitializeChainDb(ctx, stack, nodeConfig, new(big.Int).SetUint64(nodeConfig.L2.ChainID), execution.DefaultCacheConfigFor(stack, &nodeConfig.Node.Caching), l1Client, rollupAddrs)
	defer closeDb(chainDb, "chainDb")
	if l2BlockChain != nil {
		// Calling Stop on the blockchain multiple times does nothing
		defer l2BlockChain.Stop()
	}
	if err != nil {
		flag.Usage()
		log.Error("error initializing database", "err", err)
		return 1
	}

	arbDb, err := stack.OpenDatabase("arbitrumdata", 0, 0, "", false)
	defer closeDb(arbDb, "arbDb")
	if err != nil {
		log.Error("failed to open database", "err", err)
		return 1
	}

	if nodeConfig.Init.ThenQuit {
		return 0
	}

	if l2BlockChain.Config().ArbitrumChainParams.DataAvailabilityCommittee && !nodeConfig.Node.DataAvailability.Enable {
		flag.Usage()
		log.Error("a data availability service must be configured for this chain (see the --node.data-availability family of options)")
		return 1
	}

	if nodeConfig.Metrics {
		go metrics.CollectProcessMetrics(nodeConfig.MetricsServer.UpdateInterval)

		if nodeConfig.MetricsServer.Addr != "" {
			address := fmt.Sprintf("%v:%v", nodeConfig.MetricsServer.Addr, nodeConfig.MetricsServer.Port)
			if nodeConfig.MetricsServer.Pprof {
				startPprof(address)
			} else {
				exp.Setup(address)
			}
		}
	} else if nodeConfig.MetricsServer.Pprof {
		flag.Usage()
		log.Error("--metrics must be enabled in order to use pprof with the metrics server")
		return 1
	}

	fatalErrChan := make(chan error, 10)

	valNode, err := valnode.CreateValidationNode(
		func() *valnode.Config { return &liveNodeConfig.get().Validation },
		stack,
		fatalErrChan,
	)
	if err != nil {
		valNode = nil
		log.Warn("couldn't init validation node", "err", err)
	}

	currentNode, err := arbnode.CreateNode(
		ctx,
		stack,
		chainDb,
		arbDb,
		&NodeConfigFetcher{liveNodeConfig},
		l2BlockChain,
		l1Client,
		&rollupAddrs,
		l1TransactionOptsValidator,
		l1TransactionOptsBatchPoster,
		dataSigner,
		fatalErrChan,
	)
	if err != nil {
		log.Error("failed to create node", "err", err)
		return 1
	}
	liveNodeConfig.setOnReloadHook(func(oldCfg *NodeConfig, newCfg *NodeConfig) error {
		return currentNode.OnConfigReload(&oldCfg.Node, &newCfg.Node)
	})

	if nodeConfig.Node.Dangerous.NoL1Listener && nodeConfig.Init.DevInit {
		// If we don't have any messages, we're not connected to the L1, and we're using a dev init,
		// we should create our own fake init message.
		count, err := currentNode.TxStreamer.GetMessageCount()
		if err != nil {
			log.Warn("Getmessagecount failed. Assuming new database", "err", err)
			count = 0
		}
		if count == 0 {
			err = currentNode.TxStreamer.AddFakeInitMessage()
			if err != nil {
				panic(err)
			}
		}
	}
	gqlConf := nodeConfig.GraphQL
	if gqlConf.Enable {
		if err := graphql.New(stack, currentNode.Execution.Backend.APIBackend(), currentNode.Execution.FilterSystem, gqlConf.CORSDomain, gqlConf.VHosts); err != nil {
			log.Error("failed to register the GraphQL service", "err", err)
			return 1
		}
	}

	if valNode != nil {
		err = valNode.Start(ctx)
		if err != nil {
			fatalErrChan <- fmt.Errorf("error starting validator node: %w", err)
		}
	}
	if err == nil {
		err = currentNode.Start(ctx)
		if err != nil {
			fatalErrChan <- fmt.Errorf("error starting node: %w", err)
		}
	}

	sigint := make(chan os.Signal, 1)
	signal.Notify(sigint, os.Interrupt, syscall.SIGTERM)

	exitCode := 0
	select {
	case err := <-fatalErrChan:
		log.Error("shutting down due to fatal error", "err", err)
		defer log.Error("shut down due to fatal error", "err", err)
		exitCode = 1
	case <-sigint:
		log.Info("shutting down because of sigint")
	}

	// cause future ctrl+c's to panic
	close(sigint)

	currentNode.StopAndWait()

	return exitCode
}

type NodeConfig struct {
	Conf          genericconf.ConfConfig          `koanf:"conf" reload:"hot"`
	Node          arbnode.Config                  `koanf:"node" reload:"hot"`
	Validation    valnode.Config                  `koanf:"validation" reload:"hot"`
	L1            conf.L1Config                   `koanf:"l1" reload:"hot"`
	L2            conf.L2Config                   `koanf:"l2"`
	LogLevel      int                             `koanf:"log-level" reload:"hot"`
	LogType       string                          `koanf:"log-type" reload:"hot"`
	FileLogging   genericconf.FileLoggingConfig   `koanf:"file-logging" reload:"hot"`
	Persistent    conf.PersistentConfig           `koanf:"persistent"`
	HTTP          genericconf.HTTPConfig          `koanf:"http"`
	WS            genericconf.WSConfig            `koanf:"ws"`
	IPC           genericconf.IPCConfig           `koanf:"ipc"`
	AuthRPC       genericconf.AuthRPCConfig       `koanf:"auth"`
	GraphQL       genericconf.GraphQLConfig       `koanf:"graphql"`
	Metrics       bool                            `koanf:"metrics"`
	MetricsServer genericconf.MetricsServerConfig `koanf:"metrics-server"`
	Init          InitConfig                      `koanf:"init"`
	Rpc           genericconf.RpcConfig           `koanf:"rpc"`
}

var NodeConfigDefault = NodeConfig{
	Conf:          genericconf.ConfConfigDefault,
	Node:          arbnode.ConfigDefault,
	L1:            conf.L1ConfigDefault,
	L2:            conf.L2ConfigDefault,
	LogLevel:      int(log.LvlInfo),
	LogType:       "plaintext",
	Persistent:    conf.PersistentConfigDefault,
	HTTP:          genericconf.HTTPConfigDefault,
	WS:            genericconf.WSConfigDefault,
	IPC:           genericconf.IPCConfigDefault,
	Metrics:       false,
	MetricsServer: genericconf.MetricsServerConfigDefault,
}

func NodeConfigAddOptions(f *flag.FlagSet) {
	genericconf.ConfConfigAddOptions("conf", f)
	arbnode.ConfigAddOptions("node", f, true, true)
	valnode.ValidationConfigAddOptions("validation", f)
	conf.L1ConfigAddOptions("l1", f)
	conf.L2ConfigAddOptions("l2", f)
	f.Int("log-level", NodeConfigDefault.LogLevel, "log level")
	f.String("log-type", NodeConfigDefault.LogType, "log type (plaintext or json)")
	genericconf.FileLoggingConfigAddOptions("file-logging", f)
	conf.PersistentConfigAddOptions("persistent", f)
	genericconf.HTTPConfigAddOptions("http", f)
	genericconf.WSConfigAddOptions("ws", f)
	genericconf.IPCConfigAddOptions("ipc", f)
	genericconf.AuthRPCConfigAddOptions("auth", f)
	genericconf.GraphQLConfigAddOptions("graphql", f)
	f.Bool("metrics", NodeConfigDefault.Metrics, "enable metrics")
	genericconf.MetricsServerAddOptions("metrics-server", f)
	InitConfigAddOptions("init", f)
	genericconf.RpcConfigAddOptions("rpc", f)
}

func (c *NodeConfig) ResolveDirectoryNames() error {
	err := c.Persistent.ResolveDirectoryNames()
	if err != nil {
		return err
	}
	c.L1.ResolveDirectoryNames(c.Persistent.Chain)
	c.L2.ResolveDirectoryNames(c.Persistent.Chain)

	return nil
}

func (c *NodeConfig) ShallowClone() *NodeConfig {
	config := &NodeConfig{}
	*config = *c
	return config
}

func (c *NodeConfig) CanReload(new *NodeConfig) error {
	var check func(node, other reflect.Value, path string)
	var err error

	check = func(node, value reflect.Value, path string) {
		if node.Kind() != reflect.Struct {
			return
		}

		for i := 0; i < node.NumField(); i++ {
			fieldTy := node.Type().Field(i)
			if !fieldTy.IsExported() {
				continue
			}
			hot := fieldTy.Tag.Get("reload") == "hot"
			dot := path + "." + fieldTy.Name

			first := node.Field(i).Interface()
			other := value.Field(i).Interface()

			if !hot && !reflect.DeepEqual(first, other) {
				err = fmt.Errorf("illegal change to %v%v%v", colors.Red, dot, colors.Clear)
			} else {
				check(node.Field(i), value.Field(i), dot)
			}
		}
	}

	check(reflect.ValueOf(c).Elem(), reflect.ValueOf(new).Elem(), "config")
	return err
}

func (c *NodeConfig) Validate() error {
	return c.Node.Validate()
}

func ParseNode(ctx context.Context, args []string) (*NodeConfig, *genericconf.WalletConfig, *genericconf.WalletConfig, error) {
	f := flag.NewFlagSet("", flag.ContinueOnError)

	NodeConfigAddOptions(f)

	k, err := confighelpers.BeginCommonParse(f, args)
	if err != nil {
		return nil, nil, nil, err
	}

	chainFound := false
	l2ChainId := k.Int64("l2.chain-id")
	l2ChainName := k.String("l2.chain-name")
	l2ChainInfoIpfsUrl := k.String("l2.chain-info-ipfs-url")
	l2ChainInfoIpfsDownloadPath := k.String("l2.chain-info-ipfs-download-path")
	if l2ChainId == 0 && l2ChainName == "" {
		return nil, nil, nil, errors.New("must specify --l2.chain-id or --l2.chain-name to choose rollup")
	}
	l2ChainInfoFiles := k.Strings("l2.chain-info-files")
	l2ChainInfoJson := k.String("l2.chain-info-json")
	chainFound, parentID, err := applyChainParameters(ctx, k, uint64(l2ChainId), l2ChainName, l2ChainInfoFiles, l2ChainInfoJson, l2ChainInfoIpfsUrl, l2ChainInfoIpfsDownloadPath)
	if err != nil {
		return nil, nil, nil, err
	}

	err = confighelpers.ApplyOverrides(f, k)
	if err != nil {
		return nil, nil, nil, err
	}

	var nodeConfig NodeConfig
	if err := confighelpers.EndCommonParse(k, &nodeConfig); err != nil {
		return nil, nil, nil, err
	}

	// Don't print wallet passwords
	if nodeConfig.Conf.Dump {
		err = confighelpers.DumpConfig(k, map[string]interface{}{
			"l1.wallet.password":        "",
			"l1.wallet.private-key":     "",
			"l2.dev-wallet.password":    "",
			"l2.dev-wallet.private-key": "",
		})
		if err != nil {
			return nil, nil, nil, err
		}
	}

	if nodeConfig.Persistent.Chain == "" {
		if !chainFound {
			// If persistent-chain not defined, user not creating custom chain
			if l2ChainId != 0 {
				return nil, nil, nil, fmt.Errorf("Unknown chain with L2: %d, L2ChainInfoFiles: %s.  update L2 chain id, modify --l2.chain-info-files or provide --persistent.chain\n", l2ChainId, l2ChainInfoFiles)
			} else {
				return nil, nil, nil, fmt.Errorf("Unknown chain with L2 Name: %s, L2ChainInfoFiles: %s.  update L2 chain name, modify --l2.chain-info-files or provide --persistent.chain\n", l2ChainName, l2ChainInfoFiles)
			}
		}
		return nil, nil, nil, errors.New("--persistent.chain not specified")
	}

	err = nodeConfig.ResolveDirectoryNames()
	if err != nil {
		return nil, nil, nil, err
	}

	nodeConfig.L1.ChainID = parentID
	// Don't pass around wallet contents with normal configuration
	l1Wallet := nodeConfig.L1.Wallet
	l2DevWallet := nodeConfig.L2.DevWallet
	nodeConfig.L1.Wallet = genericconf.WalletConfigDefault
	nodeConfig.L2.DevWallet = genericconf.WalletConfigDefault

	err = nodeConfig.Validate()
	if err != nil {
		return nil, nil, nil, err
	}
	nodeConfig.Rpc.Apply()
	return &nodeConfig, &l1Wallet, &l2DevWallet, nil
}

func applyChainParameters(ctx context.Context, k *koanf.Koanf, chainId uint64, chainName string, l2ChainInfoFiles []string, l2ChainInfoJson string, l2ChainInfoIpfsUrl string, l2ChainInfoIpfsDownloadPath string) (bool, uint64, error) {
	combinedL2ChainInfoFiles := l2ChainInfoFiles
	if l2ChainInfoIpfsUrl != "" {
		l2ChainInfoIpfsFile, err := util.GetL2ChainInfoIpfsFile(ctx, l2ChainInfoIpfsUrl, l2ChainInfoIpfsDownloadPath)
		if err != nil {
			log.Error("error getting l2 chain info file from ipfs", "err", err)
		}
		combinedL2ChainInfoFiles = append(combinedL2ChainInfoFiles, l2ChainInfoIpfsFile)
	}
	chainInfo, err := chaininfo.ProcessChainInfo(chainId, chainName, combinedL2ChainInfoFiles, l2ChainInfoJson)
	if err != nil {
		return false, 0, err
	}
<<<<<<< HEAD
	if chainInfo.ChainParameters != nil {
		err = k.Load(rawbytes.Provider(*chainInfo.ChainParameters), json.Parser())
		if err != nil {
			return false, 0, err
		}
		return true, chainInfo.ParentChainId, nil
	}
	if chainId != 0 {
		return false, 0, fmt.Errorf("missing chain parameters for L2 chain ID %v", chainId)
	} else {
		return false, 0, fmt.Errorf("missing chain parameters for L2 chain name %v", chainName)
=======
	if chainInfo.ParentChainId != l1ChainId {
		if chainId != 0 {
			return false, fmt.Errorf("ParentId: %d provided in %s for chainId: %d is not equal to l1ChainId: %d provided in commandline", chainInfo.ParentChainId, l2ChainInfoFiles, chainId, l1ChainId)
		} else {
			return false, fmt.Errorf("ParentId: %d provided in %s for chainName: %s is not equal to l1ChainId: %d provided in commandline", chainInfo.ParentChainId, l2ChainInfoFiles, chainName, l1ChainId)
		}
	}
	chainDefaults := map[string]interface{}{
		"persistent.chain": chainInfo.ChainName,
		"l2.chain-id":      chainInfo.ChainId,
	}
	if chainInfo.SequencerUrl != "" {
		chainDefaults["node.forwarding-target"] = chainInfo.SequencerUrl
	}
	if chainInfo.FeedUrl != "" {
		chainDefaults["node.feed.input.url"] = chainInfo.FeedUrl
	}
	if chainInfo.DasIndexUrl != "" {
		chainDefaults["node.data-availability.enable"] = true
		chainDefaults["node.data-availability.rest-aggregator.enable"] = true
		chainDefaults["node.data-availability.rest-aggregator.online-url-list"] = chainInfo.DasIndexUrl
	}
	if !chainInfo.HasGenesisState {
		chainDefaults["init.empty"] = true
	}
	err = k.Load(confmap.Provider(chainDefaults, "."), nil)
	if err != nil {
		return false, err
>>>>>>> 9a13fa1f
	}
	return true, nil
}

type OnReloadHook func(old *NodeConfig, new *NodeConfig) error

func noopOnReloadHook(_ *NodeConfig, _ *NodeConfig) error {
	return nil
}

type LiveNodeConfig struct {
	stopwaiter.StopWaiter

	mutex        sync.RWMutex
	args         []string
	config       *NodeConfig
	pathResolver func(string) string
	onReloadHook OnReloadHook
}

func (c *LiveNodeConfig) get() *NodeConfig {
	c.mutex.RLock()
	defer c.mutex.RUnlock()
	return c.config
}

func (c *LiveNodeConfig) set(config *NodeConfig) error {
	c.mutex.Lock()
	defer c.mutex.Unlock()

	if err := c.config.CanReload(config); err != nil {
		return err
	}
	if err := initLog(config.LogType, log.Lvl(config.LogLevel), &config.FileLogging, c.pathResolver); err != nil {
		return err
	}
	if err := c.onReloadHook(c.config, config); err != nil {
		// TODO(magic) panic? return err? only log the error?
		log.Error("Failed to execute onReloadHook", "err", err)
	}
	c.config = config
	return nil
}

func (c *LiveNodeConfig) Start(ctxIn context.Context) {
	c.StopWaiter.Start(ctxIn, c)

	sigusr1 := make(chan os.Signal, 1)
	signal.Notify(sigusr1, syscall.SIGUSR1)

	c.LaunchThread(func(ctx context.Context) {
		for {
			reloadInterval := c.config.Conf.ReloadInterval
			if reloadInterval == 0 {
				select {
				case <-ctx.Done():
					return
				case <-sigusr1:
					log.Info("Configuration reload triggered by SIGUSR1.")
				}
			} else {
				timer := time.NewTimer(reloadInterval)
				select {
				case <-ctx.Done():
					timer.Stop()
					return
				case <-sigusr1:
					timer.Stop()
					log.Info("Configuration reload triggered by SIGUSR1.")
				case <-timer.C:
				}
			}
			nodeConfig, _, _, err := ParseNode(ctx, c.args)
			if err != nil {
				log.Error("error parsing live config", "error", err.Error())
				continue
			}
			err = c.set(nodeConfig)
			if err != nil {
				log.Error("error updating live config", "error", err.Error())
				continue
			}
		}
	})
}

// setOnReloadHook is NOT thread-safe and supports setting only one hook
func (c *LiveNodeConfig) setOnReloadHook(hook OnReloadHook) {
	c.onReloadHook = hook
}

func NewLiveNodeConfig(args []string, config *NodeConfig, pathResolver func(string) string) *LiveNodeConfig {
	return &LiveNodeConfig{
		args:         args,
		config:       config,
		pathResolver: pathResolver,
		onReloadHook: noopOnReloadHook,
	}
}

type NodeConfigFetcher struct {
	*LiveNodeConfig
}

func (f *NodeConfigFetcher) Get() *arbnode.Config {
	return &f.LiveNodeConfig.get().Node
}

func startPprof(address string) {
	exp.Exp(metrics.DefaultRegistry)
	log.Info("Starting metrics server with pprof", "addr", fmt.Sprintf("http://%s/debug/metrics", address))
	log.Info("Pprof endpoint", "addr", fmt.Sprintf("http://%s/debug/pprof", address))
	go func() {
		// #nosec G114
		if err := http.ListenAndServe(address, http.DefaultServeMux); err != nil {
			log.Error("Failure in running pprof server", "err", err)
		}
	}()
}<|MERGE_RESOLUTION|>--- conflicted
+++ resolved
@@ -22,17 +22,9 @@
 	"syscall"
 	"time"
 
-	"github.com/offchainlabs/nitro/cmd/util"
-
 	"github.com/knadh/koanf"
-<<<<<<< HEAD
-	"github.com/knadh/koanf/parsers/json"
-	"github.com/knadh/koanf/providers/rawbytes"
-	"github.com/offchainlabs/nitro/cmd/util"
-
-=======
+
 	"github.com/knadh/koanf/providers/confmap"
->>>>>>> 9a13fa1f
 	"github.com/pkg/errors"
 	flag "github.com/spf13/pflag"
 	"github.com/syndtr/goleveldb/leveldb"
@@ -57,6 +49,7 @@
 	"github.com/offchainlabs/nitro/cmd/chaininfo"
 	"github.com/offchainlabs/nitro/cmd/conf"
 	"github.com/offchainlabs/nitro/cmd/genericconf"
+	"github.com/offchainlabs/nitro/cmd/util"
 	"github.com/offchainlabs/nitro/cmd/util/confighelpers"
 	_ "github.com/offchainlabs/nitro/nodeInterface"
 	"github.com/offchainlabs/nitro/staker"
@@ -713,7 +706,6 @@
 		return nil, nil, nil, err
 	}
 
-	chainFound := false
 	l2ChainId := k.Int64("l2.chain-id")
 	l2ChainName := k.String("l2.chain-name")
 	l2ChainInfoIpfsUrl := k.String("l2.chain-info-ipfs-url")
@@ -723,7 +715,7 @@
 	}
 	l2ChainInfoFiles := k.Strings("l2.chain-info-files")
 	l2ChainInfoJson := k.String("l2.chain-info-json")
-	chainFound, parentID, err := applyChainParameters(ctx, k, uint64(l2ChainId), l2ChainName, l2ChainInfoFiles, l2ChainInfoJson, l2ChainInfoIpfsUrl, l2ChainInfoIpfsDownloadPath)
+	chainFound, err := applyChainParameters(ctx, k, uint64(l2ChainId), l2ChainName, l2ChainInfoFiles, l2ChainInfoJson, l2ChainInfoIpfsUrl, l2ChainInfoIpfsDownloadPath)
 	if err != nil {
 		return nil, nil, nil, err
 	}
@@ -768,7 +760,6 @@
 		return nil, nil, nil, err
 	}
 
-	nodeConfig.L1.ChainID = parentID
 	// Don't pass around wallet contents with normal configuration
 	l1Wallet := nodeConfig.L1.Wallet
 	l2DevWallet := nodeConfig.L2.DevWallet
@@ -783,7 +774,7 @@
 	return &nodeConfig, &l1Wallet, &l2DevWallet, nil
 }
 
-func applyChainParameters(ctx context.Context, k *koanf.Koanf, chainId uint64, chainName string, l2ChainInfoFiles []string, l2ChainInfoJson string, l2ChainInfoIpfsUrl string, l2ChainInfoIpfsDownloadPath string) (bool, uint64, error) {
+func applyChainParameters(ctx context.Context, k *koanf.Koanf, chainId uint64, chainName string, l2ChainInfoFiles []string, l2ChainInfoJson string, l2ChainInfoIpfsUrl string, l2ChainInfoIpfsDownloadPath string) (bool, error) {
 	combinedL2ChainInfoFiles := l2ChainInfoFiles
 	if l2ChainInfoIpfsUrl != "" {
 		l2ChainInfoIpfsFile, err := util.GetL2ChainInfoIpfsFile(ctx, l2ChainInfoIpfsUrl, l2ChainInfoIpfsDownloadPath)
@@ -794,31 +785,12 @@
 	}
 	chainInfo, err := chaininfo.ProcessChainInfo(chainId, chainName, combinedL2ChainInfoFiles, l2ChainInfoJson)
 	if err != nil {
-		return false, 0, err
-	}
-<<<<<<< HEAD
-	if chainInfo.ChainParameters != nil {
-		err = k.Load(rawbytes.Provider(*chainInfo.ChainParameters), json.Parser())
-		if err != nil {
-			return false, 0, err
-		}
-		return true, chainInfo.ParentChainId, nil
-	}
-	if chainId != 0 {
-		return false, 0, fmt.Errorf("missing chain parameters for L2 chain ID %v", chainId)
-	} else {
-		return false, 0, fmt.Errorf("missing chain parameters for L2 chain name %v", chainName)
-=======
-	if chainInfo.ParentChainId != l1ChainId {
-		if chainId != 0 {
-			return false, fmt.Errorf("ParentId: %d provided in %s for chainId: %d is not equal to l1ChainId: %d provided in commandline", chainInfo.ParentChainId, l2ChainInfoFiles, chainId, l1ChainId)
-		} else {
-			return false, fmt.Errorf("ParentId: %d provided in %s for chainName: %s is not equal to l1ChainId: %d provided in commandline", chainInfo.ParentChainId, l2ChainInfoFiles, chainName, l1ChainId)
-		}
+		return false, err
 	}
 	chainDefaults := map[string]interface{}{
 		"persistent.chain": chainInfo.ChainName,
 		"l2.chain-id":      chainInfo.ChainId,
+		"l1.chain-id":      chainInfo.ParentChainId,
 	}
 	if chainInfo.SequencerUrl != "" {
 		chainDefaults["node.forwarding-target"] = chainInfo.SequencerUrl
@@ -837,7 +809,6 @@
 	err = k.Load(confmap.Provider(chainDefaults, "."), nil)
 	if err != nil {
 		return false, err
->>>>>>> 9a13fa1f
 	}
 	return true, nil
 }
