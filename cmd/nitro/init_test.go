--- conflicted
+++ resolved
@@ -287,41 +287,6 @@
 	return addr
 }
 
-<<<<<<< HEAD
-func testIsNotExistError(t *testing.T, dbEngine string, isNotExist func(error) bool) {
-	stackConf := node.DefaultConfig
-	stackConf.DataDir = t.TempDir()
-	stackConf.DBEngine = dbEngine
-	stack, err := node.New(&stackConf)
-	if err != nil {
-		t.Fatalf("Failed to create test stack: %v", err)
-	}
-	defer stack.Close()
-	readonly := true
-	_, err = stack.OpenDatabaseWithExtraOptions("test", 16, 16, "", readonly, nil)
-	if err == nil {
-		t.Fatal("Opening non-existent database did not fail")
-	}
-	if !isNotExist(err) {
-		t.Fatalf("Failed to classify error as not exist error - internal implementation of OpenDatabaseWithExtraOptions might have changed, err: %v", err)
-	}
-	err = errors.New("some other error")
-	if isNotExist(err) {
-		t.Fatalf("Classified other error as not exist, err: %v", err)
-	}
-}
-
-func TestIsNotExistError(t *testing.T) {
-	t.Run("TestIsPebbleNotExistError", func(t *testing.T) {
-		testIsNotExistError(t, "pebble", isPebbleNotExistError)
-	})
-	t.Run("TestIsLeveldbNotExistError", func(t *testing.T) {
-		testIsNotExistError(t, "leveldb", isLeveldbNotExistError)
-	})
-}
-
-=======
->>>>>>> 06394046
 func TestEmptyDatabaseDir(t *testing.T) {
 	testCases := []struct {
 		name    string
