--- conflicted
+++ resolved
@@ -4,8 +4,7 @@
 edition = "2021"
 
 [dependencies]
-<<<<<<< HEAD
-digest = "0.9.0"
+digest = "0.10.7"
 eyre = "0.6.5"
 hex = "0.4.3"
 num-traits = "0.2.17"
@@ -14,9 +13,5 @@
 wasmparser.workspace = true
 serde = { version = "1.0.130", features = ["derive", "rc"] }
 num_enum = "0.7.1"
-=======
-digest = "0.10.7"
-num_enum = "0.7.0"
 sha2 = "0.10.7"
-sha3 = "0.10.8"
->>>>>>> a20a1c70
+sha3 = "0.10.8"