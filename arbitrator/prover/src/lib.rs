// Copyright 2021-2024, Offchain Labs, Inc.
// For license information, see https://github.com/OffchainLabs/nitro/blob/master/LICENSE

#![allow(clippy::missing_safety_doc, clippy::too_many_arguments)]

pub mod binary;
mod host;
mod kzg;
pub mod machine;
/// cbindgen:ignore
mod memory;
mod merkle;
mod print;
pub mod programs;
mod reinterpret;
pub mod utils;
pub mod value;
pub mod wavm;

<<<<<<< HEAD
#[cfg(test)]
mod test;

pub use machine::Machine;

use arbutil::Bytes32;
use eyre::{Report, Result};
use machine::{
    argument_data_to_inbox, get_empty_preimage_resolver, GlobalState, MachineStatus, Module,
    PreimageResolver,
};
use sha3::{Digest, Keccak256};
=======
use crate::machine::{argument_data_to_inbox, Machine};
use arbutil::PreimageType;
use eyre::Result;
use machine::{get_empty_preimage_resolver, GlobalState, MachineStatus, PreimageResolver};
>>>>>>> a20a1c70
use static_assertions::const_assert_eq;
use std::{
    ffi::CStr,
    os::raw::{c_char, c_int},
    path::Path,
    ptr,
    sync::{
        atomic::{self, AtomicU8},
        Arc,
    },
};
use utils::CBytes;

#[repr(C)]
#[derive(Clone, Copy)]
pub struct CByteArray {
    pub ptr: *const u8,
    pub len: usize,
}

#[repr(C)]
#[derive(Clone, Copy)]
pub struct RustByteArray {
    pub ptr: *mut u8,
    pub len: usize,
    pub capacity: usize,
}

#[no_mangle]
pub unsafe extern "C" fn arbitrator_load_machine(
    binary_path: *const c_char,
    library_paths: *const *const c_char,
    library_paths_size: isize,
    debug_chain: usize,
) -> *mut Machine {
    let debug_chain = debug_chain != 0;
    match arbitrator_load_machine_impl(binary_path, library_paths, library_paths_size, debug_chain)
    {
        Ok(mach) => mach,
        Err(err) => {
            eprintln!("Error loading binary: {:?}", err);
            ptr::null_mut()
        }
    }
}

unsafe fn arbitrator_load_machine_impl(
    binary_path: *const c_char,
    library_paths: *const *const c_char,
    library_paths_size: isize,
    debug_chain: bool,
) -> Result<*mut Machine> {
    let binary_path = cstr_to_string(binary_path);
    let binary_path = Path::new(&binary_path);

    let mut libraries = vec![];
    for i in 0..library_paths_size {
        let path = cstr_to_string(*(library_paths.offset(i)));
        libraries.push(Path::new(&path).to_owned());
    }

    let mach = Machine::from_paths(
        &libraries,
        binary_path,
        true,
        false,
        false,
        debug_chain,
        debug_chain,
        Default::default(),
        Default::default(),
        get_empty_preimage_resolver(),
    )?;
    Ok(Box::into_raw(Box::new(mach)))
}

#[no_mangle]
#[cfg(feature = "native")]
pub unsafe extern "C" fn arbitrator_load_wavm_binary(binary_path: *const c_char) -> *mut Machine {
    let binary_path = cstr_to_string(binary_path);
    let binary_path = Path::new(&binary_path);
    match Machine::new_from_wavm(binary_path) {
        Ok(mach) => Box::into_raw(Box::new(mach)),
        Err(err) => {
            eprintln!("Error loading binary: {err}");
            ptr::null_mut()
        }
    }
}

unsafe fn cstr_to_string(c_str: *const c_char) -> String {
    CStr::from_ptr(c_str).to_string_lossy().into_owned()
}

pub fn err_to_c_string(err: Report) -> *mut libc::c_char {
    str_to_c_string(&format!("{err:?}"))
}

/// Copies the str-data into a libc free-able C string
pub fn str_to_c_string(text: &str) -> *mut libc::c_char {
    unsafe {
        let buf = libc::malloc(text.len() + 1); // includes null-terminating byte
        if buf.is_null() {
            panic!("Failed to allocate memory for error string");
        }
        ptr::copy_nonoverlapping(text.as_ptr(), buf as *mut u8, text.len());
        *(buf as *mut u8).add(text.len()) = 0;
        buf as *mut libc::c_char
    }
}

#[no_mangle]
pub unsafe extern "C" fn arbitrator_free_machine(mach: *mut Machine) {
    drop(Box::from_raw(mach));
}

#[no_mangle]
pub unsafe extern "C" fn arbitrator_clone_machine(mach: *mut Machine) -> *mut Machine {
    let new_mach = (*mach).clone();
    Box::into_raw(Box::new(new_mach))
}

/// Go doesn't have this functionality builtin for whatever reason. Uses relaxed ordering.
#[no_mangle]
pub unsafe extern "C" fn atomic_u8_store(ptr: *mut u8, contents: u8) {
    (*(ptr as *mut AtomicU8)).store(contents, atomic::Ordering::Relaxed);
}

/// Runs the machine while the condition variable is zero. May return early if num_steps is hit.
/// Returns a c string error (freeable with libc's free) on error, or nullptr on success.
#[no_mangle]
pub unsafe extern "C" fn arbitrator_step(
    mach: *mut Machine,
    num_steps: u64,
    condition: *const u8,
) -> *mut libc::c_char {
    let mach = &mut *mach;
    let condition = &*(condition as *const AtomicU8);
    let mut remaining_steps = num_steps;
    while condition.load(atomic::Ordering::Relaxed) == 0 {
        if remaining_steps == 0 || mach.is_halted() {
            break;
        }
        let stepping = std::cmp::min(remaining_steps, 1_000_000);
        match mach.step_n(stepping) {
            Ok(()) => {}
            Err(err) => return err_to_c_string(err),
        }
        remaining_steps -= stepping;
    }
    ptr::null_mut()
}

#[no_mangle]
pub unsafe extern "C" fn arbitrator_add_inbox_message(
    mach: *mut Machine,
    inbox_identifier: u64,
    index: u64,
    data: CByteArray,
) -> c_int {
    let mach = &mut *mach;
    if let Some(identifier) = argument_data_to_inbox(inbox_identifier) {
        let slice = std::slice::from_raw_parts(data.ptr, data.len);
        let data = slice.to_vec();
        mach.add_inbox_msg(identifier, index, data);
        0
    } else {
        1
    }
}

/// Adds a user program to the machine's known set of wasms, compiling it into a link-able module.
/// Returns a c string error (freeable with libc's free) on compilation error, or nullptr on success.
#[no_mangle]
pub unsafe extern "C" fn arbitrator_add_user_wasm(
    mach: *mut Machine,
    module: *const u8,
    module_len: usize,
    module_hash: *const Bytes32,
) {
    let module = std::slice::from_raw_parts(module, module_len);
    let module = Module::from_bytes(module);
    (*mach).add_stylus_module(module, *module_hash);
}

/// Like arbitrator_step, but stops early if it hits a host io operation.
/// Returns a c string error (freeable with libc's free) on error, or nullptr on success.
#[no_mangle]
pub unsafe extern "C" fn arbitrator_step_until_host_io(
    mach: *mut Machine,
    condition: *const u8,
) -> *mut libc::c_char {
    let mach = &mut *mach;
    let condition = &*(condition as *const AtomicU8);
    while condition.load(atomic::Ordering::Relaxed) == 0 {
        for _ in 0..1_000_000 {
            if mach.is_halted() {
                return ptr::null_mut();
            }
            if mach.next_instruction_is_host_io() {
                return ptr::null_mut();
            }
            match mach.step_n(1) {
                Ok(()) => {}
                Err(err) => return err_to_c_string(err),
            }
        }
    }
    ptr::null_mut()
}

#[no_mangle]
pub unsafe extern "C" fn arbitrator_serialize_state(
    mach: *const Machine,
    path: *const c_char,
) -> c_int {
    let mach = &*mach;
    let res = CStr::from_ptr(path)
        .to_str()
        .map_err(Report::from)
        .and_then(|path| mach.serialize_state(path));
    if let Err(err) = res {
        eprintln!("Failed to serialize machine state: {}", err);
        1
    } else {
        0
    }
}

#[no_mangle]
pub unsafe extern "C" fn arbitrator_deserialize_and_replace_state(
    mach: *mut Machine,
    path: *const c_char,
) -> c_int {
    let mach = &mut *mach;
    let res = CStr::from_ptr(path)
        .to_str()
        .map_err(Report::from)
        .and_then(|path| mach.deserialize_and_replace_state(path));
    if let Err(err) = res {
        eprintln!("Failed to deserialize machine state: {}", err);
        1
    } else {
        0
    }
}

#[no_mangle]
pub unsafe extern "C" fn arbitrator_get_num_steps(mach: *const Machine) -> u64 {
    (*mach).get_steps()
}

pub const ARBITRATOR_MACHINE_STATUS_RUNNING: u8 = 0;
pub const ARBITRATOR_MACHINE_STATUS_FINISHED: u8 = 1;
pub const ARBITRATOR_MACHINE_STATUS_ERRORED: u8 = 2;
pub const ARBITRATOR_MACHINE_STATUS_TOO_FAR: u8 = 3;

// Unfortunately, cbindgen doesn't support constants with non-literal values, so we assert that they're correct.
const_assert_eq!(
    ARBITRATOR_MACHINE_STATUS_RUNNING,
    MachineStatus::Running as u8,
);
const_assert_eq!(
    ARBITRATOR_MACHINE_STATUS_FINISHED,
    MachineStatus::Finished as u8,
);
const_assert_eq!(
    ARBITRATOR_MACHINE_STATUS_ERRORED,
    MachineStatus::Errored as u8,
);
const_assert_eq!(
    ARBITRATOR_MACHINE_STATUS_TOO_FAR,
    MachineStatus::TooFar as u8,
);

/// Returns one of ARBITRATOR_MACHINE_STATUS_*
#[no_mangle]
pub unsafe extern "C" fn arbitrator_get_status(mach: *const Machine) -> u8 {
    (*mach).get_status() as u8
}

#[no_mangle]
pub unsafe extern "C" fn arbitrator_global_state(mach: *mut Machine) -> GlobalState {
    (*mach).get_global_state()
}

#[no_mangle]
pub unsafe extern "C" fn arbitrator_set_global_state(mach: *mut Machine, gs: GlobalState) {
    (*mach).set_global_state(gs);
}

#[repr(C)]
pub struct ResolvedPreimage {
    pub ptr: *mut u8,
    pub len: isize, // negative if not found
}

#[no_mangle]
pub unsafe extern "C" fn arbitrator_set_preimage_resolver(
    mach: *mut Machine,
    resolver: unsafe extern "C" fn(u64, u8, *const u8) -> ResolvedPreimage,
) {
    (*mach).set_preimage_resolver(Arc::new(
        move |context: u64, ty: PreimageType, hash: Bytes32| -> Option<CBytes> {
            let res = resolver(context, ty.into(), hash.as_ptr());
            if res.len < 0 {
                return None;
            }
            let data = CBytes::from_raw_parts(res.ptr, res.len as usize);
            #[cfg(debug_assertions)]
            match crate::utils::hash_preimage(&data, ty) {
                Ok(have_hash) if have_hash.as_slice() == *hash => {}
                Ok(got_hash) => panic!(
                    "Resolved incorrect data for hash {} (rehashed to {})",
                    hash,
                    Bytes32(got_hash),
                ),
                Err(err) => panic!(
                    "Failed to hash preimage from resolver (expecting hash {}): {}",
                    hash, err,
                ),
            }
            Some(data)
        },
    ) as PreimageResolver);
}

#[no_mangle]
pub unsafe extern "C" fn arbitrator_set_context(mach: *mut Machine, context: u64) {
    (*mach).set_context(context);
}

#[no_mangle]
pub unsafe extern "C" fn arbitrator_hash(mach: *mut Machine) -> Bytes32 {
    (*mach).hash()
}

#[no_mangle]
pub unsafe extern "C" fn arbitrator_module_root(mach: *mut Machine) -> Bytes32 {
    (*mach).get_modules_root()
}

#[no_mangle]
pub unsafe extern "C" fn arbitrator_gen_proof(mach: *mut Machine) -> RustByteArray {
    let mut proof = (*mach).serialize_proof();
    let ret = RustByteArray {
        ptr: proof.as_mut_ptr(),
        len: proof.len(),
        capacity: proof.capacity(),
    };
    std::mem::forget(proof);
    ret
}

#[no_mangle]
pub unsafe extern "C" fn arbitrator_free_proof(proof: RustByteArray) {
    drop(Vec::from_raw_parts(proof.ptr, proof.len, proof.capacity))
}<|MERGE_RESOLUTION|>--- conflicted
+++ resolved
@@ -17,25 +17,17 @@
 pub mod value;
 pub mod wavm;
 
-<<<<<<< HEAD
 #[cfg(test)]
 mod test;
 
 pub use machine::Machine;
 
-use arbutil::Bytes32;
+use arbutil::{Bytes32, PreimageType};
 use eyre::{Report, Result};
 use machine::{
     argument_data_to_inbox, get_empty_preimage_resolver, GlobalState, MachineStatus, Module,
     PreimageResolver,
 };
-use sha3::{Digest, Keccak256};
-=======
-use crate::machine::{argument_data_to_inbox, Machine};
-use arbutil::PreimageType;
-use eyre::Result;
-use machine::{get_empty_preimage_resolver, GlobalState, MachineStatus, PreimageResolver};
->>>>>>> a20a1c70
 use static_assertions::const_assert_eq;
 use std::{
     ffi::CStr,
