--- conflicted
+++ resolved
@@ -27,12 +27,7 @@
     let preimage_resolver = Arc::new(Box::new(preimage_resolver));
 
     let binary_path = Path::new(&machines);
-<<<<<<< HEAD
-    // println!("Creating machine from binary_path");
     let mut mach = Machine::new_from_wavm(binary_path)?;
-=======
-    let mut mach = Machine::new_from_wavm(binary_path, always_merkleize)?;
->>>>>>> 8471f777
 
     let block_hash: [u8; 32] = data.start_state.block_hash.try_into().unwrap();
     let block_hash: Bytes32 = block_hash.into();
