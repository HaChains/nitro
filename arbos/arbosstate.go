package arbos

import (
	"errors"
	"math/big"

	"github.com/ethereum/go-ethereum/common"
	"github.com/ethereum/go-ethereum/core/rawdb"
	"github.com/ethereum/go-ethereum/core/state"
	"github.com/ethereum/go-ethereum/core/vm"
	"github.com/ethereum/go-ethereum/crypto"
)

type EvmStorage interface {
	Get(key common.Hash) common.Hash
	Set(key common.Hash, value common.Hash)
	Swap(key common.Hash, value common.Hash) common.Hash
}

type GethEvmStorage struct {
	account common.Address
	db    vm.StateDB
}

// Use a Geth database to create an evm key-value store
func NewGethEvmStorage(statedb vm.StateDB) *GethEvmStorage {
	return &GethEvmStorage{
		account: common.HexToAddress("0xA4B05FFFFFFFFFFFFFFFFFFFFFFFFFFFFFFFFFFF"),
		db:    statedb,
	}
}

// Use Geth's memory-backed database to create an evm key-value store
func NewMemoryBackingEvmStorage() *GethEvmStorage {
	raw := rawdb.NewMemoryDatabase()
	db := state.NewDatabase(raw)
	statedb, err := state.New(common.Hash{}, db, nil)
	if err != nil {
		panic("failed to init empty statedb")
	}
	return NewGethEvmStorage(statedb)
}

func (store *GethEvmStorage) Get(key common.Hash) common.Hash {
	return store.db.GetState(store.account, key)
}

func (store *GethEvmStorage) Set(key common.Hash, value common.Hash) {
	store.db.SetState(store.account, key, value)
}

func (store *GethEvmStorage) Swap(key common.Hash, newValue common.Hash) common.Hash {
	oldValue := store.Get(key)
	store.Set(key, newValue)
	return oldValue
}

func IntToHash(val int64) common.Hash {
	return common.BigToHash(big.NewInt(val))
}

func hashPlusInt(x common.Hash, y int64) common.Hash {
	return common.BigToHash(new(big.Int).Add(x.Big(), big.NewInt(y)))   //BUGBUG: BigToHash(x) converts abs(x) to a Hash
}

type ArbosState struct {
	formatVersion     *big.Int
	nextAlloc         *common.Hash
	gasPool           *StorageBackedInt64
	smallGasPool      *StorageBackedInt64
	gasPriceWei       *big.Int
	retryableQueue	  *QueueInStorage
	validRetryables   EvmStorage
	backingStorage    EvmStorage
}

func OpenArbosState(stateDB vm.StateDB) *ArbosState {
	backingStorage := NewGethEvmStorage(stateDB)

	for tryStorageUpgrade(backingStorage) {}

	return &ArbosState{
		nil,
		nil,
		nil,
		nil,
		nil,
		nil,
<<<<<<< HEAD
=======
		nil,
		nil,
>>>>>>> 92983c57
		backingStorage,
	}
}

func tryStorageUpgrade(backingStorage EvmStorage) bool {
	formatVersion := backingStorage.Get(IntToHash(0))
	switch formatVersion {
	case IntToHash(0):
		upgrade_0_to_1(backingStorage)
		return true
	default:
		return false
	}
}

var (
	versionKey       = IntToHash(0)
	storageOffsetKey = IntToHash(1)
	gasPoolKey = IntToHash(2)
	smallGasPoolKey = IntToHash(3)
	gasPriceKey = IntToHash(4)
<<<<<<< HEAD
=======
	lastTimestampKey = IntToHash(5)
	retryableQueueKey = IntToHash(6)
	validRetryableSetUniqueKey = common.BytesToHash(crypto.Keccak256([]byte("Arbitrum ArbOS valid retryable set unique key")))
>>>>>>> 92983c57
)

func upgrade_0_to_1(backingStorage EvmStorage) {
	backingStorage.Set(versionKey, IntToHash(1))
	backingStorage.Set(storageOffsetKey, crypto.Keccak256Hash([]byte("Arbitrum ArbOS storage allocation start point")))
	backingStorage.Set(gasPoolKey, IntToHash(GasPoolMax))
	backingStorage.Set(smallGasPoolKey, IntToHash(SmallGasPoolMax))
	backingStorage.Set(gasPriceKey, IntToHash(1000000000)) // 1 gwei
<<<<<<< HEAD
=======
	backingStorage.Set(lastTimestampKey, IntToHash(0))
	backingStorage.Set(retryableQueueKey, IntToHash(0))
>>>>>>> 92983c57
}

func (state *ArbosState) FormatVersion() *big.Int {
	if state.formatVersion == nil {
		state.formatVersion = state.backingStorage.Get(versionKey).Big()
	}
	return state.formatVersion
}

func (state *ArbosState) SetFormatVersion(val *big.Int) {
	state.formatVersion = val
	state.backingStorage.Set(versionKey, common.BigToHash(state.formatVersion))
}

func (state *ArbosState) AllocateEmptyStorageOffset() *common.Hash {
	if state.nextAlloc == nil {
		val := state.backingStorage.Get(storageOffsetKey)
		state.nextAlloc = &val
	}
	ret := state.nextAlloc
	nextAlloc := crypto.Keccak256Hash(state.nextAlloc.Bytes())
	state.nextAlloc = &nextAlloc
	state.backingStorage.Set(storageOffsetKey, nextAlloc)
	return ret
}

func (state *ArbosState) GasPool() int64 {
	if state.gasPool == nil {
		state.gasPool = OpenStorageBackedInt64(state.backingStorage, gasPoolKey)
	}
	return state.gasPool.Get()
}

func (state *ArbosState) SetGasPool(val int64) {
	if state.gasPool == nil {
		state.gasPool = OpenStorageBackedInt64(state.backingStorage, gasPoolKey)
	}
	state.gasPool.Set(val)
}

func (state *ArbosState) SmallGasPool() int64 {
	if state.smallGasPool == nil {
		state.smallGasPool = OpenStorageBackedInt64(state.backingStorage, smallGasPoolKey)
	}
	return state.smallGasPool.Get()
}

func (state *ArbosState) SetSmallGasPool(val int64) {
	if state.smallGasPool == nil {
		state.smallGasPool = OpenStorageBackedInt64(state.backingStorage, smallGasPoolKey)
	}
	state.smallGasPool.Set(val)
}

func (state *ArbosState) GasPriceWei() *big.Int {
	if state.gasPriceWei == nil {
		state.gasPriceWei = state.backingStorage.Get(gasPriceKey).Big()
	}
	return state.gasPriceWei
}

func (state *ArbosState) SetGasPriceWei(val *big.Int) {
	state.gasPriceWei = val
	state.backingStorage.Set(gasPriceKey, common.BigToHash(val))
}

func (state *ArbosState) RetryableQueue() *QueueInStorage {
	if state.retryableQueue == nil {
		queueOffset := state.backingStorage.Get(retryableQueueKey)
		if queueOffset == IntToHash(0) {
			queue := AllocateQueueInStorage(state)
			queueOffset = queue.segment.offset
			state.backingStorage.Set(retryableQueueKey, queueOffset)
		}
		state.retryableQueue = OpenQueueInStorage(state, queueOffset)
	}
	return state.retryableQueue
}

func (state *ArbosState) ValidRetryablesSet() EvmStorage {
	// This is a virtual storage (KVS) that we use to keep track of which ids are ids of valid retryables.
	// We need this because untrusted users will be submitting ids, and we need to check them for validity, so that
	//     we don't treat some maliciously chosen segment of our storage as a valid retryable.
	return NewVirtualStorage(state.backingStorage, validRetryableSetUniqueKey)
}

func (state *ArbosState) AllocateSegment(size uint64) (*StorageSegment, error) {
	if size > MaxSizedSegmentSize {
		return nil, errors.New("requested segment size too large")
	}

	offset := state.AllocateEmptyStorageOffset()

	return state.AllocateSegmentAtOffset(size, *offset)
}

func (state *ArbosState) AllocateSegmentAtOffset(size uint64, offset common.Hash) (*StorageSegment, error) {
	// caller is responsible for checking that size is in bounds

	state.backingStorage.Set(offset, IntToHash(int64(size)))

	return &StorageSegment{
		offset,
		size,
		state.backingStorage,
	}, nil
}

func (state *ArbosState) SegmentExists(offset common.Hash) bool {
	return state.backingStorage.Get(offset).Big().Cmp(big.NewInt(0)) == 0
}

func (state *ArbosState) OpenSegment(offset common.Hash) *StorageSegment {
	rawSize := state.backingStorage.Get(offset)
	bigSize := rawSize.Big()
	if bigSize.Cmp(big.NewInt(0)) == 0 {
		// segment has been deleted
		return nil
	}
	if !bigSize.IsUint64() {
		panic("not a valid state segment")
	}
	size := bigSize.Uint64()
	if size == 0 {
		panic("state segment invalid or was deleted")
	}
	if size > MaxSizedSegmentSize {
		panic("state segment size invalid")
	}
	return &StorageSegment{
		offset,
		size,
		state.backingStorage,
	}
}

func (state *ArbosState) AllocateSegmentForBytes(buf []byte) *StorageSegment {
	sizeWords := (len(buf) + 31) / 32
	seg, err := state.AllocateSegment(uint64(1 + sizeWords))
	if err != nil {
		panic(err)
	}

	seg.WriteBytes(buf)

	return seg
}

func (state *ArbosState) AllocateSegmentAtOffsetForBytes(buf []byte, offset common.Hash) *StorageSegment {
	sizeWords := (len(buf) + 31) / 32
	seg, err := state.AllocateSegmentAtOffset(uint64(1 + sizeWords), offset)
	if err != nil {
		panic(err)
	}

	seg.WriteBytes(buf)

	return seg
}


// StorageBackedInt64 exists because the conversions between common.Hash and big.Int that is provided by
//     go-ethereum don't handle negative values cleanly.  This class hides that complexity.
type StorageBackedInt64 struct {
	storage EvmStorage
	offset  common.Hash
	cache   *int64
}

func OpenStorageBackedInt64(storage EvmStorage, offset common.Hash) *StorageBackedInt64 {
	return &StorageBackedInt64{ storage, offset, nil }
}

func (sbi *StorageBackedInt64) Get() int64 {
	if sbi.cache == nil {
		raw := sbi.storage.Get(sbi.offset).Big()
		if raw.Bit(255) != 0 {
			raw = new(big.Int).SetBit(raw, 255, 0)
			raw = new(big.Int).Neg(raw)
		}
		if !raw.IsInt64() {
			panic("expected int64 compatible value in storage")
		}
		i := raw.Int64()
		sbi.cache = &i
	}
	return *sbi.cache
}

func (sbi *StorageBackedInt64) Set(value int64) {
	i := value
	sbi.cache = &i
	var bigValue *big.Int
	if value >= 0 {
		bigValue = big.NewInt(value)
	} else {
		bigValue = new(big.Int).SetBit(big.NewInt(-value), 255, 1)
	}
	sbi.storage.Set(sbi.offset, common.BigToHash(bigValue))
}<|MERGE_RESOLUTION|>--- conflicted
+++ resolved
@@ -86,11 +86,8 @@
 		nil,
 		nil,
 		nil,
-<<<<<<< HEAD
-=======
-		nil,
-		nil,
->>>>>>> 92983c57
+		nil,
+		nil,
 		backingStorage,
 	}
 }
@@ -112,12 +109,9 @@
 	gasPoolKey = IntToHash(2)
 	smallGasPoolKey = IntToHash(3)
 	gasPriceKey = IntToHash(4)
-<<<<<<< HEAD
-=======
 	lastTimestampKey = IntToHash(5)
 	retryableQueueKey = IntToHash(6)
 	validRetryableSetUniqueKey = common.BytesToHash(crypto.Keccak256([]byte("Arbitrum ArbOS valid retryable set unique key")))
->>>>>>> 92983c57
 )
 
 func upgrade_0_to_1(backingStorage EvmStorage) {
@@ -126,11 +120,8 @@
 	backingStorage.Set(gasPoolKey, IntToHash(GasPoolMax))
 	backingStorage.Set(smallGasPoolKey, IntToHash(SmallGasPoolMax))
 	backingStorage.Set(gasPriceKey, IntToHash(1000000000)) // 1 gwei
-<<<<<<< HEAD
-=======
 	backingStorage.Set(lastTimestampKey, IntToHash(0))
 	backingStorage.Set(retryableQueueKey, IntToHash(0))
->>>>>>> 92983c57
 }
 
 func (state *ArbosState) FormatVersion() *big.Int {
