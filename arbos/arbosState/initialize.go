// Copyright 2021-2022, Offchain Labs, Inc.
// For license information, see https://github.com/nitro/blob/master/LICENSE

package arbosState

import (
	"errors"
	"log"
	"math/big"

	"github.com/ethereum/go-ethereum/common"
	"github.com/ethereum/go-ethereum/core/state"
	"github.com/ethereum/go-ethereum/core/types"
	"github.com/ethereum/go-ethereum/ethdb"
	"github.com/ethereum/go-ethereum/params"
	"github.com/ethereum/go-ethereum/trie"
	"github.com/offchainlabs/nitro/arbos/burn"
	"github.com/offchainlabs/nitro/arbos/l2pricing"
	"github.com/offchainlabs/nitro/arbos/retryables"
	"github.com/offchainlabs/nitro/statetransfer"
)

func MakeGenesisBlock(parentHash common.Hash, blockNumber uint64, timestamp uint64, stateRoot common.Hash, chainConfig *params.ChainConfig) *types.Block {
	head := &types.Header{
		Number:     new(big.Int).SetUint64(blockNumber),
		Nonce:      types.EncodeNonce(1), // the genesis block reads the init message
		Time:       timestamp,
		ParentHash: parentHash,
		Extra:      nil,
		GasLimit:   l2pricing.GethBlockGasLimit,
		GasUsed:    0,
		BaseFee:    big.NewInt(l2pricing.InitialBaseFeeWei),
		Difficulty: big.NewInt(1),
		MixDigest:  common.Hash{},
		Coinbase:   common.Address{},
		Root:       stateRoot,
	}

	genesisHeaderInfo := types.HeaderInfo{
		SendRoot:           common.Hash{},
		SendCount:          0,
		L1BlockNumber:      0,
		ArbOSFormatVersion: chainConfig.ArbitrumChainParams.InitialArbOSVersion,
	}
	genesisHeaderInfo.UpdateHeaderWithInfo(head)

	return types.NewBlock(head, nil, nil, nil, trie.NewStackTrie(nil))
}

func InitializeArbosInDatabase(db ethdb.Database, initData statetransfer.InitDataReader, chainConfig *params.ChainConfig, timestamp uint64, accountsPerSync uint) (common.Hash, error) {
	stateDatabase := state.NewDatabase(db)
	statedb, err := state.New(common.Hash{}, stateDatabase, nil)
	if err != nil {
		log.Fatal("failed to init empty statedb", err)
	}

	commit := func() (common.Hash, error) {
		root, err := statedb.Commit(true)
		if err != nil {
			return common.Hash{}, err
		}
		err = stateDatabase.TrieDB().Commit(root, true, nil)
		if err != nil {
			return common.Hash{}, err
		}
		statedb, err = state.New(root, stateDatabase, nil)
		if err != nil {
			return common.Hash{}, err
		}
		return root, nil
	}

	burner := burn.NewSystemBurner(nil, false)
	arbosState, err := InitializeArbosState(statedb, burner, chainConfig)
	if err != nil {
		log.Fatal("failed to open the ArbOS state", err)
	}

	addrTable := arbosState.AddressTable()
	addrTableSize, err := addrTable.Size()
	if err != nil {
		return common.Hash{}, err
	}
	if addrTableSize != 0 {
		return common.Hash{}, errors.New("address table must be empty")
	}
	addressReader, err := initData.GetAddressTableReader()
	if err != nil {
		return common.Hash{}, err
	}
	for i := 0; addressReader.More(); i++ {
		addr, err := addressReader.GetNext()
		if err != nil {
			return common.Hash{}, err
		}
		slot, err := addrTable.Register(*addr)
		if err != nil {
			return common.Hash{}, err
		}
		if uint64(i) != slot {
			return common.Hash{}, errors.New("address table slot mismatch")
		}
	}
	if err := addressReader.Close(); err != nil {
		return common.Hash{}, err
	}

	log.Print("addresss table import complete")

	retryableReader, err := initData.GetRetryableDataReader()
	if err != nil {
		return common.Hash{}, err
	}
<<<<<<< HEAD
	err = initializeRetryables(statedb, arbosState.RetryableState(), retriableReader, timestamp)
=======
	err = initializeRetryables(arbosState.RetryableState(), retryableReader, 0)
>>>>>>> 98d635ca
	if err != nil {
		return common.Hash{}, err
	}

	log.Print("retryables import complete")

	if accountsPerSync > 0 {
		_, err := commit()
		if err != nil {
			return common.Hash{}, err
		}
	}

	accountDataReader, err := initData.GetAccountDataReader()
	if err != nil {
		return common.Hash{}, err
	}
	accountsRead := uint(0)
	for accountDataReader.More() {
		account, err := accountDataReader.GetNext()
		if err != nil {
			return common.Hash{}, err
		}
		err = initializeArbosAccount(statedb, arbosState, *account)
		if err != nil {
			return common.Hash{}, err
		}
		statedb.SetBalance(account.Addr, account.EthBalance)
		statedb.SetNonce(account.Addr, account.Nonce)
		if account.ContractInfo != nil {
			statedb.SetCode(account.Addr, account.ContractInfo.Code)
			for k, v := range account.ContractInfo.ContractStorage {
				statedb.SetState(account.Addr, k, v)
			}
		}
		accountsRead++
		if accountsPerSync > 0 && (accountsRead%accountsPerSync == 0) {
			log.Printf("imported %v accounts", accountsRead)
			_, err := commit()
			if err != nil {
				return common.Hash{}, err
			}
		}
	}
	if err := accountDataReader.Close(); err != nil {
		return common.Hash{}, err
	}
	return commit()
}

<<<<<<< HEAD
func initializeRetryables(statedb *state.StateDB, rs *retryables.RetryableState, initData statetransfer.RetriableDataReader, currentTimestamp uint64) error {
=======
func initializeRetryables(rs *retryables.RetryableState, initData statetransfer.RetryableDataReader, currentTimestampToUse uint64) error {
>>>>>>> 98d635ca
	for initData.More() {
		r, err := initData.GetNext()
		if err != nil {
			return err
		}
		if r.Timeout <= currentTimestamp {
			continue
		}
		var to *common.Address
		if r.To != (common.Address{}) {
			to = &r.To
		}
		statedb.AddBalance(retryables.RetryableEscrowAddress(r.Id), r.Callvalue)
		_, err = rs.CreateRetryable(r.Id, r.Timeout, r.From, to, r.Callvalue, r.Beneficiary, r.Calldata)
		if err != nil {
			return err
		}
	}
	return initData.Close()
}

func initializeArbosAccount(statedb *state.StateDB, arbosState *ArbosState, account statetransfer.AccountInitializationInfo) error {
	l1pState := arbosState.L1PricingState()
	posterTable := l1pState.BatchPosterTable()
	if account.AggregatorInfo != nil {
		isPoster, err := posterTable.ContainsPoster(account.Addr)
		if err != nil {
			return err
		}
		if isPoster {
			// poster is already authorized, just set its fee collector
			poster, err := posterTable.OpenPoster(account.Addr, false)
			if err != nil {
				return err
			}
			err = poster.SetPayTo(account.AggregatorInfo.FeeCollector)
			if err != nil {
				return err
			}
		}
	}
	return nil
}<|MERGE_RESOLUTION|>--- conflicted
+++ resolved
@@ -111,11 +111,7 @@
 	if err != nil {
 		return common.Hash{}, err
 	}
-<<<<<<< HEAD
-	err = initializeRetryables(statedb, arbosState.RetryableState(), retriableReader, timestamp)
-=======
-	err = initializeRetryables(arbosState.RetryableState(), retryableReader, 0)
->>>>>>> 98d635ca
+	err = initializeRetryables(statedb, arbosState.RetryableState(), retryableReader, timestamp)
 	if err != nil {
 		return common.Hash{}, err
 	}
@@ -166,11 +162,7 @@
 	return commit()
 }
 
-<<<<<<< HEAD
-func initializeRetryables(statedb *state.StateDB, rs *retryables.RetryableState, initData statetransfer.RetriableDataReader, currentTimestamp uint64) error {
-=======
-func initializeRetryables(rs *retryables.RetryableState, initData statetransfer.RetryableDataReader, currentTimestampToUse uint64) error {
->>>>>>> 98d635ca
+func initializeRetryables(statedb *state.StateDB, rs *retryables.RetryableState, initData statetransfer.RetryableDataReader, currentTimestamp uint64) error {
 	for initData.More() {
 		r, err := initData.GetNext()
 		if err != nil {
