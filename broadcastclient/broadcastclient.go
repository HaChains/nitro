// Copyright 2021-2022, Offchain Labs, Inc.
// For license information, see https://github.com/nitro/blob/master/LICENSE

package broadcastclient

import (
	"context"
	"crypto/tls"
	"encoding/json"
	"io"
	"net"
	"net/http"
	"strconv"
	"strings"
	"sync"
	"sync/atomic"
	"time"

	"github.com/gobwas/httphead"
	"github.com/gobwas/ws"
	"github.com/gobwas/ws/wsflate"
	"github.com/pkg/errors"
	flag "github.com/spf13/pflag"

	"github.com/ethereum/go-ethereum/log"
	"github.com/ethereum/go-ethereum/metrics"

	"github.com/offchainlabs/nitro/arbutil"
	"github.com/offchainlabs/nitro/broadcaster"
	"github.com/offchainlabs/nitro/util/contracts"
	"github.com/offchainlabs/nitro/util/signature"
	"github.com/offchainlabs/nitro/util/stopwaiter"
	"github.com/offchainlabs/nitro/wsbroadcastserver"
)

var (
	sourcesConnectedGauge    = metrics.NewRegisteredGauge("arb/feed/sources/connected", nil)
	sourcesDisconnectedGauge = metrics.NewRegisteredGauge("arb/feed/sources/disconnected", nil)
)

type FeedConfig struct {
	Output wsbroadcastserver.BroadcasterConfig `koanf:"output" reload:"hot"`
	Input  Config                              `koanf:"input" reload:"hot"`
}

func (fc *FeedConfig) Validate() error {
	return fc.Output.Validate()
}

func FeedConfigAddOptions(prefix string, f *flag.FlagSet, feedInputEnable bool, feedOutputEnable bool) {
	if feedInputEnable {
		ConfigAddOptions(prefix+".input", f)
	}
	if feedOutputEnable {
		wsbroadcastserver.BroadcasterConfigAddOptions(prefix+".output", f)
	}
}

var FeedConfigDefault = FeedConfig{
	Output: wsbroadcastserver.DefaultBroadcasterConfig,
	Input:  DefaultConfig,
}

type Config struct {
	ReconnectInitialBackoff time.Duration            `koanf:"reconnect-initial-backoff" reload:"hot"`
	ReconnectMaximumBackoff time.Duration            `koanf:"reconnect-maximum-backoff" reload:"hot"`
	RequireChainId          bool                     `koanf:"require-chain-id" reload:"hot"`
	RequireFeedVersion      bool                     `koanf:"require-feed-version" reload:"hot"`
	Timeout                 time.Duration            `koanf:"timeout" reload:"hot"`
	URLs                    []string                 `koanf:"url"`
	Verifier                signature.VerifierConfig `koanf:"verify"`
	EnableCompression       bool                     `koanf:"enable-compression" reload:"hot"`
}

func (c *Config) Enable() bool {
	return len(c.URLs) > 0 && c.URLs[0] != ""
}

type ConfigFetcher func() *Config

func ConfigAddOptions(prefix string, f *flag.FlagSet) {
	f.Duration(prefix+".reconnect-initial-backoff", DefaultConfig.ReconnectInitialBackoff, "initial duration to wait before reconnect")
	f.Duration(prefix+".reconnect-maximum-backoff", DefaultConfig.ReconnectMaximumBackoff, "maximum duration to wait before reconnect")
	f.Bool(prefix+".require-chain-id", DefaultConfig.RequireChainId, "require chain id to be present on connect")
	f.Bool(prefix+".require-feed-version", DefaultConfig.RequireFeedVersion, "require feed version to be present on connect")
	f.Duration(prefix+".timeout", DefaultConfig.Timeout, "duration to wait before timing out connection to sequencer feed")
	f.StringSlice(prefix+".url", DefaultConfig.URLs, "URL of sequencer feed source")
	signature.FeedVerifierConfigAddOptions(prefix+".verify", f)
	f.Bool(prefix+".enable-compression", DefaultConfig.EnableCompression, "enable per message deflate compression support")
}

var DefaultConfig = Config{
	ReconnectInitialBackoff: time.Second * 1,
	ReconnectMaximumBackoff: time.Second * 64,
	RequireChainId:          false,
	RequireFeedVersion:      false,
	Verifier:                signature.DefultFeedVerifierConfig,
	URLs:                    []string{""},
	Timeout:                 20 * time.Second,
	EnableCompression:       true,
}

var DefaultTestConfig = Config{
	ReconnectInitialBackoff: 0,
	ReconnectMaximumBackoff: 0,
	RequireChainId:          false,
	RequireFeedVersion:      false,
	Verifier:                signature.DefultFeedVerifierConfig,
	URLs:                    []string{""},
	Timeout:                 200 * time.Millisecond,
	EnableCompression:       true,
}

type TransactionStreamerInterface interface {
	AddBroadcastMessages(feedMessages []*broadcaster.BroadcastFeedMessage) error
}

type BroadcastClient struct {
	stopwaiter.StopWaiter

	config       ConfigFetcher
	websocketUrl string
	nextSeqNum   arbutil.MessageIndex
	sigVerifier  *signature.Verifier

	chainId uint64

	// Protects conn and shuttingDown
	connMutex sync.Mutex
	conn      net.Conn

	retryCount int64

	retrying                        bool
	shuttingDown                    bool
	confirmedSequenceNumberListener chan arbutil.MessageIndex
	txStreamer                      TransactionStreamerInterface
	fatalErrChan                    chan error
	adjustCount                     func(int32)
}

var ErrIncorrectFeedServerVersion = errors.New("incorrect feed server version")
var ErrIncorrectChainId = errors.New("incorrect chain id")
var ErrMissingChainId = errors.New("missing chain id")
var ErrMissingFeedServerVersion = errors.New("missing feed server version")

func NewBroadcastClient(
	config ConfigFetcher,
	websocketUrl string,
	chainId uint64,
	currentMessageCount arbutil.MessageIndex,
	txStreamer TransactionStreamerInterface,
	confirmedSequencerNumberListener chan arbutil.MessageIndex,
	fatalErrChan chan error,
	addrVerifier contracts.AddressVerifierInterface,
	adjustCount func(int32),
) (*BroadcastClient, error) {
<<<<<<< HEAD
	sigVerifier, err := signature.NewVerifier(&config.Verifier, addrVerifier)
=======
	sigVerifier, err := signature.NewVerifier(&config().Verifier, bpVerifier)
>>>>>>> c236be34
	if err != nil {
		return nil, err
	}
	return &BroadcastClient{
		config:                          config,
		websocketUrl:                    websocketUrl,
		chainId:                         chainId,
		nextSeqNum:                      currentMessageCount,
		txStreamer:                      txStreamer,
		confirmedSequenceNumberListener: confirmedSequencerNumberListener,
		fatalErrChan:                    fatalErrChan,
		sigVerifier:                     sigVerifier,
		adjustCount:                     adjustCount,
	}, err
}

func (bc *BroadcastClient) Start(ctxIn context.Context) {
	bc.StopWaiter.Start(ctxIn, bc)
	if bc.StopWaiter.Stopped() {
		log.Info("broadcast client has already been stopped, not starting")
		return
	}
	bc.LaunchThread(func(ctx context.Context) {
		backoffDuration := bc.config().ReconnectInitialBackoff
		for {
			earlyFrameData, err := bc.connect(ctx, bc.nextSeqNum)
			if errors.Is(err, ErrMissingChainId) ||
				errors.Is(err, ErrIncorrectChainId) ||
				errors.Is(err, ErrMissingFeedServerVersion) ||
				errors.Is(err, ErrIncorrectFeedServerVersion) {
				bc.fatalErrChan <- err
				return
			}
			if err == nil {
				bc.startBackgroundReader(earlyFrameData)
				break
			}
			log.Warn("failed connect to sequencer broadcast, waiting and retrying", "url", bc.websocketUrl, "err", err)
			timer := time.NewTimer(backoffDuration)
			if backoffDuration < bc.config().ReconnectMaximumBackoff {
				backoffDuration *= 2
			}
			select {
			case <-ctx.Done():
				timer.Stop()
				return
			case <-timer.C:
			}
		}
	})
}

func (bc *BroadcastClient) connect(ctx context.Context, nextSeqNum arbutil.MessageIndex) (io.Reader, error) {
	if len(bc.websocketUrl) == 0 {
		// Nothing to do
		return nil, nil
	}

	header := ws.HandshakeHeaderHTTP(http.Header{
		wsbroadcastserver.HTTPHeaderFeedClientVersion:       []string{strconv.Itoa(wsbroadcastserver.FeedClientVersion)},
		wsbroadcastserver.HTTPHeaderRequestedSequenceNumber: []string{strconv.FormatUint(uint64(nextSeqNum), 10)},
	})

	log.Info("connecting to arbitrum inbox message broadcaster", "url", bc.websocketUrl)
	var foundChainId bool
	var foundFeedServerVersion bool
	var chainId uint64
	var feedServerVersion uint64

	config := bc.config()
	var extensions []httphead.Option
	deflateExt := wsflate.DefaultParameters.Option()
	if config.EnableCompression {
		extensions = []httphead.Option{deflateExt}
	}
	timeoutDialer := ws.Dialer{
		Header: header,
		OnHeader: func(key, value []byte) (err error) {
			headerName := string(key)
			headerValue := string(value)
			if headerName == wsbroadcastserver.HTTPHeaderFeedServerVersion {
				foundFeedServerVersion = true
				feedServerVersion, err = strconv.ParseUint(headerValue, 0, 64)
				if err != nil {
					return err
				}
				if feedServerVersion != wsbroadcastserver.FeedServerVersion {
					log.Error(
						"incorrect feed server version",
						"expectedFeedServerVersion",
						wsbroadcastserver.FeedServerVersion,
						"actualFeedServerVersion",
						feedServerVersion,
					)
					return ErrIncorrectFeedServerVersion
				}
			} else if headerName == wsbroadcastserver.HTTPHeaderChainId {
				foundChainId = true
				chainId, err = strconv.ParseUint(headerValue, 0, 64)
				if err != nil {
					return err
				}
				if chainId != bc.chainId {
					log.Error(
						"incorrect chain id when connecting to server feed",
						"expectedChainId",
						bc.chainId,
						"actualChainId",
						chainId,
					)
					return ErrIncorrectChainId
				}
			}
			return nil
		},
		Timeout: 10 * time.Second,
		TLSConfig: &tls.Config{
			MinVersion: tls.VersionTLS12,
		},
		Extensions: extensions,
	}

	if bc.isShuttingDown() {
		return nil, nil
	}

	conn, br, _, err := timeoutDialer.Dial(ctx, bc.websocketUrl)
	if errors.Is(err, ErrIncorrectFeedServerVersion) || errors.Is(err, ErrIncorrectChainId) {
		return nil, err
	}
	if err != nil {
		return nil, errors.Wrap(err, "broadcast client unable to connect")
	}
	if config.RequireChainId && !foundChainId {
		err := conn.Close()
		if err != nil {
			return nil, errors.Wrap(err, "error closing connection when missing chain id")
		}
		return nil, ErrMissingChainId
	}
	if config.RequireFeedVersion && !foundFeedServerVersion {
		err := conn.Close()
		if err != nil {
			return nil, errors.Wrap(err, "error closing connection when missing feed server version")
		}
		return nil, ErrMissingFeedServerVersion
	}

	var earlyFrameData io.Reader
	if br != nil {
		// Depending on how long the client takes to read the response, there may be
		// data after the WebSocket upgrade response in a single read from the socket,
		// ie WebSocket frames sent by the server. If this happens, Dial returns
		// a non-nil bufio.Reader so that data isn't lost. But beware, this buffered
		// reader is still hooked up to the socket; trying to read past what had already
		// been buffered will do a blocking read on the socket, so we have to wrap it
		// in a LimitedReader.
		earlyFrameData = io.LimitReader(br, int64(br.Buffered()))
	}

	bc.connMutex.Lock()
	bc.conn = conn
	bc.connMutex.Unlock()
	log.Info("Feed connected", "feedServerVersion", feedServerVersion, "chainId", chainId, "requestedSeqNum", nextSeqNum)

	return earlyFrameData, nil
}

func (bc *BroadcastClient) startBackgroundReader(earlyFrameData io.Reader) {
	bc.LaunchThread(func(ctx context.Context) {
		connected := false
		sourcesDisconnectedGauge.Inc(1)
		backoffDuration := bc.config().ReconnectInitialBackoff
		flateReader := wsbroadcastserver.NewFlateReader()
		for {
			select {
			case <-ctx.Done():
				return
			default:
			}

			var msg []byte
			var op ws.OpCode
			var err error
			config := bc.config()
			msg, op, err = wsbroadcastserver.ReadData(ctx, bc.conn, earlyFrameData, config.Timeout, ws.StateClientSide, config.EnableCompression, flateReader)
			if err != nil {
				if bc.isShuttingDown() {
					return
				}
				if strings.Contains(err.Error(), "i/o timeout") {
					log.Error("Server connection timed out without receiving data", "url", bc.websocketUrl, "err", err)
				} else if errors.Is(err, io.EOF) || errors.Is(err, io.ErrUnexpectedEOF) {
					log.Warn("readData returned EOF", "url", bc.websocketUrl, "opcode", int(op), "err", err)
				} else {
					log.Error("error calling readData", "url", bc.websocketUrl, "opcode", int(op), "err", err)
				}
				if connected {
					connected = false
					bc.adjustCount(-1)
					sourcesConnectedGauge.Dec(1)
					sourcesDisconnectedGauge.Inc(1)
				}
				_ = bc.conn.Close()
				timer := time.NewTimer(backoffDuration)
				if backoffDuration < bc.config().ReconnectMaximumBackoff {
					backoffDuration *= 2
				}
				select {
				case <-ctx.Done():
					timer.Stop()
					return
				case <-timer.C:
				}
				earlyFrameData = bc.retryConnect(ctx)
				continue
			}
			backoffDuration = bc.config().ReconnectInitialBackoff

			if msg != nil {
				res := broadcaster.BroadcastMessage{}
				err = json.Unmarshal(msg, &res)
				if err != nil {
					log.Error("error unmarshalling message", "msg", msg, "err", err)
					continue
				}

				if !connected {
					connected = true
					sourcesDisconnectedGauge.Dec(1)
					sourcesConnectedGauge.Inc(1)
					bc.adjustCount(1)
				}
				if len(res.Messages) > 0 {
					log.Debug("received batch item", "count", len(res.Messages), "first seq", res.Messages[0].SequenceNumber)
				} else if res.ConfirmedSequenceNumberMessage != nil {
					log.Debug("confirmed sequence number", "seq", res.ConfirmedSequenceNumberMessage.SequenceNumber)
				} else {
					log.Debug("received broadcast with no messages populated", "length", len(msg))
				}
				if res.Version == 1 {
					if len(res.Messages) > 0 {
						for _, message := range res.Messages {
							if message == nil {
								log.Warn("ignoring nil feed message")
								continue
							}

							err := bc.isValidSignature(ctx, message)
							if err != nil {
								log.Error("error validating feed signature", "error", err, "sequence number", message.SequenceNumber)
								bc.fatalErrChan <- errors.Wrapf(err, "error validating feed signature %v", message.SequenceNumber)
								continue
							}

							bc.nextSeqNum = message.SequenceNumber + 1
						}
						if err := bc.txStreamer.AddBroadcastMessages(res.Messages); err != nil {
							log.Error("Error adding message from Sequencer Feed", "err", err)
						}
					}
					if res.ConfirmedSequenceNumberMessage != nil && bc.confirmedSequenceNumberListener != nil {
						bc.confirmedSequenceNumberListener <- res.ConfirmedSequenceNumberMessage.SequenceNumber
					}
				}
			}
		}
	})
}

func (bc *BroadcastClient) GetRetryCount() int64 {
	return atomic.LoadInt64(&bc.retryCount)
}

func (bc *BroadcastClient) isShuttingDown() bool {
	bc.connMutex.Lock()
	defer bc.connMutex.Unlock()
	return bc.shuttingDown
}

func (bc *BroadcastClient) retryConnect(ctx context.Context) io.Reader {
	maxWaitDuration := 15 * time.Second
	waitDuration := 500 * time.Millisecond
	bc.retrying = true

	for !bc.isShuttingDown() {
		timer := time.NewTimer(waitDuration)
		select {
		case <-ctx.Done():
			timer.Stop()
			return nil
		case <-timer.C:
		}

		atomic.AddInt64(&bc.retryCount, 1)
		earlyFrameData, err := bc.connect(ctx, bc.nextSeqNum)
		if err == nil {
			bc.retrying = false
			return earlyFrameData
		}

		if waitDuration < maxWaitDuration {
			waitDuration += 500 * time.Millisecond
		}
	}
	return nil
}

func (bc *BroadcastClient) StopAndWait() {
	log.Debug("closing broadcaster client connection")
	bc.StopWaiter.StopAndWait()
	bc.connMutex.Lock()
	defer bc.connMutex.Unlock()

	if !bc.shuttingDown {
		bc.shuttingDown = true
		if bc.conn != nil {
			_ = bc.conn.Close()
		}
	}
}

func (bc *BroadcastClient) isValidSignature(ctx context.Context, message *broadcaster.BroadcastFeedMessage) error {
	if bc.config().Verifier.Dangerous.AcceptMissing && bc.sigVerifier == nil {
		// Verifier disabled
		return nil
	}
	hash, err := message.Hash(bc.chainId)
	if err != nil {
		return errors.Wrapf(err, "error getting message hash for sequence number %v", message.SequenceNumber)
	}
	return bc.sigVerifier.VerifyHash(ctx, message.Signature, hash)
}<|MERGE_RESOLUTION|>--- conflicted
+++ resolved
@@ -155,11 +155,7 @@
 	addrVerifier contracts.AddressVerifierInterface,
 	adjustCount func(int32),
 ) (*BroadcastClient, error) {
-<<<<<<< HEAD
-	sigVerifier, err := signature.NewVerifier(&config.Verifier, addrVerifier)
-=======
-	sigVerifier, err := signature.NewVerifier(&config().Verifier, bpVerifier)
->>>>>>> c236be34
+	sigVerifier, err := signature.NewVerifier(&config().Verifier, addrVerifier)
 	if err != nil {
 		return nil, err
 	}
