// Copyright 2021-2022, Offchain Labs, Inc.
// For license information, see https://github.com/nitro/blob/master/LICENSE

package broadcastclient

import (
	"context"
	"fmt"
	"net"
	"sync"
	"testing"
	"time"

	"github.com/offchainlabs/nitro/arbstate"
	"github.com/offchainlabs/nitro/arbutil"
	"github.com/offchainlabs/nitro/broadcaster"
	"github.com/offchainlabs/nitro/wsbroadcastserver"
)

func TestReceiveMessages(t *testing.T) {
	t.Parallel()
	ctx, cancel := context.WithCancel(context.Background())
	defer cancel()

	settings := wsbroadcastserver.DefaultTestBroadcasterConfig

	messageCount := 1000
	clientCount := 10
	chainId := uint64(9742)

	feedErrChan := make(chan error, 10)
	b := broadcaster.NewBroadcaster(settings, chainId, feedErrChan)

	err := b.Start(ctx)
	if err != nil {
		t.Fatal(err)
	}
	defer b.StopAndWait()

	var wg sync.WaitGroup
	for i := 0; i < clientCount; i++ {
		startMakeBroadcastClient(ctx, t, b.ListenerAddr(), i, messageCount, chainId, &wg, feedErrChan)
	}

	go func() {
		for i := 0; i < messageCount; i++ {
			b.BroadcastSingle(arbstate.MessageWithMetadata{}, arbutil.MessageIndex(i))
		}
	}()

	wg.Wait()

}

type dummyTransactionStreamer struct {
	messageReceiver chan broadcaster.BroadcastFeedMessage
}

func NewDummyTransactionStreamer() *dummyTransactionStreamer {
	return &dummyTransactionStreamer{
		messageReceiver: make(chan broadcaster.BroadcastFeedMessage),
	}
}

func (ts *dummyTransactionStreamer) AddBroadcastMessages(pos arbutil.MessageIndex, messages []arbstate.MessageWithMetadata) error {
	for i, message := range messages {
		ts.messageReceiver <- broadcaster.BroadcastFeedMessage{
			SequenceNumber: pos + arbutil.MessageIndex(i),
			Message:        message,
		}
	}
	return nil
}

func newTestBroadcastClient(listenerAddress net.Addr, chainId uint64, currentMessageCount arbutil.MessageIndex, idleTimeout time.Duration, txStreamer TransactionStreamerInterface, feedErrChan chan error) *BroadcastClient {
	port := listenerAddress.(*net.TCPAddr).Port
	return NewBroadcastClient(fmt.Sprintf("ws://127.0.0.1:%d/", port), chainId, currentMessageCount, idleTimeout, txStreamer, feedErrChan)
}

func startMakeBroadcastClient(ctx context.Context, t *testing.T, addr net.Addr, index int, expectedCount int, chainId uint64, wg *sync.WaitGroup, feedErrChan chan error) {
	ts := NewDummyTransactionStreamer()
<<<<<<< HEAD
	broadcastClient := newTestBroadcastClient(addr, chainId, 0, 20*time.Second, ts, feedErrChan)
=======
	broadcastClient := newTestBroadcastClient(addr, 200*time.Millisecond, ts)
>>>>>>> 28d9fcfe
	broadcastClient.Start(ctx)
	messageCount := 0

	wg.Add(1)

	go func() {
		defer wg.Done()
		defer broadcastClient.StopAndWait()
		for {
			gotMsg := false
			timer := time.NewTimer(60 * time.Second)
			select {
			case <-ts.messageReceiver:
				messageCount++
				gotMsg = true
			case <-timer.C:
			case <-ctx.Done():
			}
			timer.Stop()
			if !gotMsg {
				t.Errorf("Client %d expected %d meesages, only got %d messages\n", index, expectedCount, messageCount)
				return
			}
			if messageCount == expectedCount {
				return
			}
		}
	}()

}

func TestServerClientDisconnect(t *testing.T) {
	t.Parallel()
	ctx, cancel := context.WithCancel(context.Background())
	defer cancel()

	settings := wsbroadcastserver.DefaultTestBroadcasterConfig
	settings.Ping = 1 * time.Second

	chainId := uint64(8742)
	feedErrChan := make(chan error, 10)
	b := broadcaster.NewBroadcaster(settings, chainId, feedErrChan)

	err := b.Start(ctx)
	if err != nil {
		t.Fatal(err)
	}
	defer b.StopAndWait()

	ts := NewDummyTransactionStreamer()
<<<<<<< HEAD

	badFeedErrChan := make(chan error, 10)
	badBroadcastClient := newTestBroadcastClient(b.ListenerAddr(), chainId+1, 0, 20*time.Second, ts, badFeedErrChan)
	badBroadcastClient.Start(ctx)
	badTimer := time.NewTimer(5 * time.Second)
	select {
	case <-badFeedErrChan:
		// Got expected error
		badTimer.Stop()
	case <-badTimer.C:
		t.Fatal("Client channel did not send error as expected")
	}

	broadcastClient := newTestBroadcastClient(b.ListenerAddr(), chainId, 0, 20*time.Second, ts, feedErrChan)
=======
	broadcastClient := newTestBroadcastClient(b.ListenerAddr(), 200*time.Millisecond, ts)
>>>>>>> 28d9fcfe
	broadcastClient.Start(ctx)

	b.BroadcastSingle(arbstate.MessageWithMetadata{}, 0)

	// Wait for client to receive batch to ensure it is connected
	timer := time.NewTimer(5 * time.Second)
	defer timer.Stop()
	select {
	case err := <-feedErrChan:
		t.Errorf("Broadcaster error: %s\n", err.Error())
	case receivedMsg := <-ts.messageReceiver:
		t.Logf("Received Message, Sequence Message: %v\n", receivedMsg)
	case <-timer.C:
		t.Fatal("Client did not receive batch item")
	}

	broadcastClient.StopAndWait()

	disconnectTimer := time.NewTimer(5 * time.Second)
	defer disconnectTimer.Stop()
	for {
		if b.ClientCount() == 0 {
			break
		}

		select {
		case <-disconnectTimer.C:
			t.Fatal("Client was not disconnected")
		default:
		}
		time.Sleep(100 * time.Millisecond)
	}
}

func TestBroadcastClientReconnectsOnServerDisconnect(t *testing.T) {
	t.Parallel()
	ctx, cancel := context.WithCancel(context.Background())
	defer cancel()

	settings := wsbroadcastserver.DefaultTestBroadcasterConfig
	settings.Ping = 50 * time.Second
	settings.ClientTimeout = 150 * time.Second

	feedErrChan := make(chan error, 10)
	chainId := uint64(8742)
	b1 := broadcaster.NewBroadcaster(settings, chainId, feedErrChan)

	err := b1.Start(ctx)
	if err != nil {
		t.Fatal(err)
	}
	defer b1.StopAndWait()

<<<<<<< HEAD
	broadcastClient := newTestBroadcastClient(b1.ListenerAddr(), chainId, 0, 2*time.Second, nil, feedErrChan)

=======
	broadcastClient := newTestBroadcastClient(b1.ListenerAddr(), 200*time.Millisecond, nil)
>>>>>>> 28d9fcfe
	broadcastClient.Start(ctx)
	defer broadcastClient.StopAndWait()

	// Client set to timeout connection at 200 milliseconds, and server set to send ping every 50 seconds,
	// so at least one timeout/reconnect should happen after 1 seconds
	time.Sleep(1 * time.Second)

	if broadcastClient.GetRetryCount() <= 0 {
		t.Error("Should have had some retry counts")
	}
}

func TestBroadcasterSendsCachedMessagesOnClientConnect(t *testing.T) {
	t.Parallel()
	/* Uncomment to enable logging
	glogger := log.NewGlogHandler(log.StreamHandler(os.Stderr, log.TerminalFormat(false)))
	glogger.Verbosity(log.LvlTrace)
	log.Root().SetHandler(glogger)
	*/
	ctx, cancel := context.WithCancel(context.Background())
	defer cancel()
	settings := wsbroadcastserver.DefaultTestBroadcasterConfig

	feedErrChan := make(chan error, 10)
	chainId := uint64(8744)
	b := broadcaster.NewBroadcaster(settings, chainId, feedErrChan)

	err := b.Start(ctx)
	if err != nil {
		t.Fatal(err)
	}
	defer b.StopAndWait()

	b.BroadcastSingle(arbstate.MessageWithMetadata{}, 0)
	b.BroadcastSingle(arbstate.MessageWithMetadata{}, 1)

	var wg sync.WaitGroup
	for i := 0; i < 2; i++ {
		wg.Add(1)
		connectAndGetCachedMessages(ctx, b.ListenerAddr(), chainId, t, i, &wg)
	}

	wg.Wait()

	// give the above connections time to reconnect
	time.Sleep(1 * time.Second)

	// Confirmed Accumulator will also broadcast to the clients.
	b.Confirm(0) // remove the first message we generated

	updateTimer := time.NewTimer(2 * time.Second)
	defer updateTimer.Stop()
	for {
		if b.GetCachedMessageCount() == 1 { // should have left the second message
			break
		}

		select {
		case <-updateTimer.C:
			t.Fatal("confirmed accumulator did not get updated")
		default:
		}
		time.Sleep(10 * time.Millisecond)
	}

	// Send second accumulator again so that the previously added accumulator is sent
	b.Confirm(1)

	updateTimer = time.NewTimer(2 * time.Second)
	defer updateTimer.Stop()
	for {
		if b.GetCachedMessageCount() == 0 { // should have left the second message
			break
		}

		select {
		case <-updateTimer.C:
			t.Fatal("cache did not get cleared")
		default:
		}
		time.Sleep(10 * time.Millisecond)
	}
}

func connectAndGetCachedMessages(ctx context.Context, addr net.Addr, chainId uint64, t *testing.T, clientIndex int, wg *sync.WaitGroup) {
	ts := NewDummyTransactionStreamer()
<<<<<<< HEAD
	feedErrChan := make(chan error, 10)
	broadcastClient := newTestBroadcastClient(addr, chainId, 0, 60*time.Second, ts, feedErrChan)
=======
	broadcastClient := newTestBroadcastClient(addr, 200*time.Millisecond, ts)
>>>>>>> 28d9fcfe
	broadcastClient.Start(ctx)

	go func() {
		defer wg.Done()
		defer broadcastClient.StopAndWait()

		gotMsg := false
		// Wait for client to receive first item
		timer := time.NewTimer(10 * time.Second)
		defer timer.Stop()
		select {
		case receivedMsg := <-ts.messageReceiver:
			t.Logf("client %d received first message: %v\n", clientIndex, receivedMsg)
			gotMsg = true
		case <-timer.C:
		case <-ctx.Done():
		}
		if !gotMsg {
			t.Errorf("client %d did not receive first batch item\n", clientIndex)
			return
		}

		gotMsg = false
		// Wait for client to receive second item
		timer = time.NewTimer(10 * time.Second)
		defer timer.Stop()
		select {
		case receivedMsg := <-ts.messageReceiver:
			t.Logf("client %d received second message: %v\n", clientIndex, receivedMsg)
			gotMsg = true
		case <-timer.C:
		case <-ctx.Done():
		}
		if !gotMsg {
			t.Errorf("client %d did not receive second batch item\n", clientIndex)
			return
		}

	}()
}<|MERGE_RESOLUTION|>--- conflicted
+++ resolved
@@ -79,11 +79,7 @@
 
 func startMakeBroadcastClient(ctx context.Context, t *testing.T, addr net.Addr, index int, expectedCount int, chainId uint64, wg *sync.WaitGroup, feedErrChan chan error) {
 	ts := NewDummyTransactionStreamer()
-<<<<<<< HEAD
-	broadcastClient := newTestBroadcastClient(addr, chainId, 0, 20*time.Second, ts, feedErrChan)
-=======
-	broadcastClient := newTestBroadcastClient(addr, 200*time.Millisecond, ts)
->>>>>>> 28d9fcfe
+	broadcastClient := newTestBroadcastClient(addr, chainId, 0, 200*time.Millisecond, ts, feedErrChan)
 	broadcastClient.Start(ctx)
 	messageCount := 0
 
@@ -134,24 +130,7 @@
 	defer b.StopAndWait()
 
 	ts := NewDummyTransactionStreamer()
-<<<<<<< HEAD
-
-	badFeedErrChan := make(chan error, 10)
-	badBroadcastClient := newTestBroadcastClient(b.ListenerAddr(), chainId+1, 0, 20*time.Second, ts, badFeedErrChan)
-	badBroadcastClient.Start(ctx)
-	badTimer := time.NewTimer(5 * time.Second)
-	select {
-	case <-badFeedErrChan:
-		// Got expected error
-		badTimer.Stop()
-	case <-badTimer.C:
-		t.Fatal("Client channel did not send error as expected")
-	}
-
-	broadcastClient := newTestBroadcastClient(b.ListenerAddr(), chainId, 0, 20*time.Second, ts, feedErrChan)
-=======
-	broadcastClient := newTestBroadcastClient(b.ListenerAddr(), 200*time.Millisecond, ts)
->>>>>>> 28d9fcfe
+	badBroadcastClient := newTestBroadcastClient(b.ListenerAddr(), chainId+1, 0, 200*time.Millisecond, ts, badFeedErrChan)
 	broadcastClient.Start(ctx)
 
 	b.BroadcastSingle(arbstate.MessageWithMetadata{}, 0)
@@ -205,12 +184,8 @@
 	}
 	defer b1.StopAndWait()
 
-<<<<<<< HEAD
-	broadcastClient := newTestBroadcastClient(b1.ListenerAddr(), chainId, 0, 2*time.Second, nil, feedErrChan)
-
-=======
-	broadcastClient := newTestBroadcastClient(b1.ListenerAddr(), 200*time.Millisecond, nil)
->>>>>>> 28d9fcfe
+	broadcastClient := newTestBroadcastClient(b1.ListenerAddr(), chainId, 0, 200*time.Millisecond, nil, feedErrChan)
+
 	broadcastClient.Start(ctx)
 	defer broadcastClient.StopAndWait()
 
@@ -297,12 +272,8 @@
 
 func connectAndGetCachedMessages(ctx context.Context, addr net.Addr, chainId uint64, t *testing.T, clientIndex int, wg *sync.WaitGroup) {
 	ts := NewDummyTransactionStreamer()
-<<<<<<< HEAD
-	feedErrChan := make(chan error, 10)
-	broadcastClient := newTestBroadcastClient(addr, chainId, 0, 60*time.Second, ts, feedErrChan)
-=======
-	broadcastClient := newTestBroadcastClient(addr, 200*time.Millisecond, ts)
->>>>>>> 28d9fcfe
+	feedErrChan := make(chan error, 10)
+	broadcastClient := newTestBroadcastClient(addr, chainId, 0, 200*time.Millisecond, ts, feedErrChan)
 	broadcastClient.Start(ctx)
 
 	go func() {
