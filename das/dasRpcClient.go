--- conflicted
+++ resolved
@@ -70,7 +70,6 @@
 }
 
 func (c *DASRPCClient) Store(ctx context.Context, message []byte, timeout uint64) (*daprovider.DataAvailabilityCertificate, error) {
-<<<<<<< HEAD
 	rpcClientStoreRequestGauge.Inc(1)
 	start := time.Now()
 	success := false
@@ -83,11 +82,8 @@
 		rpcClientStoreDurationHistogram.Update(time.Since(start).Nanoseconds())
 	}()
 
+	// #nosec G115
 	timestamp := uint64(start.Unix())
-=======
-	// #nosec G115
-	timestamp := uint64(time.Now().Unix())
->>>>>>> ac929a72
 	nChunks := uint64(len(message)) / c.chunkSize
 	lastChunkSize := uint64(len(message)) % c.chunkSize
 	if lastChunkSize > 0 {
