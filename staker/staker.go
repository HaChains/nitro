// Copyright 2021-2022, Offchain Labs, Inc.
// For license information, see https://github.com/nitro/blob/master/LICENSE

package staker

import (
	"context"
	"errors"
	"fmt"
	"math/big"
	"runtime/debug"
	"strings"
	"time"

	"github.com/ethereum/go-ethereum/accounts/abi/bind"
	"github.com/ethereum/go-ethereum/common"
	"github.com/ethereum/go-ethereum/core/types"
	"github.com/ethereum/go-ethereum/log"
	"github.com/ethereum/go-ethereum/metrics"
	"github.com/ethereum/go-ethereum/rpc"
	flag "github.com/spf13/pflag"

	"github.com/offchainlabs/nitro/arbnode/dataposter"
	"github.com/offchainlabs/nitro/arbnode/redislock"
	"github.com/offchainlabs/nitro/arbutil"
	"github.com/offchainlabs/nitro/cmd/genericconf"
	"github.com/offchainlabs/nitro/solgen/go/bridgegen"
	"github.com/offchainlabs/nitro/solgen/go/rollupgen"
	"github.com/offchainlabs/nitro/util/arbmath"
	"github.com/offchainlabs/nitro/util/stopwaiter"
	"github.com/offchainlabs/nitro/validator"
)

var (
	stakerBalanceGauge              = metrics.NewRegisteredGaugeFloat64("arb/staker/balance", nil)
	stakerAmountStakedGauge         = metrics.NewRegisteredGauge("arb/staker/amount_staked", nil)
	stakerLatestStakedNodeGauge     = metrics.NewRegisteredGauge("arb/staker/staked_node", nil)
	stakerLatestConfirmedNodeGauge  = metrics.NewRegisteredGauge("arb/staker/confirmed_node", nil)
	stakerLastSuccessfulActionGauge = metrics.NewRegisteredGauge("arb/staker/action/last_success", nil)
	stakerActionSuccessCounter      = metrics.NewRegisteredCounter("arb/staker/action/success", nil)
	stakerActionFailureCounter      = metrics.NewRegisteredCounter("arb/staker/action/failure", nil)
	validatorGasRefunderBalance     = metrics.NewRegisteredGaugeFloat64("arb/validator/gasrefunder/balanceether", nil)
)

type StakerStrategy uint8

const (
	// Watchtower: don't do anything on L1, but log if there's a bad assertion
	WatchtowerStrategy StakerStrategy = iota
	// Defensive: stake if there's a bad assertion
	DefensiveStrategy
	// Stake latest: stay staked on the latest node, challenging bad assertions
	StakeLatestStrategy
	// Resolve nodes: stay staked on the latest node and resolve any unconfirmed nodes, challenging bad assertions
	ResolveNodesStrategy
	// Make nodes: continually create new nodes, challenging bad assertions
	MakeNodesStrategy
)

type L1PostingStrategy struct {
	HighGasThreshold   float64 `koanf:"high-gas-threshold"`
	HighGasDelayBlocks int64   `koanf:"high-gas-delay-blocks"`
}

var DefaultL1PostingStrategy = L1PostingStrategy{
	HighGasThreshold:   0,
	HighGasDelayBlocks: 0,
}

func L1PostingStrategyAddOptions(prefix string, f *flag.FlagSet) {
	f.Float64(prefix+".high-gas-threshold", DefaultL1PostingStrategy.HighGasThreshold, "high gas threshold")
	f.Int64(prefix+".high-gas-delay-blocks", DefaultL1PostingStrategy.HighGasDelayBlocks, "high gas delay blocks")
}

type L1ValidatorConfig struct {
<<<<<<< HEAD
	Enable                    bool                     `koanf:"enable"`
	EnableBold                bool                     `koanf:"enable-bold"`
	Strategy                  string                   `koanf:"strategy"`
	StakerInterval            time.Duration            `koanf:"staker-interval"`
	MakeAssertionInterval     time.Duration            `koanf:"make-assertion-interval"`
	PostingStrategy           L1PostingStrategy        `koanf:"posting-strategy"`
	DisableChallenge          bool                     `koanf:"disable-challenge"`
	ConfirmationBlocks        int64                    `koanf:"confirmation-blocks"`
	UseSmartContractWallet    bool                     `koanf:"use-smart-contract-wallet"`
	OnlyCreateWalletContract  bool                     `koanf:"only-create-wallet-contract"`
	StartValidationFromStaked bool                     `koanf:"start-validation-from-staked"`
	ContractWalletAddress     string                   `koanf:"contract-wallet-address"`
	GasRefunderAddress        string                   `koanf:"gas-refunder-address"`
	Dangerous                 DangerousConfig          `koanf:"dangerous"`
	ParentChainWallet         genericconf.WalletConfig `koanf:"parent-chain-wallet"`
=======
	Enable                    bool                        `koanf:"enable"`
	Strategy                  string                      `koanf:"strategy"`
	StakerInterval            time.Duration               `koanf:"staker-interval"`
	MakeAssertionInterval     time.Duration               `koanf:"make-assertion-interval"`
	PostingStrategy           L1PostingStrategy           `koanf:"posting-strategy"`
	DisableChallenge          bool                        `koanf:"disable-challenge"`
	ConfirmationBlocks        int64                       `koanf:"confirmation-blocks"`
	UseSmartContractWallet    bool                        `koanf:"use-smart-contract-wallet"`
	OnlyCreateWalletContract  bool                        `koanf:"only-create-wallet-contract"`
	StartValidationFromStaked bool                        `koanf:"start-validation-from-staked"`
	ContractWalletAddress     string                      `koanf:"contract-wallet-address"`
	GasRefunderAddress        string                      `koanf:"gas-refunder-address"`
	DataPoster                dataposter.DataPosterConfig `koanf:"data-poster" reload:"hot"`
	RedisUrl                  string                      `koanf:"redis-url"`
	RedisLock                 redislock.SimpleCfg         `koanf:"redis-lock" reload:"hot"`
	ExtraGas                  uint64                      `koanf:"extra-gas" reload:"hot"`
	Dangerous                 DangerousConfig             `koanf:"dangerous"`
	ParentChainWallet         genericconf.WalletConfig    `koanf:"parent-chain-wallet"`
>>>>>>> 46c81d2d

	strategy    StakerStrategy
	gasRefunder common.Address
}

func (c *L1ValidatorConfig) ParseStrategy() (StakerStrategy, error) {
	switch strings.ToLower(c.Strategy) {
	case "watchtower":
		return WatchtowerStrategy, nil
	case "defensive":
		return DefensiveStrategy, nil
	case "stakelatest":
		return StakeLatestStrategy, nil
	case "resolvenodes":
		return ResolveNodesStrategy, nil
	case "makenodes":
		return MakeNodesStrategy, nil
	default:
		return WatchtowerStrategy, fmt.Errorf("unknown staker strategy \"%v\"", c.Strategy)
	}
}

func (c *L1ValidatorConfig) ValidatorRequired() bool {
	if !c.Enable {
		return false
	}
	if c.Dangerous.WithoutBlockValidator {
		return false
	}
	if c.strategy == WatchtowerStrategy {
		return false
	}
	return true
}

func (c *L1ValidatorConfig) Validate() error {
	strategy, err := c.ParseStrategy()
	if err != nil {
		return err
	}
	c.strategy = strategy
	if len(c.GasRefunderAddress) > 0 && !common.IsHexAddress(c.GasRefunderAddress) {
		return errors.New("invalid validator gas refunder address")
	}
	c.gasRefunder = common.HexToAddress(c.GasRefunderAddress)
	return nil
}

var DefaultL1ValidatorConfig = L1ValidatorConfig{
	Enable:                    true,
	EnableBold:                false,
	Strategy:                  "Watchtower",
	StakerInterval:            time.Minute,
	MakeAssertionInterval:     time.Hour,
	PostingStrategy:           L1PostingStrategy{},
	DisableChallenge:          false,
	ConfirmationBlocks:        12,
	UseSmartContractWallet:    false,
	OnlyCreateWalletContract:  false,
	StartValidationFromStaked: true,
	ContractWalletAddress:     "",
	GasRefunderAddress:        "",
	DataPoster:                dataposter.DefaultDataPosterConfigForValidator,
	RedisUrl:                  "",
	RedisLock:                 redislock.DefaultCfg,
	ExtraGas:                  50000,
	Dangerous:                 DefaultDangerousConfig,
	ParentChainWallet:         DefaultValidatorL1WalletConfig,
}

var TestL1ValidatorConfig = L1ValidatorConfig{
	Enable:                    true,
	Strategy:                  "Watchtower",
	StakerInterval:            time.Millisecond * 10,
	MakeAssertionInterval:     0,
	PostingStrategy:           L1PostingStrategy{},
	DisableChallenge:          false,
	ConfirmationBlocks:        0,
	UseSmartContractWallet:    false,
	OnlyCreateWalletContract:  false,
	StartValidationFromStaked: true,
	ContractWalletAddress:     "",
	GasRefunderAddress:        "",
	DataPoster:                dataposter.TestDataPosterConfigForValidator,
	RedisUrl:                  "",
	RedisLock:                 redislock.DefaultCfg,
	ExtraGas:                  50000,
	Dangerous:                 DefaultDangerousConfig,
	ParentChainWallet:         DefaultValidatorL1WalletConfig,
}

var DefaultValidatorL1WalletConfig = genericconf.WalletConfig{
	Pathname:      "validator-wallet",
	Password:      genericconf.WalletConfigDefault.Password,
	PrivateKey:    genericconf.WalletConfigDefault.PrivateKey,
	Account:       genericconf.WalletConfigDefault.Account,
	OnlyCreateKey: genericconf.WalletConfigDefault.OnlyCreateKey,
}

func L1ValidatorConfigAddOptions(prefix string, f *flag.FlagSet) {
	f.Bool(prefix+".enable", DefaultL1ValidatorConfig.Enable, "enable validator")
	f.Bool(prefix+".enable-bold", DefaultL1ValidatorConfig.EnableBold, "enable switch check to bold validator")
	f.String(prefix+".strategy", DefaultL1ValidatorConfig.Strategy, "L1 validator strategy, either watchtower, defensive, stakeLatest, or makeNodes")
	f.Duration(prefix+".staker-interval", DefaultL1ValidatorConfig.StakerInterval, "how often the L1 validator should check the status of the L1 rollup and maybe take action with its stake")
	f.Duration(prefix+".make-assertion-interval", DefaultL1ValidatorConfig.MakeAssertionInterval, "if configured with the makeNodes strategy, how often to create new assertions (bypassed in case of a dispute)")
	L1PostingStrategyAddOptions(prefix+".posting-strategy", f)
	f.Bool(prefix+".disable-challenge", DefaultL1ValidatorConfig.DisableChallenge, "disable validator challenge")
	f.Int64(prefix+".confirmation-blocks", DefaultL1ValidatorConfig.ConfirmationBlocks, "confirmation blocks")
	f.Bool(prefix+".use-smart-contract-wallet", DefaultL1ValidatorConfig.UseSmartContractWallet, "use a smart contract wallet instead of an EOA address")
	f.Bool(prefix+".only-create-wallet-contract", DefaultL1ValidatorConfig.OnlyCreateWalletContract, "only create smart wallet contract and exit")
	f.Bool(prefix+".start-validation-from-staked", DefaultL1ValidatorConfig.StartValidationFromStaked, "assume staked nodes are valid")
	f.String(prefix+".contract-wallet-address", DefaultL1ValidatorConfig.ContractWalletAddress, "validator smart contract wallet public address")
	f.String(prefix+".gas-refunder-address", DefaultL1ValidatorConfig.GasRefunderAddress, "The gas refunder contract address (optional)")
	f.String(prefix+".redis-url", DefaultL1ValidatorConfig.RedisUrl, "redis url for L1 validator")
	f.Uint64(prefix+".extra-gas", DefaultL1ValidatorConfig.ExtraGas, "use this much more gas than estimation says is necessary to post transactions")
	dataposter.DataPosterConfigAddOptions(prefix+".data-poster", f)
	redislock.AddConfigOptions(prefix+".redis-lock", f)
	DangerousConfigAddOptions(prefix+".dangerous", f)
	genericconf.WalletConfigAddOptions(prefix+".parent-chain-wallet", f, DefaultL1ValidatorConfig.ParentChainWallet.Pathname)
}

type DangerousConfig struct {
	IgnoreRollupWasmModuleRoot bool `koanf:"ignore-rollup-wasm-module-root"`
	WithoutBlockValidator      bool `koanf:"without-block-validator"`
}

var DefaultDangerousConfig = DangerousConfig{
	IgnoreRollupWasmModuleRoot: false,
	WithoutBlockValidator:      false,
}

func DangerousConfigAddOptions(prefix string, f *flag.FlagSet) {
	f.Bool(prefix+".ignore-rollup-wasm-module-root", DefaultL1ValidatorConfig.Dangerous.IgnoreRollupWasmModuleRoot, "DANGEROUS! make assertions even when the wasm module root is wrong")
	f.Bool(prefix+".without-block-validator", DefaultL1ValidatorConfig.Dangerous.WithoutBlockValidator, "DANGEROUS! allows running an L1 validator without a block validator")
}

type nodeAndHash struct {
	id   uint64
	hash common.Hash
}

type LatestStakedNotifier interface {
	UpdateLatestStaked(count arbutil.MessageIndex, globalState validator.GoGlobalState)
}

type LatestConfirmedNotifier interface {
	UpdateLatestConfirmed(count arbutil.MessageIndex, globalState validator.GoGlobalState)
}

type Staker struct {
	*L1Validator
	stopwaiter.StopWaiter
	l1Reader                L1ReaderInterface
	stakedNotifiers         []LatestStakedNotifier
	confirmedNotifiers      []LatestConfirmedNotifier
	activeChallenge         *ChallengeManager
	baseCallOpts            bind.CallOpts
	config                  L1ValidatorConfig
	highGasBlocksBuffer     *big.Int
	lastActCalledBlock      *big.Int
	inactiveLastCheckedNode *nodeAndHash
	bringActiveUntilNode    uint64
	inboxReader             InboxReaderInterface
	statelessBlockValidator *StatelessBlockValidator
	bridge                  *bridgegen.IBridge
	fatalErr                chan<- error
}

func NewStaker(
	l1Reader L1ReaderInterface,
	wallet ValidatorWalletInterface,
	callOpts bind.CallOpts,
	config L1ValidatorConfig,
	blockValidator *BlockValidator,
	statelessBlockValidator *StatelessBlockValidator,
	stakedNotifiers []LatestStakedNotifier,
	confirmedNotifiers []LatestConfirmedNotifier,
	validatorUtilsAddress common.Address,
	bridgeAddress common.Address,
	fatalErr chan<- error,
) (*Staker, error) {

	if err := config.Validate(); err != nil {
		return nil, err
	}
	client := l1Reader.Client()
	val, err := NewL1Validator(client, wallet, validatorUtilsAddress, callOpts,
		statelessBlockValidator.daService, statelessBlockValidator.inboxTracker, statelessBlockValidator.streamer, blockValidator)
	if err != nil {
		return nil, err
	}
	stakerLastSuccessfulActionGauge.Update(time.Now().Unix())
	if config.StartValidationFromStaked && blockValidator != nil {
		stakedNotifiers = append(stakedNotifiers, blockValidator)
	}
	var bridge *bridgegen.IBridge
	if config.EnableBold {
		bridge, err = bridgegen.NewIBridge(bridgeAddress, client)
		if err != nil {
			return nil, err
		}
	}
	return &Staker{
		L1Validator:             val,
		l1Reader:                l1Reader,
		stakedNotifiers:         stakedNotifiers,
		confirmedNotifiers:      confirmedNotifiers,
		baseCallOpts:            callOpts,
		config:                  config,
		highGasBlocksBuffer:     big.NewInt(config.PostingStrategy.HighGasDelayBlocks),
		lastActCalledBlock:      nil,
		inboxReader:             statelessBlockValidator.inboxReader,
		statelessBlockValidator: statelessBlockValidator,
		bridge:                  bridge,
		fatalErr:                fatalErr,
	}, nil
}

func (s *Staker) Initialize(ctx context.Context) error {
	err := s.L1Validator.Initialize(ctx)
	if err != nil {
		return err
	}
	walletAddressOrZero := s.wallet.AddressOrZero()
	if walletAddressOrZero != (common.Address{}) {
		s.updateStakerBalanceMetric(ctx)
	}
	if s.blockValidator != nil && s.config.StartValidationFromStaked {
		latestStaked, _, err := s.validatorUtils.LatestStaked(&s.baseCallOpts, s.rollupAddress, walletAddressOrZero)
		if err != nil {
			return err
		}
		stakerLatestStakedNodeGauge.Update(int64(latestStaked))
		if latestStaked == 0 {
			return nil
		}

		stakedInfo, err := s.rollup.LookupNode(ctx, latestStaked)
		if err != nil {
			return err
		}

		return s.blockValidator.InitAssumeValid(stakedInfo.AfterState().GlobalState)
	}
	return nil
}

func (s *Staker) getLatestStakedState(ctx context.Context, staker common.Address) (uint64, arbutil.MessageIndex, *validator.GoGlobalState, error) {
	callOpts := s.getCallOpts(ctx)
	if s.l1Reader.UseFinalityData() {
		callOpts.BlockNumber = big.NewInt(int64(rpc.FinalizedBlockNumber))
	}
	latestStaked, _, err := s.validatorUtils.LatestStaked(s.getCallOpts(ctx), s.rollupAddress, staker)
	if err != nil {
		return 0, 0, nil, fmt.Errorf("couldn't get LatestStaked(%v): %w", staker, err)
	}
	if latestStaked == 0 {
		return latestStaked, 0, nil, nil
	}

	stakedInfo, err := s.rollup.LookupNode(ctx, latestStaked)
	if err != nil {
		return 0, 0, nil, fmt.Errorf("couldn't look up latest assertion of %v (%v): %w", staker, latestStaked, err)
	}

	globalState := stakedInfo.AfterState().GlobalState
	caughtUp, count, err := GlobalStateToMsgCount(s.inboxTracker, s.txStreamer, globalState)
	if err != nil {
		if errors.Is(err, ErrGlobalStateNotInChain) && s.fatalErr != nil {
			fatal := fmt.Errorf("latest assertion of %v (%v) not in chain: %w", staker, latestStaked, err)
			s.fatalErr <- fatal
		}
		return 0, 0, nil, fmt.Errorf("latest assertion of %v (%v): %w", staker, latestStaked, err)
	}

	if !caughtUp {
		log.Info("latest assertion not yet in our node", "staker", staker, "assertion", latestStaked, "state", globalState)
		return latestStaked, 0, nil, nil
	}

	processedCount, err := s.txStreamer.GetProcessedMessageCount()
	if err != nil {
		return 0, 0, nil, err
	}

	if processedCount < count {
		log.Info("execution catching up to rollup", "staker", staker, "rollupCount", count, "processedCount", processedCount)
		return latestStaked, 0, nil, nil
	}

	return latestStaked, count, &globalState, nil
}

func (s *Staker) StopAndWait() {
	s.StopWaiter.StopAndWait()
	if s.Strategy() != WatchtowerStrategy {
		s.wallet.StopAndWait()
	}
}

func (s *Staker) Start(ctxIn context.Context) {
	if s.Strategy() != WatchtowerStrategy {
		s.wallet.Start(ctxIn)
	}
	s.StopWaiter.Start(ctxIn, s)
	backoff := time.Second
	s.CallIteratively(func(ctx context.Context) (returningWait time.Duration) {
		defer func() {
			panicErr := recover()
			if panicErr != nil {
				log.Error("staker Act call panicked", "panic", panicErr, "backtrace", string(debug.Stack()))
				s.builder.ClearTransactions()
				returningWait = time.Minute
			}
		}()
		var err error
		if common.HexToAddress(s.config.GasRefunderAddress) != (common.Address{}) {
			gasRefunderBalance, err := s.client.BalanceAt(ctx, common.HexToAddress(s.config.GasRefunderAddress), nil)
			if err != nil {
				log.Warn("error fetching validator gas refunder balance", "err", err)
			} else {
				validatorGasRefunderBalance.Update(arbmath.BalancePerEther(gasRefunderBalance))
			}
		}
		err = s.updateBlockValidatorModuleRoot(ctx)
		if err != nil {
			log.Warn("error updating latest wasm module root", "err", err)
		}
		switchedToBoldProtocol, err := s.checkAndSwitchToBoldStaker(ctxIn)
		if err != nil {
			log.Error("staker: error in checking switch to bold staker", "err", err)
		}
		if switchedToBoldProtocol {
			s.StopAndWait()
		}
		arbTx, err := s.Act(ctx)
		if err == nil && arbTx != nil {
			_, err = s.l1Reader.WaitForTxApproval(ctx, arbTx)
			if err == nil {
				log.Info("successfully executed staker transaction", "hash", arbTx.Hash())
			} else {
				err = fmt.Errorf("error waiting for tx receipt: %w", err)
			}
		}
		if err == nil {
			backoff = time.Second
			stakerLastSuccessfulActionGauge.Update(time.Now().Unix())
			stakerActionSuccessCounter.Inc(1)
			if arbTx != nil && !s.wallet.CanBatchTxs() {
				// Try to create another tx
				return 0
			}
			return s.config.StakerInterval
		}
		stakerActionFailureCounter.Inc(1)
		backoff *= 2
		if backoff > time.Minute {
			backoff = time.Minute
			log.Error("error acting as staker", "err", err)
		} else {
			log.Warn("error acting as staker", "err", err)
		}
		return backoff
	})
	s.CallIteratively(func(ctx context.Context) time.Duration {
		wallet := s.wallet.AddressOrZero()
		staked, stakedMsgCount, stakedGlobalState, err := s.getLatestStakedState(ctx, wallet)
		if err != nil && ctx.Err() == nil {
			log.Error("staker: error checking latest staked", "err", err)
		}
		stakerLatestStakedNodeGauge.Update(int64(staked))
		if stakedGlobalState != nil {
			for _, notifier := range s.stakedNotifiers {
				notifier.UpdateLatestStaked(stakedMsgCount, *stakedGlobalState)
			}
		}
		confirmed := staked
		confirmedMsgCount := stakedMsgCount
		confirmedGlobalState := stakedGlobalState
		if wallet != (common.Address{}) {
			confirmed, confirmedMsgCount, confirmedGlobalState, err = s.getLatestStakedState(ctx, common.Address{})
			if err != nil && ctx.Err() == nil {
				log.Error("staker: error checking latest confirmed", "err", err)
			}
		}
		stakerLatestConfirmedNodeGauge.Update(int64(confirmed))
		if confirmedGlobalState != nil {
			for _, notifier := range s.confirmedNotifiers {
				notifier.UpdateLatestConfirmed(confirmedMsgCount, *confirmedGlobalState)
			}
		}
		return s.config.StakerInterval
	})
	s.CallIteratively(func(ctx context.Context) time.Duration {
		// Using ctxIn instead of ctx since, ctxIn will be passed on to bold staker
		// and ctx will be cancelled after the switch to bold staker.
		switchedToBoldProtocol, err := s.checkAndSwitchToBoldStaker(ctxIn)
		if err != nil {
			log.Error("staker: error in checking switch to bold staker", "err", err)
		}
		if switchedToBoldProtocol {
			s.StopAndWait()
		}
		return s.config.StakerInterval
	})
}

func (s *Staker) checkAndSwitchToBoldStaker(ctx context.Context) (bool, error) {
	switchedToBoldProtocol := false
	if s.config.EnableBold {
		callOpts := s.getCallOpts(ctx)
		rollupAddress, err := s.bridge.Rollup(callOpts)
		if err != nil {
			return false, err
		}
		userLogic, err := rollupgen.NewRollupUserLogic(rollupAddress, s.client)
		if err != nil {
			return false, err
		}
		_, err = userLogic.ExtraChallengeTimeBlocks(callOpts)
		if err != nil {
			// Switch to Bold protocol since ExtraChallengeTimeBlocks does not exist in bold protocol .
			auth, err := s.builder.Auth(ctx)
			if err != nil {
				return false, err
			}
			boldManager, err := NewManager(ctx, rollupAddress, auth, *callOpts, s.client, s.statelessBlockValidator, "")
			if err != nil {
				return false, err
			}
			boldManager.Start(ctx)
			switchedToBoldProtocol = true
		}
	}
	return switchedToBoldProtocol, nil
}

func (s *Staker) IsWhitelisted(ctx context.Context) (bool, error) {
	callOpts := s.getCallOpts(ctx)
	whitelistDisabled, err := s.rollup.ValidatorWhitelistDisabled(callOpts)
	if err != nil {
		return false, err
	}
	if whitelistDisabled {
		return true, nil
	}
	addr := s.wallet.Address()
	if addr != nil {
		return s.rollup.IsValidator(callOpts, *addr)
	}
	return false, nil
}

func (s *Staker) shouldAct(ctx context.Context) bool {
	var gasPriceHigh = false
	var gasPriceFloat float64
	gasPrice, err := s.client.SuggestGasPrice(ctx)
	if err != nil {
		log.Warn("error getting gas price", "err", err)
	} else {
		gasPriceFloat = float64(gasPrice.Int64()) / 1e9
		if gasPriceFloat >= s.config.PostingStrategy.HighGasThreshold {
			gasPriceHigh = true
		}
	}
	latestBlockInfo, err := s.client.HeaderByNumber(ctx, nil)
	if err != nil {
		log.Warn("error getting latest block", "err", err)
		return true
	}
	latestBlockNum := latestBlockInfo.Number
	if s.lastActCalledBlock == nil {
		s.lastActCalledBlock = latestBlockNum
	}
	blocksSinceActCalled := new(big.Int).Sub(latestBlockNum, s.lastActCalledBlock)
	s.lastActCalledBlock = latestBlockNum
	if gasPriceHigh {
		// We're eating into the high gas buffer to delay our tx
		s.highGasBlocksBuffer.Sub(s.highGasBlocksBuffer, blocksSinceActCalled)
	} else {
		// We'll try to make a tx if necessary, so we can add to the buffer for future high gas
		s.highGasBlocksBuffer.Add(s.highGasBlocksBuffer, blocksSinceActCalled)
	}
	// Clamp `s.highGasBlocksBuffer` to between 0 and HighGasDelayBlocks
	if s.highGasBlocksBuffer.Sign() < 0 {
		s.highGasBlocksBuffer.SetInt64(0)
	} else if s.highGasBlocksBuffer.Cmp(big.NewInt(s.config.PostingStrategy.HighGasDelayBlocks)) > 0 {
		s.highGasBlocksBuffer.SetInt64(s.config.PostingStrategy.HighGasDelayBlocks)
	}
	if gasPriceHigh && s.highGasBlocksBuffer.Sign() > 0 {
		log.Warn(
			"not acting yet as gas price is high",
			"gasPrice", gasPriceFloat,
			"highGasPriceConfig", s.config.PostingStrategy.HighGasThreshold,
			"highGasBuffer", s.highGasBlocksBuffer,
		)
		return false
	}
	return true
}

func (s *Staker) confirmDataPosterIsReady(ctx context.Context) error {
	dp := s.wallet.DataPoster()
	if dp == nil {
		return nil
	}
	dataPosterNonce, _, err := dp.GetNextNonceAndMeta(ctx)
	if err != nil {
		return err
	}
	latestNonce, err := s.l1Reader.Client().NonceAt(ctx, dp.Sender(), nil)
	if err != nil {
		return err
	}
	if dataPosterNonce > latestNonce {
		return fmt.Errorf("data poster nonce %v is ahead of on-chain nonce %v -- probably waiting for a pending transaction to be included in a block", dataPosterNonce, latestNonce)
	}
	if dataPosterNonce < latestNonce {
		return fmt.Errorf("data poster nonce %v is behind on-chain nonce %v -- is something else making transactions on this address?", dataPosterNonce, latestNonce)
	}
	return nil
}

func (s *Staker) Act(ctx context.Context) (*types.Transaction, error) {
	if s.config.strategy != WatchtowerStrategy {
		err := s.confirmDataPosterIsReady(ctx)
		if err != nil {
			return nil, err
		}
		whitelisted, err := s.IsWhitelisted(ctx)
		if err != nil {
			return nil, fmt.Errorf("error checking if whitelisted: %w", err)
		}
		if !whitelisted {
			log.Warn("validator address isn't whitelisted", "address", s.wallet.Address(), "txSender", s.wallet.TxSenderAddress())
		}
	}
	if !s.shouldAct(ctx) {
		// The fact that we're delaying acting is already logged in `shouldAct`
		return nil, nil
	}
	callOpts := s.getCallOpts(ctx)
	s.builder.ClearTransactions()
	var rawInfo *StakerInfo
	walletAddressOrZero := s.wallet.AddressOrZero()
	if walletAddressOrZero != (common.Address{}) {
		var err error
		rawInfo, err = s.rollup.StakerInfo(ctx, walletAddressOrZero)
		if err != nil {
			return nil, fmt.Errorf("error getting own staker (%v) info: %w", walletAddressOrZero, err)
		}
		if rawInfo != nil {
			stakerAmountStakedGauge.Update(rawInfo.AmountStaked.Int64())
		} else {
			stakerAmountStakedGauge.Update(0)
		}
		s.updateStakerBalanceMetric(ctx)
	}
	// If the wallet address is zero, or the wallet address isn't staked,
	// this will return the latest node and its hash (atomically).
	latestStakedNodeNum, latestStakedNodeInfo, err := s.validatorUtils.LatestStaked(
		callOpts, s.rollupAddress, walletAddressOrZero,
	)
	if err != nil {
		return nil, fmt.Errorf("error getting latest staked node of own wallet %v: %w", walletAddressOrZero, err)
	}
	stakerLatestStakedNodeGauge.Update(int64(latestStakedNodeNum))
	if rawInfo != nil {
		rawInfo.LatestStakedNode = latestStakedNodeNum
	}
	info := OurStakerInfo{
		CanProgress:          true,
		LatestStakedNode:     latestStakedNodeNum,
		LatestStakedNodeHash: latestStakedNodeInfo.NodeHash,
		StakerInfo:           rawInfo,
		StakeExists:          rawInfo != nil,
	}

	effectiveStrategy := s.config.strategy
	nodesLinear, err := s.validatorUtils.AreUnresolvedNodesLinear(callOpts, s.rollupAddress)
	if err != nil {
		return nil, fmt.Errorf("error checking for rollup assertion fork: %w", err)
	}
	if !nodesLinear {
		log.Warn("rollup assertion fork detected")
		if effectiveStrategy == DefensiveStrategy {
			effectiveStrategy = StakeLatestStrategy
		}
		s.inactiveLastCheckedNode = nil
	}
	if s.bringActiveUntilNode != 0 {
		if info.LatestStakedNode < s.bringActiveUntilNode {
			if effectiveStrategy == DefensiveStrategy {
				effectiveStrategy = StakeLatestStrategy
			}
		} else {
			log.Info("defensive validator staked past incorrect node; waiting here")
			s.bringActiveUntilNode = 0
		}
		s.inactiveLastCheckedNode = nil
	}
	if effectiveStrategy <= DefensiveStrategy && s.inactiveLastCheckedNode != nil {
		info.LatestStakedNode = s.inactiveLastCheckedNode.id
		info.LatestStakedNodeHash = s.inactiveLastCheckedNode.hash
	}

	latestConfirmedNode, err := s.rollup.LatestConfirmed(callOpts)
	if err != nil {
		return nil, fmt.Errorf("error getting latest confirmed node: %w", err)
	}

	requiredStakeElevated, err := s.isRequiredStakeElevated(ctx)
	if err != nil {
		return nil, fmt.Errorf("error checking if required stake is elevated: %w", err)
	}
	// Resolve nodes if either we're on the make nodes strategy,
	// or we're on the stake latest strategy but don't have a stake
	// (attempt to reduce the current required stake).
	shouldResolveNodes := effectiveStrategy >= ResolveNodesStrategy ||
		(effectiveStrategy >= StakeLatestStrategy && rawInfo == nil && requiredStakeElevated)
	resolvingNode := false
	if shouldResolveNodes {
		arbTx, err := s.resolveTimedOutChallenges(ctx)
		if err != nil {
			return nil, fmt.Errorf("error resolving timed out challenges: %w", err)
		}
		if arbTx != nil {
			return arbTx, nil
		}
		resolvingNode, err = s.resolveNextNode(ctx, rawInfo, &latestConfirmedNode)
		if err != nil {
			return nil, fmt.Errorf("error resolving node %v: %w", latestConfirmedNode+1, err)
		}
		if resolvingNode && rawInfo == nil && latestConfirmedNode > info.LatestStakedNode {
			// If we hit this condition, we've resolved what was previously the latest confirmed node,
			// and we don't have a stake yet. That means we were planning to enter the rollup on
			// the latest confirmed node, which has now changed. We fix this by updating our staker info
			// to indicate that we're now entering the rollup on the newly confirmed node.
			nodeInfo, err := s.rollup.GetNode(callOpts, latestConfirmedNode)
			if err != nil {
				return nil, fmt.Errorf("error getting latest confirmed node %v info: %w", latestConfirmedNode, err)
			}
			info.LatestStakedNode = latestConfirmedNode
			info.LatestStakedNodeHash = nodeInfo.NodeHash
		}
	}

	canActFurther := func() bool {
		return s.wallet.CanBatchTxs() || s.builder.BuildingTransactionCount() == 0
	}

	// If we have an old stake, remove it
	if rawInfo != nil && rawInfo.LatestStakedNode <= latestConfirmedNode && canActFurther() {
		stakeIsTooOutdated := rawInfo.LatestStakedNode < latestConfirmedNode
		// We're not trying to stake anyways
		stakeIsUnwanted := effectiveStrategy < StakeLatestStrategy
		if stakeIsTooOutdated || stakeIsUnwanted {
			// Note: we must have an address if rawInfo != nil
			auth, err := s.builder.Auth(ctx)
			if err != nil {
				return nil, err
			}
			_, err = s.rollup.ReturnOldDeposit(auth, walletAddressOrZero)
			if err != nil {
				return nil, fmt.Errorf("error returning old deposit (from our staker %v): %w", walletAddressOrZero, err)
			}
			auth, err = s.builder.Auth(ctx)
			if err != nil {
				return nil, err
			}
			_, err = s.rollup.WithdrawStakerFunds(auth)
			if err != nil {
				return nil, fmt.Errorf("error withdrawing staker funds from our staker %v: %w", walletAddressOrZero, err)
			}
			log.Info("removing old stake and withdrawing funds")
			return s.wallet.ExecuteTransactions(ctx, s.builder, s.config.gasRefunder)
		}
	}

	if walletAddressOrZero != (common.Address{}) && canActFurther() {
		withdrawable, err := s.rollup.WithdrawableFunds(callOpts, walletAddressOrZero)
		if err != nil {
			return nil, fmt.Errorf("error checking withdrawable funds of our staker %v: %w", walletAddressOrZero, err)
		}
		if withdrawable.Sign() > 0 {
			auth, err := s.builder.Auth(ctx)
			if err != nil {
				return nil, err
			}
			_, err = s.rollup.WithdrawStakerFunds(auth)
			if err != nil {
				return nil, fmt.Errorf("error withdrawing our staker %v funds: %w", walletAddressOrZero, err)
			}
		}
	}

	if rawInfo != nil && canActFurther() {
		if err = s.handleConflict(ctx, rawInfo); err != nil {
			return nil, fmt.Errorf("error handling conflict: %w", err)
		}
	}

	// Don't attempt to create a new stake if we're resolving a node and the stake is elevated,
	// as that might affect the current required stake.
	if (rawInfo != nil || !resolvingNode || !requiredStakeElevated) && canActFurther() {
		// Advance stake up to 20 times in one transaction
		for i := 0; info.CanProgress && i < 20; i++ {
			if err := s.advanceStake(ctx, &info, effectiveStrategy); err != nil {
				return nil, fmt.Errorf("error advancing stake from node %v (hash %v): %w", info.LatestStakedNode, info.LatestStakedNodeHash, err)
			}
			if !s.wallet.CanBatchTxs() && effectiveStrategy >= StakeLatestStrategy {
				info.CanProgress = false
			}
		}
	}

	if rawInfo != nil && s.builder.BuildingTransactionCount() == 0 && canActFurther() {
		if err := s.createConflict(ctx, rawInfo); err != nil {
			return nil, fmt.Errorf("error creating conflict: %w", err)
		}
	}

	if s.builder.BuildingTransactionCount() == 0 {
		return nil, nil
	}

	if info.StakerInfo == nil && info.StakeExists {
		log.Info("staking to execute transactions")
	}
	return s.wallet.ExecuteTransactions(ctx, s.builder, s.config.gasRefunder)
}

func (s *Staker) handleConflict(ctx context.Context, info *StakerInfo) error {
	if info.CurrentChallenge == nil {
		s.activeChallenge = nil
		return nil
	}

	if s.activeChallenge == nil || s.activeChallenge.ChallengeIndex() != *info.CurrentChallenge {
		log.Error("entered challenge", "challenge", *info.CurrentChallenge)

		latestConfirmedCreated, err := s.rollup.LatestConfirmedCreationBlock(ctx)
		if err != nil {
			return fmt.Errorf("error getting latest confirmed creation block: %w", err)
		}

		newChallengeManager, err := NewChallengeManager(
			ctx,
			s.builder,
			s.builder.builderAuth,
			*s.builder.wallet.Address(),
			s.wallet.ChallengeManagerAddress(),
			*info.CurrentChallenge,
			s.statelessBlockValidator,
			latestConfirmedCreated,
			s.config.ConfirmationBlocks,
		)
		if err != nil {
			return fmt.Errorf("error creating challenge manager: %w", err)
		}

		s.activeChallenge = newChallengeManager
	}

	_, err := s.activeChallenge.Act(ctx)
	return err
}

func (s *Staker) advanceStake(ctx context.Context, info *OurStakerInfo, effectiveStrategy StakerStrategy) error {
	active := effectiveStrategy >= StakeLatestStrategy
	action, wrongNodesExist, err := s.generateNodeAction(ctx, info, effectiveStrategy, &s.config)
	if err != nil {
		return fmt.Errorf("error generating node action: %w", err)
	}
	if wrongNodesExist && effectiveStrategy == WatchtowerStrategy {
		log.Error("found incorrect assertion in watchtower mode")
	}
	if action == nil {
		info.CanProgress = false
		return nil
	}

	switch action := action.(type) {
	case createNodeAction:
		if wrongNodesExist && s.config.DisableChallenge {
			log.Error("refusing to challenge assertion as config disables challenges")
			info.CanProgress = false
			return nil
		}
		if !active {
			if wrongNodesExist && effectiveStrategy >= DefensiveStrategy {
				log.Error("bringing defensive validator online because of incorrect assertion")
				s.bringActiveUntilNode = info.LatestStakedNode + 1
			}
			info.CanProgress = false
			return nil
		}

		// Details are already logged with more details in generateNodeAction
		info.CanProgress = false
		info.LatestStakedNode = 0
		info.LatestStakedNodeHash = action.hash

		// We'll return early if we already have a stake
		if info.StakeExists {
			auth, err := s.builder.Auth(ctx)
			if err != nil {
				return err
			}
			_, err = s.rollup.StakeOnNewNode(auth, action.assertion.AsSolidityStruct(), action.hash, action.prevInboxMaxCount)
			if err != nil {
				return fmt.Errorf("error staking on new node: %w", err)
			}
			return nil
		}

		// If we have no stake yet, we'll put one down
		stakeAmount, err := s.rollup.CurrentRequiredStake(s.getCallOpts(ctx))
		if err != nil {
			return fmt.Errorf("error getting current required stake: %w", err)
		}
		auth, err := s.builder.AuthWithAmount(ctx, stakeAmount)
		if err != nil {
			return err
		}
		_, err = s.rollup.NewStakeOnNewNode(
			auth,
			action.assertion.AsSolidityStruct(),
			action.hash,
			action.prevInboxMaxCount,
		)
		if err != nil {
			return fmt.Errorf("error placing new stake on new node: %w", err)
		}
		info.StakeExists = true
		return nil
	case existingNodeAction:
		info.LatestStakedNode = action.number
		info.LatestStakedNodeHash = action.hash
		if !active {
			if wrongNodesExist && effectiveStrategy >= DefensiveStrategy {
				log.Error("bringing defensive validator online because of incorrect assertion")
				s.bringActiveUntilNode = action.number
				info.CanProgress = false
			} else {
				s.inactiveLastCheckedNode = &nodeAndHash{
					id:   action.number,
					hash: action.hash,
				}
			}
			return nil
		}
		log.Info("staking on existing node", "node", action.number)
		// We'll return early if we already havea stake
		if info.StakeExists {
			auth, err := s.builder.Auth(ctx)
			if err != nil {
				return err
			}
			_, err = s.rollup.StakeOnExistingNode(auth, action.number, action.hash)
			if err != nil {
				return fmt.Errorf("error staking on existing node: %w", err)
			}
			return nil
		}

		// If we have no stake yet, we'll put one down
		stakeAmount, err := s.rollup.CurrentRequiredStake(s.getCallOpts(ctx))
		if err != nil {
			return fmt.Errorf("error getting current required stake: %w", err)
		}
		auth, err := s.builder.AuthWithAmount(ctx, stakeAmount)
		if err != nil {
			return err
		}
		_, err = s.rollup.NewStakeOnExistingNode(
			auth,
			action.number,
			action.hash,
		)
		if err != nil {
			return fmt.Errorf("error placing new stake on existing node: %w", err)
		}
		info.StakeExists = true
		return nil
	default:
		panic("invalid action type")
	}
}

func (s *Staker) createConflict(ctx context.Context, info *StakerInfo) error {
	if info.CurrentChallenge != nil {
		return nil
	}

	callOpts := s.getCallOpts(ctx)
	stakers, moreStakers, err := s.validatorUtils.GetStakers(callOpts, s.rollupAddress, 0, 1024)
	if err != nil {
		return fmt.Errorf("error getting stakers list: %w", err)
	}
	for moreStakers {
		var newStakers []common.Address
		newStakers, moreStakers, err = s.validatorUtils.GetStakers(callOpts, s.rollupAddress, uint64(len(stakers)), 1024)
		if err != nil {
			return fmt.Errorf("error getting more stakers: %w", err)
		}
		stakers = append(stakers, newStakers...)
	}
	latestNode, err := s.rollup.LatestConfirmed(callOpts)
	if err != nil {
		return err
	}
	// Safe to dereference as createConflict is only called when we have a wallet address
	walletAddr := *s.wallet.Address()
	for _, staker := range stakers {
		stakerInfo, err := s.rollup.StakerInfo(ctx, staker)
		if err != nil {
			return fmt.Errorf("error getting staker %v info: %w", staker, err)
		}
		if stakerInfo == nil {
			return fmt.Errorf("staker %v (returned from ValidatorUtils's GetStakers function) not found in rollup", staker)
		}
		if stakerInfo.CurrentChallenge != nil {
			continue
		}
		conflictInfo, err := s.validatorUtils.FindStakerConflict(callOpts, s.rollupAddress, walletAddr, staker, big.NewInt(1024))
		if err != nil {
			return fmt.Errorf("error finding conflict with staker %v: %w", staker, err)
		}
		if ConflictType(conflictInfo.Ty) != CONFLICT_TYPE_FOUND {
			continue
		}
		staker1 := walletAddr
		staker2 := staker
		if conflictInfo.Node2 < conflictInfo.Node1 {
			staker1, staker2 = staker2, staker1
			conflictInfo.Node1, conflictInfo.Node2 = conflictInfo.Node2, conflictInfo.Node1
		}
		if conflictInfo.Node1 <= latestNode {
			// Immaterial as this is past the confirmation point; this must be a zombie
			continue
		}

		node1Info, err := s.rollup.LookupNode(ctx, conflictInfo.Node1)
		if err != nil {
			return fmt.Errorf("error looking up node %v: %w", conflictInfo.Node1, err)
		}
		node2Info, err := s.rollup.LookupNode(ctx, conflictInfo.Node2)
		if err != nil {
			return fmt.Errorf("error looking up node %v: %w", conflictInfo.Node2, err)
		}
		log.Warn("creating challenge", "node1", conflictInfo.Node1, "node2", conflictInfo.Node2, "otherStaker", staker)
		auth, err := s.builder.Auth(ctx)
		if err != nil {
			return err
		}
		_, err = s.rollup.CreateChallenge(
			auth,
			[2]common.Address{staker1, staker2},
			[2]uint64{conflictInfo.Node1, conflictInfo.Node2},
			node1Info.MachineStatuses(),
			node1Info.GlobalStates(),
			node1Info.Assertion.NumBlocks,
			node2Info.Assertion.ExecutionHash(),
			[2]*big.Int{new(big.Int).SetUint64(node1Info.L1BlockProposed), new(big.Int).SetUint64(node2Info.L1BlockProposed)},
			[2][32]byte{node1Info.WasmModuleRoot, node2Info.WasmModuleRoot},
		)
		if err != nil {
			return fmt.Errorf("error creating challenge: %w", err)
		}
	}
	// No conflicts exist
	return nil
}

func (s *Staker) Strategy() StakerStrategy {
	return s.config.strategy
}

func (s *Staker) Rollup() *RollupWatcher {
	return s.rollup
}

func (s *Staker) updateStakerBalanceMetric(ctx context.Context) {
	txSenderAddress := s.wallet.TxSenderAddress()
	if txSenderAddress == nil {
		stakerBalanceGauge.Update(0)
		return
	}
	balance, err := s.client.BalanceAt(ctx, *txSenderAddress, nil)
	if err != nil {
		log.Error("error getting staker balance", "txSenderAddress", *txSenderAddress, "err", err)
		return
	}
	stakerBalanceGauge.Update(arbmath.BalancePerEther(balance))
}<|MERGE_RESOLUTION|>--- conflicted
+++ resolved
@@ -73,24 +73,8 @@
 }
 
 type L1ValidatorConfig struct {
-<<<<<<< HEAD
-	Enable                    bool                     `koanf:"enable"`
-	EnableBold                bool                     `koanf:"enable-bold"`
-	Strategy                  string                   `koanf:"strategy"`
-	StakerInterval            time.Duration            `koanf:"staker-interval"`
-	MakeAssertionInterval     time.Duration            `koanf:"make-assertion-interval"`
-	PostingStrategy           L1PostingStrategy        `koanf:"posting-strategy"`
-	DisableChallenge          bool                     `koanf:"disable-challenge"`
-	ConfirmationBlocks        int64                    `koanf:"confirmation-blocks"`
-	UseSmartContractWallet    bool                     `koanf:"use-smart-contract-wallet"`
-	OnlyCreateWalletContract  bool                     `koanf:"only-create-wallet-contract"`
-	StartValidationFromStaked bool                     `koanf:"start-validation-from-staked"`
-	ContractWalletAddress     string                   `koanf:"contract-wallet-address"`
-	GasRefunderAddress        string                   `koanf:"gas-refunder-address"`
-	Dangerous                 DangerousConfig          `koanf:"dangerous"`
-	ParentChainWallet         genericconf.WalletConfig `koanf:"parent-chain-wallet"`
-=======
 	Enable                    bool                        `koanf:"enable"`
+	EnableBold                bool                        `koanf:"enable-bold"`
 	Strategy                  string                      `koanf:"strategy"`
 	StakerInterval            time.Duration               `koanf:"staker-interval"`
 	MakeAssertionInterval     time.Duration               `koanf:"make-assertion-interval"`
@@ -108,7 +92,6 @@
 	ExtraGas                  uint64                      `koanf:"extra-gas" reload:"hot"`
 	Dangerous                 DangerousConfig             `koanf:"dangerous"`
 	ParentChainWallet         genericconf.WalletConfig    `koanf:"parent-chain-wallet"`
->>>>>>> 46c81d2d
 
 	strategy    StakerStrategy
 	gasRefunder common.Address
