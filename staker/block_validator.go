// Copyright 2021-2022, Offchain Labs, Inc.
// For license information, see https://github.com/nitro/blob/master/LICENSE

package staker

import (
	"context"
	"fmt"
	"sync"
	"sync/atomic"
	"testing"
	"time"

	"github.com/pkg/errors"
	flag "github.com/spf13/pflag"

	"github.com/ethereum/go-ethereum/common"
	"github.com/ethereum/go-ethereum/log"
	"github.com/ethereum/go-ethereum/metrics"
	"github.com/ethereum/go-ethereum/rlp"
	"github.com/offchainlabs/nitro/arbutil"
	"github.com/offchainlabs/nitro/util/containers"
	"github.com/offchainlabs/nitro/util/stopwaiter"
	"github.com/offchainlabs/nitro/validator"
)

var (
	validatorPendingValidationsGauge  = metrics.NewRegisteredGauge("arb/validator/validations/pending", nil)
	validatorValidValidationsCounter  = metrics.NewRegisteredCounter("arb/validator/validations/valid", nil)
	validatorFailedValidationsCounter = metrics.NewRegisteredCounter("arb/validator/validations/failed", nil)
	validatorMsgCountCurrentBatch     = metrics.NewRegisteredGauge("arb/validator/msg_count_current_batch", nil)
	validatorMsgCountValidatedGauge   = metrics.NewRegisteredGauge("arb/validator/msg_count_validated", nil)
)

type BlockValidator struct {
	stopwaiter.StopWaiter
	*StatelessBlockValidator

<<<<<<< HEAD
	reorgMutex sync.RWMutex

	chainCaughtUp bool

	// can only be accessed from creation thread or if holding reorg-write
	nextCreateBatch         []byte
	nextCreateBatchMsgCount arbutil.MessageIndex
	nextCreateBatchReread   bool
	nextCreateStartGS       validator.GoGlobalState
	nextCreatePrevDelayed   uint64
=======
	validations      sync.Map
	sequencerBatches sync.Map

	// acquiring multiple Mutexes must be done in order:
	reorgMutex              sync.Mutex
	batchMutex              sync.Mutex
	blockMutex              sync.Mutex
	lastBlockValidatedMutex sync.Mutex

	reorgsPending int32 // atomic

	earliestBatchKept uint64 // atomic
	nextBatchKept     uint64 // behind batchMutex, 1 + the last batch number kept

	// protected by reorgMutex
	globalPosNextSend GlobalStatePosition

	// protected by BlockMutex:
	nextBlockToValidate      uint64
	lastValidationEntryBlock uint64

	// behind lastBlockValidatedMutex
	lastBlockValidatedUnknown bool
	lastBlockValidated        uint64 // also atomic
	lastBlockValidatedHash    common.Hash
>>>>>>> b5eba071

	// only used by record loop or holding reorg-write
	prepared           arbutil.MessageIndex
	nextRecordPrepared *containers.Promise[arbutil.MessageIndex]

	// can only be accessed from from validation thread or if holding reorg-write
	lastValidGS        validator.GoGlobalState
	valLoopPos         arbutil.MessageIndex
	validInfoPrintTime time.Time

	// can be read by anyone holding reorg-read
	// written by appropriate thread or reorg-write
	createdA    uint64
	recordSentA uint64
	validatedA  uint64
	validations containers.SyncMap[arbutil.MessageIndex, *validationStatus]

	config BlockValidatorConfigFetcher

	createNodesChan         chan struct{}
	sendRecordChan          chan struct{}
	progressValidationsChan chan struct{}

	// for testing only
	testingProgressMadeChan chan struct{}

	fatalErr chan<- error
}

type BlockValidatorConfig struct {
	Enable                   bool                          `koanf:"enable"`
	URL                      string                        `koanf:"url"`
	JWTSecret                string                        `koanf:"jwtsecret"`
	ValidationPoll           time.Duration                 `koanf:"check-validations-poll" reload:"hot"`
	PrerecordedBlocks        uint64                        `koanf:"prerecorded-blocks" reload:"hot"`
	ForwardBlocks            uint64                        `koanf:"forward-blocks" reload:"hot"`
	CurrentModuleRoot        string                        `koanf:"current-module-root"`         // TODO(magic) requires reinitialization on hot reload
	PendingUpgradeModuleRoot string                        `koanf:"pending-upgrade-module-root"` // TODO(magic) requires StatelessBlockValidator recreation on hot reload
	FailureIsFatal           bool                          `koanf:"failure-is-fatal" reload:"hot"`
	Dangerous                BlockValidatorDangerousConfig `koanf:"dangerous"`
}

type BlockValidatorDangerousConfig struct {
	ResetBlockValidation bool `koanf:"reset-block-validation"`
}

type BlockValidatorConfigFetcher func() *BlockValidatorConfig

func BlockValidatorConfigAddOptions(prefix string, f *flag.FlagSet) {
	f.Bool(prefix+".enable", DefaultBlockValidatorConfig.Enable, "enable block-by-block validation")
	f.String(prefix+".url", DefaultBlockValidatorConfig.URL, "url for valiation")
	f.String(prefix+".jwtsecret", DefaultBlockValidatorConfig.JWTSecret, "path to file with jwtsecret for validation - empty disables jwt, 'self' uses the server's jwt")
	f.Duration(prefix+".check-validations-poll", DefaultBlockValidatorConfig.ValidationPoll, "poll time to check validations")
	f.Uint64(prefix+".forward-blocks", DefaultBlockValidatorConfig.ForwardBlocks, "prepare entries for up to that many blocks ahead of validation (small footprint)")
	f.Uint64(prefix+".prerecorded-blocks", DefaultBlockValidatorConfig.PrerecordedBlocks, "record that many blocks ahead of validation (larger footprint)")
	f.String(prefix+".current-module-root", DefaultBlockValidatorConfig.CurrentModuleRoot, "current wasm module root ('current' read from chain, 'latest' from machines/latest dir, or provide hash)")
	f.String(prefix+".pending-upgrade-module-root", DefaultBlockValidatorConfig.PendingUpgradeModuleRoot, "pending upgrade wasm module root to additionally validate (hash, 'latest' or empty)")
	f.Bool(prefix+".failure-is-fatal", DefaultBlockValidatorConfig.FailureIsFatal, "failing a validation is treated as a fatal error")
	BlockValidatorDangerousConfigAddOptions(prefix+".dangerous", f)
}

func BlockValidatorDangerousConfigAddOptions(prefix string, f *flag.FlagSet) {
	f.Bool(prefix+".reset-block-validation", DefaultBlockValidatorDangerousConfig.ResetBlockValidation, "resets block-by-block validation, starting again at genesis")
}

var DefaultBlockValidatorConfig = BlockValidatorConfig{
	Enable:                   false,
	URL:                      "ws://127.0.0.1:8549/",
	JWTSecret:                "self",
	ValidationPoll:           time.Second,
	ForwardBlocks:            1024,
	PrerecordedBlocks:        128,
	CurrentModuleRoot:        "current",
	PendingUpgradeModuleRoot: "latest",
	FailureIsFatal:           true,
	Dangerous:                DefaultBlockValidatorDangerousConfig,
}

var TestBlockValidatorConfig = BlockValidatorConfig{
	Enable:                   false,
	URL:                      "",
	JWTSecret:                "",
	ValidationPoll:           100 * time.Millisecond,
	ForwardBlocks:            128,
	PrerecordedBlocks:        64,
	CurrentModuleRoot:        "latest",
	PendingUpgradeModuleRoot: "latest",
	FailureIsFatal:           true,
	Dangerous:                DefaultBlockValidatorDangerousConfig,
}

var DefaultBlockValidatorDangerousConfig = BlockValidatorDangerousConfig{
	ResetBlockValidation: false,
}

type valStatusField uint32

const (
	Created valStatusField = iota
	RecordSent
	RecordFailed
	Prepared
	SendingValidation
	ValidationSent
)

type validationStatus struct {
	Status uint32                    // atomic: value is one of validationStatus*
	Cancel func()                    // non-atomic: only read/written to with reorg mutex
	Entry  *validationEntry          // non-atomic: only read if Status >= validationStatusPrepared
	Runs   []validator.ValidationRun // if status >= ValidationSent
}

func (s *validationStatus) getStatus() valStatusField {
	uintStat := atomic.LoadUint32(&s.Status)
	return valStatusField(uintStat)
}

func (s *validationStatus) replaceStatus(old, new valStatusField) bool {
	return atomic.CompareAndSwapUint32(&s.Status, uint32(old), uint32(new))
}

func NewBlockValidator(
	statelessBlockValidator *StatelessBlockValidator,
	inbox InboxTrackerInterface,
	streamer TransactionStreamerInterface,
	config BlockValidatorConfigFetcher,
	fatalErr chan<- error,
) (*BlockValidator, error) {
	ret := &BlockValidator{
		StatelessBlockValidator: statelessBlockValidator,
		createNodesChan:         make(chan struct{}, 1),
		sendRecordChan:          make(chan struct{}, 1),
		progressValidationsChan: make(chan struct{}, 1),
		config:                  config,
		fatalErr:                fatalErr,
	}
	if !config().Dangerous.ResetBlockValidation {
		validated, err := ret.ReadLastValidatedInfo()
		if err != nil {
			return nil, err
		}
		if validated != nil {
			ret.lastValidGS = validated.GlobalState
		}
	}
	// genesis block is impossible to validate unless genesis state is empty
	if ret.lastValidGS.Batch == 0 {
		genesis, err := streamer.ResultAtCount(1)
		if err != nil {
			return nil, err
		}
		ret.lastValidGS = validator.GoGlobalState{
			BlockHash:  genesis.BlockHash,
			SendRoot:   genesis.SendRoot,
			Batch:      1,
			PosInBatch: 0,
		}
	}
	streamer.SetBlockValidator(ret)
	inbox.SetBlockValidator(ret)
	return ret, nil
}

func atomicStorePos(addr *uint64, val arbutil.MessageIndex) {
	atomic.StoreUint64(addr, uint64(val))
}

func atomicLoadPos(addr *uint64) arbutil.MessageIndex {
	return arbutil.MessageIndex(atomic.LoadUint64(addr))
}

func (v *BlockValidator) created() arbutil.MessageIndex {
	return atomicLoadPos(&v.createdA)
}

func (v *BlockValidator) recordSent() arbutil.MessageIndex {
	return atomicLoadPos(&v.recordSentA)
}

func (v *BlockValidator) validated() arbutil.MessageIndex {
	return atomicLoadPos(&v.validatedA)
}

func (v *BlockValidator) Validated(t *testing.T) arbutil.MessageIndex {
	return v.validated()
}

func (v *BlockValidator) possiblyFatal(err error) {
	if v.Stopped() {
		return
	}
	if err == nil {
		return
	}
	log.Error("Error during validation", "err", err)
	if v.config().FailureIsFatal {
		select {
		case v.fatalErr <- err:
		default:
		}
	}
}

func nonBlockingTriger(channel chan struct{}) {
	select {
	case channel <- struct{}{}:
	default:
	}
}

// called from NewBlockValidator, doesn't need to catch locks
func (v *BlockValidator) ReadLastValidatedInfo() (*GlobalStateValidatedInfo, error) {
	exists, err := v.db.Has(lastGlobalStateValidatedInfoKey)
	if err != nil {
		return nil, err
	}
	var validated GlobalStateValidatedInfo
	if !exists {
		return nil, nil
	}
	gsBytes, err := v.db.Get(lastGlobalStateValidatedInfoKey)
	if err != nil {
		return nil, err
	}
	err = rlp.DecodeBytes(gsBytes, &validated)
	if err != nil {
		return nil, err
	}
	return &validated, nil
}

<<<<<<< HEAD
var ErrGlobalStateNotInChain = errors.New("globalstate not in chain")
=======
// only called by NewBlockValidator
func (v *BlockValidator) readLastBlockValidatedDbInfo(reorgingToBlock *types.Block) error {
	v.reorgMutex.Lock()
	defer v.reorgMutex.Unlock()

	v.blockMutex.Lock()
	defer v.blockMutex.Unlock()

	v.lastBlockValidatedMutex.Lock()
	defer v.lastBlockValidatedMutex.Unlock()
>>>>>>> b5eba071

// false if chain not caught up to globalstate
// error is ErrGlobalStateNotInChain if globalstate not in chain (and chain caught up)
func GlobalStateToMsgCount(tracker InboxTrackerInterface, streamer TransactionStreamerInterface, gs validator.GoGlobalState) (bool, arbutil.MessageIndex, error) {
	batchCount, err := tracker.GetBatchCount()
	if err != nil {
		return false, 0, err
	}
	if batchCount <= gs.Batch {
		return false, 0, nil
	}
	var prevBatchMsgCount arbutil.MessageIndex
	if gs.Batch > 0 {
		prevBatchMsgCount, err = tracker.GetBatchMessageCount(gs.Batch - 1)
		if err != nil {
			return false, 0, err
		}
	}
	count := prevBatchMsgCount
	if gs.PosInBatch > 0 {
		curBatchMsgCount, err := tracker.GetBatchMessageCount(gs.Batch)
		if err != nil {
			return false, 0, fmt.Errorf("%w: getBatchMsgCount %d batchCount %d", err, gs.Batch, batchCount)
		}
<<<<<<< HEAD
		count += arbutil.MessageIndex(gs.PosInBatch)
		if curBatchMsgCount < count {
			return false, 0, fmt.Errorf("%w: batch %d posInBatch %d, maxPosInBatch %d", ErrGlobalStateNotInChain, gs.Batch, gs.PosInBatch, curBatchMsgCount-prevBatchMsgCount)
=======

		v.lastBlockValidatedHash = genesisBlock.Hash()
		v.nextBlockToValidate = v.genesisBlockNum + 1
		v.globalPosNextSend = GlobalStatePosition{
			BatchNumber: 1,
			PosInBatch:  0,
>>>>>>> b5eba071
		}
	}
	processed, err := streamer.GetProcessedMessageCount()
	if err != nil {
		return false, 0, err
	}
	if processed < count {
		return false, 0, nil
	}
	res, err := streamer.ResultAtCount(count)
	if err != nil {
		return false, 0, err
	}
	if res.BlockHash != gs.BlockHash || res.SendRoot != gs.SendRoot {
		return false, 0, fmt.Errorf("%w: count %d hash %v expected %v, sendroot %v expected %v", ErrGlobalStateNotInChain, count, gs.BlockHash, res.BlockHash, gs.SendRoot, res.SendRoot)
	}
	return true, count, nil
}

func (v *BlockValidator) checkValidatedGSCaughUp(ctx context.Context) (bool, error) {
	v.reorgMutex.Lock()
	defer v.reorgMutex.Unlock()
	if v.chainCaughtUp {
		return true, nil
	}
<<<<<<< HEAD
	if v.lastValidGS.Batch == 0 {
		return false, errors.New("lastValid not initialized. cannot validate genesis")
=======

	atomic.StoreUint64(&v.lastBlockValidated, info.BlockNumber)
	validatorLastBlockValidatedGauge.Update(int64(info.BlockNumber))
	v.lastBlockValidatedHash = info.BlockHash
	v.nextBlockToValidate = v.lastBlockValidated + 1
	v.globalPosNextSend = info.AfterPosition

	if reorgingToBlock != nil {
		err = v.reorgToBlockImpl(reorgingToBlock.NumberU64(), reorgingToBlock.Hash())
		if err != nil {
			return err
		}
>>>>>>> b5eba071
	}
	caughtUp, count, err := GlobalStateToMsgCount(v.inboxTracker, v.streamer, v.lastValidGS)
	if err != nil {
		return false, err
	}
	if !caughtUp {
		return false, nil
	}
	msg, err := v.streamer.GetMessage(count - 1)
	if err != nil {
		return false, err
	}
	v.nextCreateBatchReread = true
	v.nextCreateStartGS = v.lastValidGS
	v.nextCreatePrevDelayed = msg.DelayedMessagesRead
	atomicStorePos(&v.createdA, count)
	atomicStorePos(&v.recordSentA, count)
	atomicStorePos(&v.validatedA, count)
	validatorMsgCountValidatedGauge.Update(int64(count))
	v.chainCaughtUp = true
	return true, nil
}

func (v *BlockValidator) sendRecord(s *validationStatus) error {
	if !v.Started() {
		return nil
	}
	if !s.replaceStatus(Created, RecordSent) {
		return errors.Errorf("failed status check for send record. Status: %v", s.getStatus())
	}
	v.LaunchThread(func(ctx context.Context) {
		err := v.ValidationEntryRecord(ctx, s.Entry)
		if ctx.Err() != nil {
			return
		}
		if err != nil {
			s.replaceStatus(RecordSent, RecordFailed) // after that - could be removed from validations map
			log.Error("Error while recording", "err", err, "status", s.getStatus())
			return
		}
		if !s.replaceStatus(RecordSent, Prepared) {
			log.Error("Fault trying to update validation with recording", "entry", s.Entry, "status", s.getStatus())
			return
		}
		nonBlockingTriger(v.progressValidationsChan)
	})
	return nil
}

<<<<<<< HEAD
=======
func (v *BlockValidator) newValidationStatus(prevHeader, header *types.Header, msg *arbstate.MessageWithMetadata) (*validationStatus, error) {
	entry, err := newValidationEntry(prevHeader, header, msg)
	if err != nil {
		return nil, err
	}
	status := &validationStatus{
		Status: uint32(Unprepared),
		Entry:  entry,
	}
	return status, nil
}

func (v *BlockValidator) NewBlock(block *types.Block, prevHeader *types.Header, msg arbstate.MessageWithMetadata) {
	v.blockMutex.Lock()
	defer v.blockMutex.Unlock()
	blockNum := block.NumberU64()
	v.lastBlockValidatedMutex.Lock()
	if blockNum < v.lastBlockValidated {
		v.lastBlockValidatedMutex.Unlock()
		return
	}
	if v.lastBlockValidatedUnknown {
		if block.Hash() == v.lastBlockValidatedHash {
			v.lastBlockValidated = blockNum
			validatorLastBlockValidatedGauge.Update(int64(blockNum))
			v.nextBlockToValidate = blockNum + 1
			v.lastBlockValidatedUnknown = false
			log.Info("Block building caught up to staker", "blockNr", v.lastBlockValidated, "blockHash", v.lastBlockValidatedHash)
			// note: this block is already valid
		}
		v.lastBlockValidatedMutex.Unlock()
		return
	}
	if v.nextBlockToValidate+v.config().ForwardBlocks <= blockNum {
		v.lastBlockValidatedMutex.Unlock()
		return
	}
	v.lastBlockValidatedMutex.Unlock()
	status, err := v.newValidationStatus(prevHeader, block.Header(), &msg)
	if err != nil {
		log.Error("failed creating validation status", "err", err)
		return
	}
	// It's fine to separately load and then store as we have the blockMutex acquired
	_, present := v.validations.Load(blockNum)
	if present {
		return
	}
	v.validations.Store(blockNum, status)
	if v.lastValidationEntryBlock < blockNum {
		v.lastValidationEntryBlock = blockNum
	}
	v.triggerSendValidations()
}

>>>>>>> b5eba071
//nolint:gosec
func (v *BlockValidator) writeToFile(validationEntry *validationEntry, moduleRoot common.Hash) error {
	input, err := validationEntry.ToInput()
	if err != nil {
		return err
	}
	_, err = v.execSpawner.WriteToFile(input, validationEntry.End, moduleRoot).Await(v.GetContext())
	return err
}

func (v *BlockValidator) SetCurrentWasmModuleRoot(hash common.Hash) error {
	v.moduleMutex.Lock()
	defer v.moduleMutex.Unlock()

	if (hash == common.Hash{}) {
		return errors.New("trying to set zero as wasmModuleRoot")
	}
	if hash == v.currentWasmModuleRoot {
		return nil
	}
	if (v.currentWasmModuleRoot == common.Hash{}) {
		v.currentWasmModuleRoot = hash
		return nil
	}
	if v.pendingWasmModuleRoot == hash {
		log.Info("Block validator: detected progressing to pending machine", "hash", hash)
		v.currentWasmModuleRoot = hash
		return nil
	}
	if v.config().CurrentModuleRoot != "current" {
		return nil
	}
	return fmt.Errorf(
		"unexpected wasmModuleRoot! cannot validate! found %v , current %v, pending %v",
		hash, v.currentWasmModuleRoot, v.pendingWasmModuleRoot,
	)
}

func (v *BlockValidator) readBatch(ctx context.Context, batchNum uint64) (bool, []byte, arbutil.MessageIndex, error) {
	batchCount, err := v.inboxTracker.GetBatchCount()
	if err != nil {
		return false, nil, 0, err
	}
	if batchCount < batchNum {
		return false, nil, 0, nil
	}
	batchMsgCount, err := v.inboxTracker.GetBatchMessageCount(batchNum)
	if err != nil {
		return false, nil, 0, err
	}
	batch, err := v.inboxReader.GetSequencerMessageBytes(ctx, batchNum)
	if err != nil {
		return false, nil, 0, err
	}
	return true, batch, batchMsgCount, nil
}

func (v *BlockValidator) createNextValidationEntry(ctx context.Context) (bool, error) {
	v.reorgMutex.RLock()
	defer v.reorgMutex.RUnlock()
	pos := v.created()
	if pos > v.validated()+arbutil.MessageIndex(v.config().ForwardBlocks) {
		return false, nil
	}
<<<<<<< HEAD
	streamerMsgCount, err := v.streamer.GetProcessedMessageCount()
	if err != nil {
		return false, err
	}
	if pos >= streamerMsgCount {
		return false, nil
	}
	msg, err := v.streamer.GetMessage(pos)
	if err != nil {
		return false, err
	}
	endRes, err := v.streamer.ResultAtCount(pos + 1)
	if err != nil {
		return false, err
	}
	if v.nextCreateStartGS.PosInBatch == 0 || v.nextCreateBatchReread {
		// new batch
		found, batch, count, err := v.readBatch(ctx, v.nextCreateStartGS.Batch)
		if !found {
			return false, err
		}
		v.nextCreateBatch = batch
		v.nextCreateBatchMsgCount = count
		validatorMsgCountCurrentBatch.Update(int64(count))
		v.nextCreateBatchReread = false
	}
	endGS := validator.GoGlobalState{
		BlockHash: endRes.BlockHash,
		SendRoot:  endRes.SendRoot,
	}
	if pos+1 < v.nextCreateBatchMsgCount {
		endGS.Batch = v.nextCreateStartGS.Batch
		endGS.PosInBatch = v.nextCreateStartGS.PosInBatch + 1
	} else if pos+1 == v.nextCreateBatchMsgCount {
		endGS.Batch = v.nextCreateStartGS.Batch + 1
		endGS.PosInBatch = 0
	} else {
		return false, fmt.Errorf("illegal batch msg count %d pos %d batch %d", v.nextCreateBatchMsgCount, pos, endGS.Batch)
	}
	entry, err := newValidationEntry(pos, v.nextCreateStartGS, endGS, msg, v.nextCreateBatch, v.nextCreatePrevDelayed)
	if err != nil {
		return false, err
=======
	for atomic.LoadInt32(&v.reorgsPending) == 0 {
		if room <= 0 {
			return
		}
		if batchCount <= v.globalPosNextSend.BatchNumber {
			var err error
			batchCount, err = v.inboxTracker.GetBatchCount()
			if err != nil {
				log.Error("validator failed to get message count", "err", err)
				return
			}
			if batchCount <= v.globalPosNextSend.BatchNumber {
				return
			}
		}
		seqBatchEntry, haveBatch := v.sequencerBatches.Load(v.globalPosNextSend.BatchNumber)
		if !haveBatch && batchCount == v.globalPosNextSend.BatchNumber+1 {
			// This is the latest batch.
			// Wait a bit to see if the inbox tracker populates this sequencer batch,
			// but if it's still missing after this wait, we'll query it from the inbox reader.
			time.Sleep(time.Second)
			seqBatchEntry, haveBatch = v.sequencerBatches.Load(v.globalPosNextSend.BatchNumber)
		}
		if !haveBatch {
			seqMsg, err := v.inboxReader.GetSequencerMessageBytes(ctx, v.globalPosNextSend.BatchNumber)
			if err != nil {
				log.Error("validator failed to read sequencer message", "err", err)
				return
			}
			v.ProcessBatches(v.globalPosNextSend.BatchNumber, [][]byte{seqMsg})
			seqBatchEntry = seqMsg
		}
		v.blockMutex.Lock()
		v.lastBlockValidatedMutex.Lock()
		if v.lastBlockValidatedUnknown {
			firstMsgInBatch := arbutil.MessageIndex(0)
			if v.globalPosNextSend.BatchNumber > 0 {
				var err error
				firstMsgInBatch, err = v.inboxTracker.GetBatchMessageCount(v.globalPosNextSend.BatchNumber - 1)
				if err != nil {
					v.lastBlockValidatedMutex.Unlock()
					v.blockMutex.Unlock()
					log.Error("validator couldnt read message count", "err", err)
					return
				}
			}
			v.lastBlockValidated = uint64(arbutil.MessageCountToBlockNumber(firstMsgInBatch+arbutil.MessageIndex(v.globalPosNextSend.PosInBatch), v.genesisBlockNum))
			validatorLastBlockValidatedGauge.Update(int64(v.lastBlockValidated))
			v.nextBlockToValidate = v.lastBlockValidated + 1
			v.lastBlockValidatedUnknown = false
			log.Info("Inbox caught up to staker", "blockNr", v.lastBlockValidated, "blockHash", v.lastBlockValidatedHash)
		}
		v.lastBlockValidatedMutex.Unlock()
		nextBlockToValidate := v.nextBlockToValidate
		v.blockMutex.Unlock()
		nextMsg := arbutil.BlockNumberToMessageCount(nextBlockToValidate, v.genesisBlockNum) - 1
		// valdationEntries is By blockNumber
		entry, found := v.validations.Load(nextBlockToValidate)
		if !found {
			return
		}
		validationStatus, ok := entry.(*validationStatus)
		if !ok || (validationStatus == nil) {
			log.Error("bad entry trying to validate batch")
			return
		}
		if validationStatus.getStatus() < Prepared {
			return
		}
		startPos, endPos, err := GlobalStatePositionsFor(v.inboxTracker, nextMsg, v.globalPosNextSend.BatchNumber)
		if err != nil {
			log.Error("failed calculating position for validation", "err", err, "msg", nextMsg, "batch", v.globalPosNextSend.BatchNumber)
			return
		}
		if startPos != v.globalPosNextSend {
			log.Error("inconsistent pos mapping", "msg", nextMsg, "expected", v.globalPosNextSend, "found", startPos)
			return
		}
		seqMsg, ok := seqBatchEntry.([]byte)
		if !ok {
			batchNum := validationStatus.Entry.StartPosition.BatchNumber
			log.Error("sequencer message bad format", "blockNr", nextBlockToValidate, "msgNum", batchNum)
			return
		}
		msgCountInBatch, err := v.inboxTracker.GetBatchMessageCount(v.globalPosNextSend.BatchNumber)
		if err != nil {
			log.Error("failed to get batch message count", "err", err, "batch", v.globalPosNextSend.BatchNumber)
			return
		}
		lastBlockInBatch := arbutil.MessageCountToBlockNumber(msgCountInBatch, v.genesisBlockNum)
		validatorLastBlockInLastBatchGauge.Update(lastBlockInBatch)
		validatorPendingValidationsGauge.Inc(1)
		v.LaunchThread(func(ctx context.Context) {
			validationCtx, cancel := context.WithCancel(ctx)
			defer cancel()
			validationStatus.Cancel = cancel
			err := v.ValidationEntryAddSeqMessage(ctx, validationStatus.Entry, startPos, endPos, seqMsg)
			if err != nil && validationCtx.Err() == nil {
				log.Error("error preparing validation", "err", err)
				return
			}
			input, err := validationStatus.Entry.ToInput()
			if err != nil && validationCtx.Err() == nil {
				log.Error("error preparing validation", "err", err)
				return
			}
			for _, moduleRoot := range wasmRoots {
				for _, spawner := range v.validationSpawners {
					run := spawner.Launch(input, moduleRoot)
					validationStatus.Runs = append(validationStatus.Runs, run)
				}
			}
			replaced := validationStatus.replaceStatus(Prepared, ValidationSent)
			if !replaced {
				v.possiblyFatal(errors.New("failed to set status"))
			}
		})
		room--
		v.blockMutex.Lock()
		v.nextBlockToValidate++
		v.blockMutex.Unlock()
		v.globalPosNextSend = endPos
>>>>>>> b5eba071
	}
	status := &validationStatus{
		Status: uint32(Created),
		Entry:  entry,
	}
	v.validations.Store(pos, status)
	v.nextCreateStartGS = endGS
	v.nextCreatePrevDelayed = msg.DelayedMessagesRead
	atomicStorePos(&v.createdA, pos+1)
	return true, nil
}

<<<<<<< HEAD
func (v *BlockValidator) iterativeValidationEntryCreator(ctx context.Context, ignored struct{}) time.Duration {
	moreWork, err := v.createNextValidationEntry(ctx)
	if err != nil {
		processed, processedErr := v.streamer.GetProcessedMessageCount()
		log.Error("error trying to create validation node", "err", err, "created", v.created()+1, "processed", processed, "processedErr", processedErr)
	}
	if moreWork {
		return 0
	}
	return v.config().ValidationPoll
}

func (v *BlockValidator) sendNextRecordPrepare() error {
	if v.nextRecordPrepared != nil {
		if v.nextRecordPrepared.Ready() {
			prepared, err := v.nextRecordPrepared.Current()
=======
func (v *BlockValidator) sendRecords(ctx context.Context) {
	v.reorgMutex.Lock()
	defer v.reorgMutex.Unlock()
	v.blockMutex.Lock()
	nextRecord := v.nextBlockToValidate
	v.blockMutex.Unlock()
	for atomic.LoadInt32(&v.reorgsPending) == 0 {
		if nextRecord >= v.nextBlockToValidate+v.config().PrerecordedBlocks {
			return
		}
		entry, found := v.validations.Load(nextRecord)
		if !found {
			header := v.blockchain.GetHeaderByNumber(nextRecord)
			if header == nil {
				// This block hasn't been created yet.
				return
			}
			prevHeader := v.blockchain.GetHeaderByHash(header.ParentHash)
			if prevHeader == nil && header.ParentHash != (common.Hash{}) {
				log.Warn("failed to get prevHeader in block validator", "num", nextRecord-1, "hash", header.ParentHash)
				return
			}
			msgNum := arbutil.BlockNumberToMessageCount(nextRecord, v.genesisBlockNum) - 1
			msg, err := v.streamer.GetMessage(msgNum)
			if err != nil {
				log.Warn("failed to get message in block validator", "err", err)
				return
			}
			status, err := v.newValidationStatus(prevHeader, header, msg)
>>>>>>> b5eba071
			if err != nil {
				return err
			}
			if prepared > v.prepared {
				v.prepared = prepared
			}
			v.nextRecordPrepared = nil
		} else {
			return nil
		}
	}
	nextPrepared := v.validated() + arbutil.MessageIndex(v.config().PrerecordedBlocks)
	created := v.created()
	if nextPrepared > created {
		nextPrepared = created
	}
	if v.prepared >= nextPrepared {
		return nil
	}
	nextPromise := containers.NewPromise[arbutil.MessageIndex]()
	v.LaunchThread(func(ctx context.Context) {
		err := v.recorder.PrepareForRecord(ctx, v.prepared, nextPrepared-1)
		if err != nil {
			nextPromise.ProduceError(err)
		} else {
			nextPromise.Produce(nextPrepared)
			nonBlockingTriger(v.sendRecordChan)
		}
	})
	v.nextRecordPrepared = &nextPromise
	return nil
}

func (v *BlockValidator) sendNextRecordRequest(ctx context.Context) (bool, error) {
	v.reorgMutex.RLock()
	defer v.reorgMutex.RUnlock()
	err := v.sendNextRecordPrepare()
	if err != nil {
		return false, err
	}
	pos := v.recordSent()
	if pos >= v.prepared {
		return false, nil
	}
	validationStatus, found := v.validations.Load(pos)
	if !found {
		return false, fmt.Errorf("not found entry for pos %d", pos)
	}
	currentStatus := validationStatus.getStatus()
	if currentStatus != Created {
		return false, fmt.Errorf("bad status trying to send recordings for pos %d status: %v", pos, currentStatus)
	}
	err = v.sendRecord(validationStatus)
	if err != nil {
		return false, err
	}
	atomicStorePos(&v.recordSentA, pos+1)
	return true, nil
}

func (v *BlockValidator) iterativeValidationEntryRecorder(ctx context.Context, ignored struct{}) time.Duration {
	moreWork, err := v.sendNextRecordRequest(ctx)
	if err != nil {
		log.Error("error trying to record for validation node", "err", err)
	}
	if moreWork {
		return 0
	}
	return v.config().ValidationPoll
}

func (v *BlockValidator) maybePrintNewlyValid() {
	if time.Since(v.validInfoPrintTime) > time.Second {
		log.Info("result validated", "count", v.validated(), "blockHash", v.lastValidGS.BlockHash)
		v.validInfoPrintTime = time.Now()
	} else {
		log.Trace("result validated", "count", v.validated(), "blockHash", v.lastValidGS.BlockHash)
	}
}

// return val:
// *MessageIndex - pointer to bad entry if there is one (requires reorg)
func (v *BlockValidator) advanceValidations(ctx context.Context) (*arbutil.MessageIndex, error) {
	v.reorgMutex.RLock()
	defer v.reorgMutex.RUnlock()

	wasmRoots := v.GetModuleRootsToValidate()
	room := 100 // even if there is more room then that it's fine
	for _, spawner := range v.validationSpawners {
		here := spawner.Room() / len(wasmRoots)
		if here <= 0 {
			room = 0
		}
		if here < room {
			room = here
		}
	}
	pos := v.validated() - 1 // to reverse the first +1 in the loop
validatiosLoop:
	for {
		if ctx.Err() != nil {
			return nil, ctx.Err()
		}
		v.valLoopPos = pos + 1
		v.reorgMutex.RUnlock()
		v.reorgMutex.RLock()
		pos = v.valLoopPos
		if pos >= v.recordSent() {
			return nil, nil
		}
		validationStatus, found := v.validations.Load(pos)
		if !found {
			return nil, fmt.Errorf("not found entry for pos %d", pos)
		}
		currentStatus := validationStatus.getStatus()
		if currentStatus == RecordFailed {
			// retry
			log.Warn("Recording for validation failed, retrying..", "pos", pos)
			return &pos, nil
		}
		if currentStatus == ValidationSent && pos == v.validated() {
			if validationStatus.Entry.Start != v.lastValidGS {
				log.Warn("Validation entry has wrong start state", "pos", pos, "start", validationStatus.Entry.Start, "expected", v.lastValidGS)
				validationStatus.Cancel()
				return &pos, nil
			}
			var wasmRoots []common.Hash
			for _, run := range validationStatus.Runs {
				if !run.Ready() {
					continue validatiosLoop
				}
				wasmRoots = append(wasmRoots, run.WasmModuleRoot())
				runEnd, err := run.Current()
				if err == nil && runEnd != validationStatus.Entry.End {
					err = fmt.Errorf("validation failed: expected %v got %v", validationStatus.Entry.End, runEnd)
					writeErr := v.writeToFile(validationStatus.Entry, run.WasmModuleRoot())
					if writeErr != nil {
						log.Warn("failed to write debug results file", "err", writeErr)
					}
				}
				if err != nil {
					validatorFailedValidationsCounter.Inc(1)
					v.possiblyFatal(err)
					return &pos, nil // if not fatal - retry
				}
				validatorValidValidationsCounter.Inc(1)
			}
			v.lastValidGS = validationStatus.Entry.End
			go v.recorder.MarkValid(pos, v.lastValidGS.BlockHash)
			err := v.writeLastValidatedToDb(validationStatus.Entry.End, wasmRoots)
			if err != nil {
				log.Error("failed writing new validated to database", "pos", pos, "err", err)
			}
			atomicStorePos(&v.validatedA, pos+1)
			nonBlockingTriger(v.createNodesChan)
			nonBlockingTriger(v.sendRecordChan)
			validatorMsgCountValidatedGauge.Update(int64(pos + 1))
			if v.testingProgressMadeChan != nil {
				nonBlockingTriger(v.testingProgressMadeChan)
			}
			v.maybePrintNewlyValid()
			continue
		}
		if room == 0 {
			return nil, nil
		}
		if currentStatus == Prepared {
			replaced := validationStatus.replaceStatus(Prepared, SendingValidation)
			if !replaced {
				v.possiblyFatal(errors.New("failed to set SendingValidation status"))
			}
			v.LaunchThread(func(ctx context.Context) {
				validationCtx, cancel := context.WithCancel(ctx)
				defer cancel()
				validationStatus.Cancel = cancel
				input, err := validationStatus.Entry.ToInput()
				if err != nil && validationCtx.Err() == nil {
					v.possiblyFatal(fmt.Errorf("%w: error preparing validation", err))
					return
				}
				validatorPendingValidationsGauge.Inc(1)
				defer validatorPendingValidationsGauge.Dec(1)
				var runs []validator.ValidationRun
				for _, moduleRoot := range wasmRoots {
					for _, spawner := range v.validationSpawners {
						run := spawner.Launch(input, moduleRoot)
						runs = append(runs, run)
					}
				}
				validationStatus.Runs = runs
				replaced := validationStatus.replaceStatus(SendingValidation, ValidationSent)
				if !replaced {
					v.possiblyFatal(errors.New("failed to set status to ValidationSent"))
				}
				// validationStatus might be removed from under us
				// trigger validation progress when done
				for _, run := range runs {
					_, err := run.Await(ctx)
					if err != nil {
						return
					}
				}
				nonBlockingTriger(v.progressValidationsChan)
			})
			room--
		}
	}
}

<<<<<<< HEAD
func (v *BlockValidator) iterativeValidationProgress(ctx context.Context, ignored struct{}) time.Duration {
	reorg, err := v.advanceValidations(ctx)
	if err != nil {
		log.Error("error trying to record for validation node", "err", err)
	} else if reorg != nil {
		err := v.Reorg(ctx, *reorg)
		if err != nil {
			log.Error("error trying to rorg validation", "pos", *reorg-1, "err", err)
			v.possiblyFatal(err)
=======
		v.lastBlockValidatedMutex.Lock()
		atomic.StoreUint64(&v.lastBlockValidated, checkingBlock)
		validatorLastBlockValidatedGauge.Update(int64(checkingBlock))
		v.lastBlockValidatedHash = validationEntry.BlockHash
		err = v.writeLastValidatedToDb(validationEntry.BlockNumber, validationEntry.BlockHash, validationEntry.EndPosition)
		if err != nil {
			log.Error("failed to write validated entry to database", "err", err)
		}
		v.lastBlockValidatedMutex.Unlock()
		v.recentlyValid(validationEntry.BlockHeader)

		v.validations.Delete(checkingBlock)
		select {
		case v.progressChan <- checkingBlock:
		default:
>>>>>>> b5eba071
		}
	}
	return v.config().ValidationPoll
}

var ErrValidationCanceled = errors.New("validation of block cancelled")

func (v *BlockValidator) writeLastValidatedToDb(gs validator.GoGlobalState, wasmRoots []common.Hash) error {
	info := GlobalStateValidatedInfo{
		GlobalState: gs,
		WasmRoots:   wasmRoots,
	}
	encoded, err := rlp.EncodeToBytes(info)
	if err != nil {
		return err
	}
	err = v.db.Put(lastGlobalStateValidatedInfoKey, encoded)
	if err != nil {
		return err
	}
	return nil
}

func (v *BlockValidator) AssumeValid(globalState validator.GoGlobalState) error {
	if v.Started() {
		return errors.Errorf("cannot handle AssumeValid while running")
	}
<<<<<<< HEAD
=======

	v.reorgMutex.Lock()
	defer v.reorgMutex.Unlock()

	v.blockMutex.Lock()
	defer v.blockMutex.Unlock()

	v.lastBlockValidatedMutex.Lock()
	defer v.lastBlockValidatedMutex.Unlock()
>>>>>>> b5eba071

	// don't do anything if we already validated past that
	if v.lastValidGS.Batch > globalState.Batch {
		return nil
	}
	if v.lastValidGS.Batch == globalState.Batch && v.lastValidGS.PosInBatch > globalState.PosInBatch {
		return nil
	}

	v.lastValidGS = globalState
	return nil
}

// Because batches and blocks are handled at separate layers in the node,
// and because block generation from messages is asynchronous,
// this call is different than Reorg, which is currently called later.
func (v *BlockValidator) ReorgToBatchCount(count uint64) {
	v.reorgMutex.Lock()
	defer v.reorgMutex.Unlock()
	if v.nextCreateStartGS.Batch >= count {
		v.nextCreateBatchReread = true
	}
}

<<<<<<< HEAD
func (v *BlockValidator) Reorg(ctx context.Context, count arbutil.MessageIndex) error {
	v.reorgMutex.Lock()
	defer v.reorgMutex.Unlock()
	if count <= 1 {
		return errors.New("cannot reorg out genesis")
	}
	if !v.chainCaughtUp {
		return nil
=======
func (v *BlockValidator) ReorgToBlock(blockNum uint64, blockHash common.Hash) error {
	atomic.AddInt32(&v.reorgsPending, 1)
	v.reorgMutex.Lock()
	defer v.reorgMutex.Unlock()
	atomic.AddInt32(&v.reorgsPending, -1)

	v.blockMutex.Lock()
	defer v.blockMutex.Unlock()

	v.lastBlockValidatedMutex.Lock()
	defer v.lastBlockValidatedMutex.Unlock()

	if blockNum < v.lastValidationEntryBlock {
		log.Warn("block validator processing reorg", "blockNum", blockNum)
		err := v.reorgToBlockImpl(blockNum, blockHash)
		if err != nil {
			return fmt.Errorf("block validator reorg failed: %w", err)
		}
	}

	return nil
}

// must hold reorgMutex, blockMutex, and lastBlockValidatedMutex
func (v *BlockValidator) reorgToBlockImpl(blockNum uint64, blockHash common.Hash) error {
	for b := blockNum + 1; b <= v.lastValidationEntryBlock; b++ {
		entry, found := v.validations.Load(b)
		if !found {
			continue
		}
		v.validations.Delete(b)

		validationStatus, ok := entry.(*validationStatus)
		if !ok || (validationStatus == nil) {
			log.Error("bad entry trying to reorg block validator")
			continue
		}
		log.Debug("canceling validation due to reorg", "block", b)
		if validationStatus.Cancel != nil {
			validationStatus.Cancel()
		}
>>>>>>> b5eba071
	}
	if v.created() < count {
		return nil
	}
	_, endPosition, err := v.GlobalStatePositionsAtCount(count)
	if err != nil {
		v.possiblyFatal(err)
		return err
	}
	res, err := v.streamer.ResultAtCount(count)
	if err != nil {
		v.possiblyFatal(err)
		return err
	}
	msg, err := v.streamer.GetMessage(count - 1)
	if err != nil {
		v.possiblyFatal(err)
		return err
	}
<<<<<<< HEAD
	for iPos := count; iPos < v.created(); iPos++ {
		status, found := v.validations.Load(iPos)
		if found && status != nil && status.Cancel != nil {
			status.Cancel()
		}
		v.validations.Delete(iPos)
	}
	v.nextCreateStartGS = buildGlobalState(*res, endPosition)
	v.nextCreatePrevDelayed = msg.DelayedMessagesRead
	v.nextCreateBatchReread = true
	countUint64 := uint64(count)
	v.createdA = countUint64
	// under the reorg mutex we don't need atomic access
	if v.recordSentA > countUint64 {
		v.recordSentA = countUint64
	}
	if v.validatedA > countUint64 {
		v.validatedA = countUint64
		validatorMsgCountValidatedGauge.Update(int64(countUint64))
		v.lastValidGS = v.nextCreateStartGS
		err := v.writeLastValidatedToDb(v.lastValidGS, []common.Hash{}) // we don't know which wasm roots were validated
=======

	if v.lastBlockValidated > blockNum {
		atomic.StoreUint64(&v.lastBlockValidated, blockNum)
		validatorLastBlockValidatedGauge.Update(int64(blockNum))
		v.lastBlockValidatedHash = blockHash

		err = v.writeLastValidatedToDb(blockNum, blockHash, v.globalPosNextSend)
>>>>>>> b5eba071
		if err != nil {
			log.Error("failed writing valid state after reorg", "err", err)
		}
	}
	if v.prepared > count {
		v.prepared = count
	}
	nonBlockingTriger(v.createNodesChan)
	return nil
}

// Initialize must be called after SetCurrentWasmModuleRoot sets the current one
func (v *BlockValidator) Initialize(ctx context.Context) error {
	config := v.config()
	currentModuleRoot := config.CurrentModuleRoot
	switch currentModuleRoot {
	case "latest":
		latest, err := v.execSpawner.LatestWasmModuleRoot().Await(ctx)
		if err != nil {
			return err
		}
		v.currentWasmModuleRoot = latest
	case "current":
		if (v.currentWasmModuleRoot == common.Hash{}) {
			return errors.New("wasmModuleRoot set to 'current' - but info not set from chain")
		}
	default:
		v.currentWasmModuleRoot = common.HexToHash(currentModuleRoot)
		if (v.currentWasmModuleRoot == common.Hash{}) {
			return errors.New("current-module-root config value illegal")
		}
	}
	log.Info("BlockValidator initialized", "current", v.currentWasmModuleRoot, "pending", v.pendingWasmModuleRoot)
	return nil
}

func (v *BlockValidator) LaunchWorkthreadsWhenCaughtUp(ctx context.Context) {
	for {
		caughtUp, err := v.checkValidatedGSCaughUp(ctx)
		if err != nil {
			log.Error("validator got error waiting for chain to catch up", "err", err)
		}
		if caughtUp {
			break
		}
		select {
		case <-ctx.Done():
			return
		case <-time.After(v.config().ValidationPoll):
		}
	}
	err := stopwaiter.CallIterativelyWith[struct{}](&v.StopWaiterSafe, v.iterativeValidationEntryCreator, v.createNodesChan)
	if err != nil {
		v.possiblyFatal(err)
	}
	err = stopwaiter.CallIterativelyWith[struct{}](&v.StopWaiterSafe, v.iterativeValidationEntryRecorder, v.sendRecordChan)
	if err != nil {
		v.possiblyFatal(err)
	}
	err = stopwaiter.CallIterativelyWith[struct{}](&v.StopWaiterSafe, v.iterativeValidationProgress, v.progressValidationsChan)
	if err != nil {
		v.possiblyFatal(err)
	}
}

func (v *BlockValidator) Start(ctxIn context.Context) error {
	v.StopWaiter.Start(ctxIn, v)
	v.LaunchThread(v.LaunchWorkthreadsWhenCaughtUp)
	return nil
}

func (v *BlockValidator) StopAndWait() {
	v.StopWaiter.StopAndWait()
}

// WaitForPos can only be used from One thread
func (v *BlockValidator) WaitForPos(t *testing.T, ctx context.Context, pos arbutil.MessageIndex, timeout time.Duration) bool {
	trigerchan := make(chan struct{})
	v.testingProgressMadeChan = trigerchan
	timer := time.NewTimer(timeout)
	defer timer.Stop()
	lastLoop := false
	for {
		if v.validated() > pos {
			return true
		}
		if lastLoop {
			return false
		}
		select {
		case <-timer.C:
			lastLoop = true
		case <-trigerchan:
		case <-ctx.Done():
			lastLoop = true
		}
	}
}<|MERGE_RESOLUTION|>--- conflicted
+++ resolved
@@ -36,7 +36,6 @@
 	stopwaiter.StopWaiter
 	*StatelessBlockValidator
 
-<<<<<<< HEAD
 	reorgMutex sync.RWMutex
 
 	chainCaughtUp bool
@@ -47,37 +46,10 @@
 	nextCreateBatchReread   bool
 	nextCreateStartGS       validator.GoGlobalState
 	nextCreatePrevDelayed   uint64
-=======
-	validations      sync.Map
-	sequencerBatches sync.Map
-
-	// acquiring multiple Mutexes must be done in order:
-	reorgMutex              sync.Mutex
-	batchMutex              sync.Mutex
-	blockMutex              sync.Mutex
-	lastBlockValidatedMutex sync.Mutex
-
-	reorgsPending int32 // atomic
-
-	earliestBatchKept uint64 // atomic
-	nextBatchKept     uint64 // behind batchMutex, 1 + the last batch number kept
-
-	// protected by reorgMutex
-	globalPosNextSend GlobalStatePosition
-
-	// protected by BlockMutex:
-	nextBlockToValidate      uint64
-	lastValidationEntryBlock uint64
-
-	// behind lastBlockValidatedMutex
-	lastBlockValidatedUnknown bool
-	lastBlockValidated        uint64 // also atomic
-	lastBlockValidatedHash    common.Hash
->>>>>>> b5eba071
 
 	// only used by record loop or holding reorg-write
 	prepared           arbutil.MessageIndex
-	nextRecordPrepared *containers.Promise[arbutil.MessageIndex]
+	nextRecordPrepared containers.PromiseInterface[arbutil.MessageIndex]
 
 	// can only be accessed from from validation thread or if holding reorg-write
 	lastValidGS        validator.GoGlobalState
@@ -306,20 +278,7 @@
 	return &validated, nil
 }
 
-<<<<<<< HEAD
 var ErrGlobalStateNotInChain = errors.New("globalstate not in chain")
-=======
-// only called by NewBlockValidator
-func (v *BlockValidator) readLastBlockValidatedDbInfo(reorgingToBlock *types.Block) error {
-	v.reorgMutex.Lock()
-	defer v.reorgMutex.Unlock()
-
-	v.blockMutex.Lock()
-	defer v.blockMutex.Unlock()
-
-	v.lastBlockValidatedMutex.Lock()
-	defer v.lastBlockValidatedMutex.Unlock()
->>>>>>> b5eba071
 
 // false if chain not caught up to globalstate
 // error is ErrGlobalStateNotInChain if globalstate not in chain (and chain caught up)
@@ -344,18 +303,9 @@
 		if err != nil {
 			return false, 0, fmt.Errorf("%w: getBatchMsgCount %d batchCount %d", err, gs.Batch, batchCount)
 		}
-<<<<<<< HEAD
 		count += arbutil.MessageIndex(gs.PosInBatch)
 		if curBatchMsgCount < count {
 			return false, 0, fmt.Errorf("%w: batch %d posInBatch %d, maxPosInBatch %d", ErrGlobalStateNotInChain, gs.Batch, gs.PosInBatch, curBatchMsgCount-prevBatchMsgCount)
-=======
-
-		v.lastBlockValidatedHash = genesisBlock.Hash()
-		v.nextBlockToValidate = v.genesisBlockNum + 1
-		v.globalPosNextSend = GlobalStatePosition{
-			BatchNumber: 1,
-			PosInBatch:  0,
->>>>>>> b5eba071
 		}
 	}
 	processed, err := streamer.GetProcessedMessageCount()
@@ -381,23 +331,8 @@
 	if v.chainCaughtUp {
 		return true, nil
 	}
-<<<<<<< HEAD
 	if v.lastValidGS.Batch == 0 {
 		return false, errors.New("lastValid not initialized. cannot validate genesis")
-=======
-
-	atomic.StoreUint64(&v.lastBlockValidated, info.BlockNumber)
-	validatorLastBlockValidatedGauge.Update(int64(info.BlockNumber))
-	v.lastBlockValidatedHash = info.BlockHash
-	v.nextBlockToValidate = v.lastBlockValidated + 1
-	v.globalPosNextSend = info.AfterPosition
-
-	if reorgingToBlock != nil {
-		err = v.reorgToBlockImpl(reorgingToBlock.NumberU64(), reorgingToBlock.Hash())
-		if err != nil {
-			return err
-		}
->>>>>>> b5eba071
 	}
 	caughtUp, count, err := GlobalStateToMsgCount(v.inboxTracker, v.streamer, v.lastValidGS)
 	if err != nil {
@@ -447,64 +382,6 @@
 	return nil
 }
 
-<<<<<<< HEAD
-=======
-func (v *BlockValidator) newValidationStatus(prevHeader, header *types.Header, msg *arbstate.MessageWithMetadata) (*validationStatus, error) {
-	entry, err := newValidationEntry(prevHeader, header, msg)
-	if err != nil {
-		return nil, err
-	}
-	status := &validationStatus{
-		Status: uint32(Unprepared),
-		Entry:  entry,
-	}
-	return status, nil
-}
-
-func (v *BlockValidator) NewBlock(block *types.Block, prevHeader *types.Header, msg arbstate.MessageWithMetadata) {
-	v.blockMutex.Lock()
-	defer v.blockMutex.Unlock()
-	blockNum := block.NumberU64()
-	v.lastBlockValidatedMutex.Lock()
-	if blockNum < v.lastBlockValidated {
-		v.lastBlockValidatedMutex.Unlock()
-		return
-	}
-	if v.lastBlockValidatedUnknown {
-		if block.Hash() == v.lastBlockValidatedHash {
-			v.lastBlockValidated = blockNum
-			validatorLastBlockValidatedGauge.Update(int64(blockNum))
-			v.nextBlockToValidate = blockNum + 1
-			v.lastBlockValidatedUnknown = false
-			log.Info("Block building caught up to staker", "blockNr", v.lastBlockValidated, "blockHash", v.lastBlockValidatedHash)
-			// note: this block is already valid
-		}
-		v.lastBlockValidatedMutex.Unlock()
-		return
-	}
-	if v.nextBlockToValidate+v.config().ForwardBlocks <= blockNum {
-		v.lastBlockValidatedMutex.Unlock()
-		return
-	}
-	v.lastBlockValidatedMutex.Unlock()
-	status, err := v.newValidationStatus(prevHeader, block.Header(), &msg)
-	if err != nil {
-		log.Error("failed creating validation status", "err", err)
-		return
-	}
-	// It's fine to separately load and then store as we have the blockMutex acquired
-	_, present := v.validations.Load(blockNum)
-	if present {
-		return
-	}
-	v.validations.Store(blockNum, status)
-	if v.lastValidationEntryBlock < blockNum {
-		v.lastValidationEntryBlock = blockNum
-	}
-	v.triggerSendValidations()
-}
-
->>>>>>> b5eba071
 //nolint:gosec
 func (v *BlockValidator) writeToFile(validationEntry *validationEntry, moduleRoot common.Hash) error {
 	input, err := validationEntry.ToInput()
@@ -569,7 +446,6 @@
 	if pos > v.validated()+arbutil.MessageIndex(v.config().ForwardBlocks) {
 		return false, nil
 	}
-<<<<<<< HEAD
 	streamerMsgCount, err := v.streamer.GetProcessedMessageCount()
 	if err != nil {
 		return false, err
@@ -612,130 +488,6 @@
 	entry, err := newValidationEntry(pos, v.nextCreateStartGS, endGS, msg, v.nextCreateBatch, v.nextCreatePrevDelayed)
 	if err != nil {
 		return false, err
-=======
-	for atomic.LoadInt32(&v.reorgsPending) == 0 {
-		if room <= 0 {
-			return
-		}
-		if batchCount <= v.globalPosNextSend.BatchNumber {
-			var err error
-			batchCount, err = v.inboxTracker.GetBatchCount()
-			if err != nil {
-				log.Error("validator failed to get message count", "err", err)
-				return
-			}
-			if batchCount <= v.globalPosNextSend.BatchNumber {
-				return
-			}
-		}
-		seqBatchEntry, haveBatch := v.sequencerBatches.Load(v.globalPosNextSend.BatchNumber)
-		if !haveBatch && batchCount == v.globalPosNextSend.BatchNumber+1 {
-			// This is the latest batch.
-			// Wait a bit to see if the inbox tracker populates this sequencer batch,
-			// but if it's still missing after this wait, we'll query it from the inbox reader.
-			time.Sleep(time.Second)
-			seqBatchEntry, haveBatch = v.sequencerBatches.Load(v.globalPosNextSend.BatchNumber)
-		}
-		if !haveBatch {
-			seqMsg, err := v.inboxReader.GetSequencerMessageBytes(ctx, v.globalPosNextSend.BatchNumber)
-			if err != nil {
-				log.Error("validator failed to read sequencer message", "err", err)
-				return
-			}
-			v.ProcessBatches(v.globalPosNextSend.BatchNumber, [][]byte{seqMsg})
-			seqBatchEntry = seqMsg
-		}
-		v.blockMutex.Lock()
-		v.lastBlockValidatedMutex.Lock()
-		if v.lastBlockValidatedUnknown {
-			firstMsgInBatch := arbutil.MessageIndex(0)
-			if v.globalPosNextSend.BatchNumber > 0 {
-				var err error
-				firstMsgInBatch, err = v.inboxTracker.GetBatchMessageCount(v.globalPosNextSend.BatchNumber - 1)
-				if err != nil {
-					v.lastBlockValidatedMutex.Unlock()
-					v.blockMutex.Unlock()
-					log.Error("validator couldnt read message count", "err", err)
-					return
-				}
-			}
-			v.lastBlockValidated = uint64(arbutil.MessageCountToBlockNumber(firstMsgInBatch+arbutil.MessageIndex(v.globalPosNextSend.PosInBatch), v.genesisBlockNum))
-			validatorLastBlockValidatedGauge.Update(int64(v.lastBlockValidated))
-			v.nextBlockToValidate = v.lastBlockValidated + 1
-			v.lastBlockValidatedUnknown = false
-			log.Info("Inbox caught up to staker", "blockNr", v.lastBlockValidated, "blockHash", v.lastBlockValidatedHash)
-		}
-		v.lastBlockValidatedMutex.Unlock()
-		nextBlockToValidate := v.nextBlockToValidate
-		v.blockMutex.Unlock()
-		nextMsg := arbutil.BlockNumberToMessageCount(nextBlockToValidate, v.genesisBlockNum) - 1
-		// valdationEntries is By blockNumber
-		entry, found := v.validations.Load(nextBlockToValidate)
-		if !found {
-			return
-		}
-		validationStatus, ok := entry.(*validationStatus)
-		if !ok || (validationStatus == nil) {
-			log.Error("bad entry trying to validate batch")
-			return
-		}
-		if validationStatus.getStatus() < Prepared {
-			return
-		}
-		startPos, endPos, err := GlobalStatePositionsFor(v.inboxTracker, nextMsg, v.globalPosNextSend.BatchNumber)
-		if err != nil {
-			log.Error("failed calculating position for validation", "err", err, "msg", nextMsg, "batch", v.globalPosNextSend.BatchNumber)
-			return
-		}
-		if startPos != v.globalPosNextSend {
-			log.Error("inconsistent pos mapping", "msg", nextMsg, "expected", v.globalPosNextSend, "found", startPos)
-			return
-		}
-		seqMsg, ok := seqBatchEntry.([]byte)
-		if !ok {
-			batchNum := validationStatus.Entry.StartPosition.BatchNumber
-			log.Error("sequencer message bad format", "blockNr", nextBlockToValidate, "msgNum", batchNum)
-			return
-		}
-		msgCountInBatch, err := v.inboxTracker.GetBatchMessageCount(v.globalPosNextSend.BatchNumber)
-		if err != nil {
-			log.Error("failed to get batch message count", "err", err, "batch", v.globalPosNextSend.BatchNumber)
-			return
-		}
-		lastBlockInBatch := arbutil.MessageCountToBlockNumber(msgCountInBatch, v.genesisBlockNum)
-		validatorLastBlockInLastBatchGauge.Update(lastBlockInBatch)
-		validatorPendingValidationsGauge.Inc(1)
-		v.LaunchThread(func(ctx context.Context) {
-			validationCtx, cancel := context.WithCancel(ctx)
-			defer cancel()
-			validationStatus.Cancel = cancel
-			err := v.ValidationEntryAddSeqMessage(ctx, validationStatus.Entry, startPos, endPos, seqMsg)
-			if err != nil && validationCtx.Err() == nil {
-				log.Error("error preparing validation", "err", err)
-				return
-			}
-			input, err := validationStatus.Entry.ToInput()
-			if err != nil && validationCtx.Err() == nil {
-				log.Error("error preparing validation", "err", err)
-				return
-			}
-			for _, moduleRoot := range wasmRoots {
-				for _, spawner := range v.validationSpawners {
-					run := spawner.Launch(input, moduleRoot)
-					validationStatus.Runs = append(validationStatus.Runs, run)
-				}
-			}
-			replaced := validationStatus.replaceStatus(Prepared, ValidationSent)
-			if !replaced {
-				v.possiblyFatal(errors.New("failed to set status"))
-			}
-		})
-		room--
-		v.blockMutex.Lock()
-		v.nextBlockToValidate++
-		v.blockMutex.Unlock()
-		v.globalPosNextSend = endPos
->>>>>>> b5eba071
 	}
 	status := &validationStatus{
 		Status: uint32(Created),
@@ -748,7 +500,6 @@
 	return true, nil
 }
 
-<<<<<<< HEAD
 func (v *BlockValidator) iterativeValidationEntryCreator(ctx context.Context, ignored struct{}) time.Duration {
 	moreWork, err := v.createNextValidationEntry(ctx)
 	if err != nil {
@@ -765,37 +516,6 @@
 	if v.nextRecordPrepared != nil {
 		if v.nextRecordPrepared.Ready() {
 			prepared, err := v.nextRecordPrepared.Current()
-=======
-func (v *BlockValidator) sendRecords(ctx context.Context) {
-	v.reorgMutex.Lock()
-	defer v.reorgMutex.Unlock()
-	v.blockMutex.Lock()
-	nextRecord := v.nextBlockToValidate
-	v.blockMutex.Unlock()
-	for atomic.LoadInt32(&v.reorgsPending) == 0 {
-		if nextRecord >= v.nextBlockToValidate+v.config().PrerecordedBlocks {
-			return
-		}
-		entry, found := v.validations.Load(nextRecord)
-		if !found {
-			header := v.blockchain.GetHeaderByNumber(nextRecord)
-			if header == nil {
-				// This block hasn't been created yet.
-				return
-			}
-			prevHeader := v.blockchain.GetHeaderByHash(header.ParentHash)
-			if prevHeader == nil && header.ParentHash != (common.Hash{}) {
-				log.Warn("failed to get prevHeader in block validator", "num", nextRecord-1, "hash", header.ParentHash)
-				return
-			}
-			msgNum := arbutil.BlockNumberToMessageCount(nextRecord, v.genesisBlockNum) - 1
-			msg, err := v.streamer.GetMessage(msgNum)
-			if err != nil {
-				log.Warn("failed to get message in block validator", "err", err)
-				return
-			}
-			status, err := v.newValidationStatus(prevHeader, header, msg)
->>>>>>> b5eba071
 			if err != nil {
 				return err
 			}
@@ -815,17 +535,15 @@
 	if v.prepared >= nextPrepared {
 		return nil
 	}
-	nextPromise := containers.NewPromise[arbutil.MessageIndex]()
-	v.LaunchThread(func(ctx context.Context) {
+	nextPromise := stopwaiter.LaunchPromiseThread[arbutil.MessageIndex](&v.StopWaiterSafe, func(ctx context.Context) (arbutil.MessageIndex, error) {
 		err := v.recorder.PrepareForRecord(ctx, v.prepared, nextPrepared-1)
 		if err != nil {
-			nextPromise.ProduceError(err)
-		} else {
-			nextPromise.Produce(nextPrepared)
-			nonBlockingTriger(v.sendRecordChan)
-		}
+			return 0, err
+		}
+		nonBlockingTriger(v.sendRecordChan)
+		return nextPrepared, nil
 	})
-	v.nextRecordPrepared = &nextPromise
+	v.nextRecordPrepared = nextPromise
 	return nil
 }
 
@@ -1005,7 +723,6 @@
 	}
 }
 
-<<<<<<< HEAD
 func (v *BlockValidator) iterativeValidationProgress(ctx context.Context, ignored struct{}) time.Duration {
 	reorg, err := v.advanceValidations(ctx)
 	if err != nil {
@@ -1015,23 +732,6 @@
 		if err != nil {
 			log.Error("error trying to rorg validation", "pos", *reorg-1, "err", err)
 			v.possiblyFatal(err)
-=======
-		v.lastBlockValidatedMutex.Lock()
-		atomic.StoreUint64(&v.lastBlockValidated, checkingBlock)
-		validatorLastBlockValidatedGauge.Update(int64(checkingBlock))
-		v.lastBlockValidatedHash = validationEntry.BlockHash
-		err = v.writeLastValidatedToDb(validationEntry.BlockNumber, validationEntry.BlockHash, validationEntry.EndPosition)
-		if err != nil {
-			log.Error("failed to write validated entry to database", "err", err)
-		}
-		v.lastBlockValidatedMutex.Unlock()
-		v.recentlyValid(validationEntry.BlockHeader)
-
-		v.validations.Delete(checkingBlock)
-		select {
-		case v.progressChan <- checkingBlock:
-		default:
->>>>>>> b5eba071
 		}
 	}
 	return v.config().ValidationPoll
@@ -1059,18 +759,6 @@
 	if v.Started() {
 		return errors.Errorf("cannot handle AssumeValid while running")
 	}
-<<<<<<< HEAD
-=======
-
-	v.reorgMutex.Lock()
-	defer v.reorgMutex.Unlock()
-
-	v.blockMutex.Lock()
-	defer v.blockMutex.Unlock()
-
-	v.lastBlockValidatedMutex.Lock()
-	defer v.lastBlockValidatedMutex.Unlock()
->>>>>>> b5eba071
 
 	// don't do anything if we already validated past that
 	if v.lastValidGS.Batch > globalState.Batch {
@@ -1095,7 +783,6 @@
 	}
 }
 
-<<<<<<< HEAD
 func (v *BlockValidator) Reorg(ctx context.Context, count arbutil.MessageIndex) error {
 	v.reorgMutex.Lock()
 	defer v.reorgMutex.Unlock()
@@ -1104,49 +791,6 @@
 	}
 	if !v.chainCaughtUp {
 		return nil
-=======
-func (v *BlockValidator) ReorgToBlock(blockNum uint64, blockHash common.Hash) error {
-	atomic.AddInt32(&v.reorgsPending, 1)
-	v.reorgMutex.Lock()
-	defer v.reorgMutex.Unlock()
-	atomic.AddInt32(&v.reorgsPending, -1)
-
-	v.blockMutex.Lock()
-	defer v.blockMutex.Unlock()
-
-	v.lastBlockValidatedMutex.Lock()
-	defer v.lastBlockValidatedMutex.Unlock()
-
-	if blockNum < v.lastValidationEntryBlock {
-		log.Warn("block validator processing reorg", "blockNum", blockNum)
-		err := v.reorgToBlockImpl(blockNum, blockHash)
-		if err != nil {
-			return fmt.Errorf("block validator reorg failed: %w", err)
-		}
-	}
-
-	return nil
-}
-
-// must hold reorgMutex, blockMutex, and lastBlockValidatedMutex
-func (v *BlockValidator) reorgToBlockImpl(blockNum uint64, blockHash common.Hash) error {
-	for b := blockNum + 1; b <= v.lastValidationEntryBlock; b++ {
-		entry, found := v.validations.Load(b)
-		if !found {
-			continue
-		}
-		v.validations.Delete(b)
-
-		validationStatus, ok := entry.(*validationStatus)
-		if !ok || (validationStatus == nil) {
-			log.Error("bad entry trying to reorg block validator")
-			continue
-		}
-		log.Debug("canceling validation due to reorg", "block", b)
-		if validationStatus.Cancel != nil {
-			validationStatus.Cancel()
-		}
->>>>>>> b5eba071
 	}
 	if v.created() < count {
 		return nil
@@ -1166,7 +810,6 @@
 		v.possiblyFatal(err)
 		return err
 	}
-<<<<<<< HEAD
 	for iPos := count; iPos < v.created(); iPos++ {
 		status, found := v.validations.Load(iPos)
 		if found && status != nil && status.Cancel != nil {
@@ -1188,15 +831,6 @@
 		validatorMsgCountValidatedGauge.Update(int64(countUint64))
 		v.lastValidGS = v.nextCreateStartGS
 		err := v.writeLastValidatedToDb(v.lastValidGS, []common.Hash{}) // we don't know which wasm roots were validated
-=======
-
-	if v.lastBlockValidated > blockNum {
-		atomic.StoreUint64(&v.lastBlockValidated, blockNum)
-		validatorLastBlockValidatedGauge.Update(int64(blockNum))
-		v.lastBlockValidatedHash = blockHash
-
-		err = v.writeLastValidatedToDb(blockNum, blockHash, v.globalPosNextSend)
->>>>>>> b5eba071
 		if err != nil {
 			log.Error("failed writing valid state after reorg", "err", err)
 		}
