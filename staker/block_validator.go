// Copyright 2021-2022, Offchain Labs, Inc.
// For license information, see https://github.com/nitro/blob/master/LICENSE

package staker

import (
	"context"
	"encoding/json"
	"errors"
	"fmt"
	"regexp"
	"runtime"
	"sync"
	"sync/atomic"
	"testing"
	"time"

	"github.com/ethereum/go-ethereum/common"
	"github.com/ethereum/go-ethereum/ethdb"
	"github.com/ethereum/go-ethereum/log"
	"github.com/ethereum/go-ethereum/metrics"
	"github.com/ethereum/go-ethereum/rlp"
	"github.com/offchainlabs/nitro/arbnode/resourcemanager"
	"github.com/offchainlabs/nitro/arbutil"
	"github.com/offchainlabs/nitro/util/containers"
	"github.com/offchainlabs/nitro/util/rpcclient"
	"github.com/offchainlabs/nitro/util/stopwaiter"
	"github.com/offchainlabs/nitro/validator"
	"github.com/offchainlabs/nitro/validator/client/redis"
	"github.com/spf13/pflag"
)

var (
	validatorPendingValidationsGauge  = metrics.NewRegisteredGauge("arb/validator/validations/pending", nil)
	validatorValidValidationsCounter  = metrics.NewRegisteredCounter("arb/validator/validations/valid", nil)
	validatorFailedValidationsCounter = metrics.NewRegisteredCounter("arb/validator/validations/failed", nil)
	validatorMsgCountCurrentBatch     = metrics.NewRegisteredGauge("arb/validator/msg_count_current_batch", nil)
	validatorMsgCountValidatedGauge   = metrics.NewRegisteredGauge("arb/validator/msg_count_validated", nil)
)

type BlockValidator struct {
	stopwaiter.StopWaiter
	*StatelessBlockValidator

	reorgMutex sync.RWMutex

	chainCaughtUp bool

	// can only be accessed from creation thread or if holding reorg-write
	nextCreateBatch          []byte
	nextCreateBatchBlockHash common.Hash
	nextCreateBatchMsgCount  arbutil.MessageIndex
	nextCreateBatchReread    bool
	nextCreateStartGS        validator.GoGlobalState
	nextCreatePrevDelayed    uint64

	// can only be accessed from from validation thread or if holding reorg-write
	lastValidGS     validator.GoGlobalState
	valLoopPos      arbutil.MessageIndex
	legacyValidInfo *legacyLastBlockValidatedDbInfo

	// only from logger thread
	lastValidInfoPrinted *GlobalStateValidatedInfo

	// can be read (atomic.Load) by anyone holding reorg-read
	// written (atomic.Set) by appropriate thread or (any way) holding reorg-write
	createdA    uint64
	recordSentA uint64
	validatedA  uint64
	validations containers.SyncMap[arbutil.MessageIndex, *validationStatus]

	config BlockValidatorConfigFetcher

	createNodesChan         chan struct{}
	sendRecordChan          chan struct{}
	progressValidationsChan chan struct{}

	chosenValidator map[common.Hash]validator.ValidationSpawner

	// wasmModuleRoot
	moduleMutex           sync.Mutex
	currentWasmModuleRoot common.Hash
	pendingWasmModuleRoot common.Hash

	// for testing only
	testingProgressMadeChan chan struct{}

	fatalErr chan<- error

	MemoryFreeLimitChecker resourcemanager.LimitChecker
}

type BlockValidatorConfig struct {
	Enable                      bool                          `koanf:"enable"`
	RedisValidationClientConfig redis.ValidationClientConfig  `koanf:"redis-validation-client-config"`
	ValidationServer            rpcclient.ClientConfig        `koanf:"validation-server" reload:"hot"`
	ValidationServerConfigs     []rpcclient.ClientConfig      `koanf:"validation-server-configs"`
	ValidationPoll              time.Duration                 `koanf:"validation-poll" reload:"hot"`
	PrerecordedBlocks           uint64                        `koanf:"prerecorded-blocks" reload:"hot"`
	ForwardBlocks               uint64                        `koanf:"forward-blocks" reload:"hot"`
	CurrentModuleRoot           string                        `koanf:"current-module-root"`         // TODO(magic) requires reinitialization on hot reload
	PendingUpgradeModuleRoot    string                        `koanf:"pending-upgrade-module-root"` // TODO(magic) requires StatelessBlockValidator recreation on hot reload
	FailureIsFatal              bool                          `koanf:"failure-is-fatal" reload:"hot"`
	Dangerous                   BlockValidatorDangerousConfig `koanf:"dangerous"`
	MemoryFreeLimit             string                        `koanf:"memory-free-limit" reload:"hot"`
	ValidationServerConfigsList string                        `koanf:"validation-server-configs-list"`

	memoryFreeLimit int
}

func (c *BlockValidatorConfig) Validate() error {
	if c.MemoryFreeLimit == "default" {
		c.memoryFreeLimit = 1073741824 // 1GB
	} else if c.MemoryFreeLimit != "" {
		limit, err := resourcemanager.ParseMemLimit(c.MemoryFreeLimit)
		if err != nil {
			return fmt.Errorf("failed to parse block-validator config memory-free-limit string: %w", err)
		}
		c.memoryFreeLimit = limit
	}
	streamsEnabled := c.RedisValidationClientConfig.Enabled()
	if len(c.ValidationServerConfigs) == 0 {
		c.ValidationServerConfigs = []rpcclient.ClientConfig{c.ValidationServer}
		if c.ValidationServerConfigsList != "default" {
			var executionServersConfigs []rpcclient.ClientConfig
			if err := json.Unmarshal([]byte(c.ValidationServerConfigsList), &executionServersConfigs); err != nil && !streamsEnabled {
				return fmt.Errorf("failed to parse block-validator validation-server-configs-list string: %w", err)
			}
			c.ValidationServerConfigs = executionServersConfigs
		}
	}
<<<<<<< HEAD
	for _, vc := range c.ValidationServerConfigs {
		if err := vc.Validate(); err != nil {
			return fmt.Errorf("validating validation server configs: %w", err)
		}
	}

	if len(c.ValidationServerConfigs) == 0 && !streamsEnabled {
		return fmt.Errorf("block-validator validation-server-configs is empty, need at least one validation server config")
	}
	for _, serverConfig := range c.ValidationServerConfigs {
		if err := serverConfig.Validate(); err != nil {
			return fmt.Errorf("failed to validate one of the block-validator validation-server-configs. url: %s, err: %w", serverConfig.URL, err)
		}
	}
	if err := c.ExecutionServerConfig.Validate(); err != nil {
		return fmt.Errorf("validating execution server config: %w", err)
	}
	if err := c.ValidationServer.Validate(); err != nil {
		return fmt.Errorf("validating validation server config: %w", err)
	}
=======
	for i := range c.ValidationServerConfigs {
		if err := c.ValidationServerConfigs[i].Validate(); err != nil {
			return fmt.Errorf("failed to validate one of the block-validator validation-server-configs. url: %s, err: %w", c.ValidationServerConfigs[i].URL, err)
		}
	}
>>>>>>> 28033f94
	return nil
}

type BlockValidatorDangerousConfig struct {
	ResetBlockValidation bool `koanf:"reset-block-validation"`
}

type BlockValidatorConfigFetcher func() *BlockValidatorConfig

func BlockValidatorConfigAddOptions(prefix string, f *pflag.FlagSet) {
	f.Bool(prefix+".enable", DefaultBlockValidatorConfig.Enable, "enable block-by-block validation")
	rpcclient.RPCClientAddOptions(prefix+".validation-server", f, &DefaultBlockValidatorConfig.ValidationServer)
	redis.ValidationClientConfigAddOptions(prefix+".redis-validation-client-config", f)
	f.String(prefix+".validation-server-configs-list", DefaultBlockValidatorConfig.ValidationServerConfigsList, "array of execution rpc configs given as a json string. time duration should be supplied in number indicating nanoseconds")
	f.Duration(prefix+".validation-poll", DefaultBlockValidatorConfig.ValidationPoll, "poll time to check validations")
	f.Uint64(prefix+".forward-blocks", DefaultBlockValidatorConfig.ForwardBlocks, "prepare entries for up to that many blocks ahead of validation (small footprint)")
	f.Uint64(prefix+".prerecorded-blocks", DefaultBlockValidatorConfig.PrerecordedBlocks, "record that many blocks ahead of validation (larger footprint)")
	f.String(prefix+".current-module-root", DefaultBlockValidatorConfig.CurrentModuleRoot, "current wasm module root ('current' read from chain, 'latest' from machines/latest dir, or provide hash)")
	f.String(prefix+".pending-upgrade-module-root", DefaultBlockValidatorConfig.PendingUpgradeModuleRoot, "pending upgrade wasm module root to additionally validate (hash, 'latest' or empty)")
	f.Bool(prefix+".failure-is-fatal", DefaultBlockValidatorConfig.FailureIsFatal, "failing a validation is treated as a fatal error")
	BlockValidatorDangerousConfigAddOptions(prefix+".dangerous", f)
	f.String(prefix+".memory-free-limit", DefaultBlockValidatorConfig.MemoryFreeLimit, "minimum free-memory limit after reaching which the blockvalidator pauses validation. Enabled by default as 1GB, to disable provide empty string")
}

func BlockValidatorDangerousConfigAddOptions(prefix string, f *pflag.FlagSet) {
	f.Bool(prefix+".reset-block-validation", DefaultBlockValidatorDangerousConfig.ResetBlockValidation, "resets block-by-block validation, starting again at genesis")
}

var DefaultBlockValidatorConfig = BlockValidatorConfig{
	Enable:                      false,
	ValidationServerConfigsList: "default",
	ValidationServer:            rpcclient.DefaultClientConfig,
	RedisValidationClientConfig: redis.DefaultValidationClientConfig,
	ValidationPoll:              time.Second,
	ForwardBlocks:               1024,
	PrerecordedBlocks:           uint64(2 * runtime.NumCPU()),
	CurrentModuleRoot:           "current",
	PendingUpgradeModuleRoot:    "latest",
	FailureIsFatal:              true,
	Dangerous:                   DefaultBlockValidatorDangerousConfig,
	MemoryFreeLimit:             "default",
}

var TestBlockValidatorConfig = BlockValidatorConfig{
	Enable:                      false,
	ValidationServer:            rpcclient.TestClientConfig,
	ValidationServerConfigs:     []rpcclient.ClientConfig{rpcclient.TestClientConfig},
	RedisValidationClientConfig: redis.TestValidationClientConfig,
	ValidationPoll:              100 * time.Millisecond,
	ForwardBlocks:               128,
	PrerecordedBlocks:           uint64(2 * runtime.NumCPU()),
	CurrentModuleRoot:           "latest",
	PendingUpgradeModuleRoot:    "latest",
	FailureIsFatal:              true,
	Dangerous:                   DefaultBlockValidatorDangerousConfig,
	MemoryFreeLimit:             "default",
}

var DefaultBlockValidatorDangerousConfig = BlockValidatorDangerousConfig{
	ResetBlockValidation: false,
}

type valStatusField uint32

const (
	Created valStatusField = iota
	RecordSent
	RecordFailed
	Prepared
	SendingValidation
	ValidationSent
)

type validationStatus struct {
	Status uint32                    // atomic: value is one of validationStatus*
	Cancel func()                    // non-atomic: only read/written to with reorg mutex
	Entry  *validationEntry          // non-atomic: only read if Status >= validationStatusPrepared
	Runs   []validator.ValidationRun // if status >= ValidationSent
}

func (s *validationStatus) getStatus() valStatusField {
	uintStat := atomic.LoadUint32(&s.Status)
	return valStatusField(uintStat)
}

func (s *validationStatus) replaceStatus(old, new valStatusField) bool {
	return atomic.CompareAndSwapUint32(&s.Status, uint32(old), uint32(new))
}

func NewBlockValidator(
	statelessBlockValidator *StatelessBlockValidator,
	inbox InboxTrackerInterface,
	streamer TransactionStreamerInterface,
	config BlockValidatorConfigFetcher,
	fatalErr chan<- error,
) (*BlockValidator, error) {
	ret := &BlockValidator{
		StatelessBlockValidator: statelessBlockValidator,
		createNodesChan:         make(chan struct{}, 1),
		sendRecordChan:          make(chan struct{}, 1),
		progressValidationsChan: make(chan struct{}, 1),
		config:                  config,
		fatalErr:                fatalErr,
	}
	if !config().Dangerous.ResetBlockValidation {
		validated, err := ret.ReadLastValidatedInfo()
		if err != nil {
			return nil, err
		}
		if validated != nil {
			ret.lastValidGS = validated.GlobalState
		} else {
			legacyInfo, err := ret.legacyReadLastValidatedInfo()
			if err != nil {
				return nil, err
			}
			ret.legacyValidInfo = legacyInfo
		}
	}
	// genesis block is impossible to validate unless genesis state is empty
	if ret.lastValidGS.Batch == 0 && ret.legacyValidInfo == nil {
		genesis, err := streamer.ResultAtCount(1)
		if err != nil {
			return nil, err
		}
		ret.lastValidGS = validator.GoGlobalState{
			BlockHash:  genesis.BlockHash,
			SendRoot:   genesis.SendRoot,
			Batch:      1,
			PosInBatch: 0,
		}
	}
	streamer.SetBlockValidator(ret)
	inbox.SetBlockValidator(ret)
	if config().MemoryFreeLimit != "" {
		limtchecker, err := resourcemanager.NewCgroupsMemoryLimitCheckerIfSupported(config().memoryFreeLimit)
		if err != nil {
			if config().MemoryFreeLimit == "default" {
				log.Warn("Cgroups V1 or V2 is unsupported, memory-free-limit feature inside block-validator is disabled")
			} else {
				return nil, fmt.Errorf("failed to create MemoryFreeLimitChecker, Cgroups V1 or V2 is unsupported")
			}
		} else {
			ret.MemoryFreeLimitChecker = limtchecker
		}
	}
	return ret, nil
}

func atomicStorePos(addr *uint64, val arbutil.MessageIndex) {
	atomic.StoreUint64(addr, uint64(val))
}

func atomicLoadPos(addr *uint64) arbutil.MessageIndex {
	return arbutil.MessageIndex(atomic.LoadUint64(addr))
}

func (v *BlockValidator) created() arbutil.MessageIndex {
	return atomicLoadPos(&v.createdA)
}

func (v *BlockValidator) recordSent() arbutil.MessageIndex {
	return atomicLoadPos(&v.recordSentA)
}

func (v *BlockValidator) validated() arbutil.MessageIndex {
	return atomicLoadPos(&v.validatedA)
}

func (v *BlockValidator) Validated(t *testing.T) arbutil.MessageIndex {
	return v.validated()
}

func (v *BlockValidator) possiblyFatal(err error) {
	if v.Stopped() {
		return
	}
	if err == nil {
		return
	}
	log.Error("Error during validation", "err", err)
	if v.config().FailureIsFatal {
		select {
		case v.fatalErr <- err:
		default:
		}
	}
}

func nonBlockingTrigger(channel chan struct{}) {
	select {
	case channel <- struct{}{}:
	default:
	}
}

func (v *BlockValidator) GetModuleRootsToValidate() []common.Hash {
	v.moduleMutex.Lock()
	defer v.moduleMutex.Unlock()

	validatingModuleRoots := []common.Hash{v.currentWasmModuleRoot}
	if v.currentWasmModuleRoot != v.pendingWasmModuleRoot && v.pendingWasmModuleRoot != (common.Hash{}) {
		validatingModuleRoots = append(validatingModuleRoots, v.pendingWasmModuleRoot)
	}
	return validatingModuleRoots
}

// called from NewBlockValidator, doesn't need to catch locks
func ReadLastValidatedInfo(db ethdb.Database) (*GlobalStateValidatedInfo, error) {
	exists, err := db.Has(lastGlobalStateValidatedInfoKey)
	if err != nil {
		return nil, err
	}
	var validated GlobalStateValidatedInfo
	if !exists {
		return nil, nil
	}
	gsBytes, err := db.Get(lastGlobalStateValidatedInfoKey)
	if err != nil {
		return nil, err
	}
	err = rlp.DecodeBytes(gsBytes, &validated)
	if err != nil {
		return nil, err
	}
	return &validated, nil
}

func (v *BlockValidator) ReadLastValidatedInfo() (*GlobalStateValidatedInfo, error) {
	return ReadLastValidatedInfo(v.db)
}

func (v *BlockValidator) legacyReadLastValidatedInfo() (*legacyLastBlockValidatedDbInfo, error) {
	exists, err := v.db.Has(legacyLastBlockValidatedInfoKey)
	if err != nil {
		return nil, err
	}
	var validated legacyLastBlockValidatedDbInfo
	if !exists {
		return nil, nil
	}
	gsBytes, err := v.db.Get(legacyLastBlockValidatedInfoKey)
	if err != nil {
		return nil, err
	}
	err = rlp.DecodeBytes(gsBytes, &validated)
	if err != nil {
		return nil, err
	}
	return &validated, nil
}

var ErrGlobalStateNotInChain = errors.New("globalstate not in chain")

// false if chain not caught up to globalstate
// error is ErrGlobalStateNotInChain if globalstate not in chain (and chain caught up)
func GlobalStateToMsgCount(tracker InboxTrackerInterface, streamer TransactionStreamerInterface, gs validator.GoGlobalState) (bool, arbutil.MessageIndex, error) {
	batchCount, err := tracker.GetBatchCount()
	if err != nil {
		return false, 0, err
	}
	requiredBatchCount := gs.Batch + 1
	if gs.PosInBatch == 0 {
		requiredBatchCount -= 1
	}
	if batchCount < requiredBatchCount {
		return false, 0, nil
	}
	var prevBatchMsgCount arbutil.MessageIndex
	if gs.Batch > 0 {
		prevBatchMsgCount, err = tracker.GetBatchMessageCount(gs.Batch - 1)
		if err != nil {
			return false, 0, err
		}
	}
	count := prevBatchMsgCount
	if gs.PosInBatch > 0 {
		curBatchMsgCount, err := tracker.GetBatchMessageCount(gs.Batch)
		if err != nil {
			return false, 0, fmt.Errorf("%w: getBatchMsgCount %d batchCount %d", err, gs.Batch, batchCount)
		}
		count += arbutil.MessageIndex(gs.PosInBatch)
		if curBatchMsgCount < count {
			return false, 0, fmt.Errorf("%w: batch %d posInBatch %d, maxPosInBatch %d", ErrGlobalStateNotInChain, gs.Batch, gs.PosInBatch, curBatchMsgCount-prevBatchMsgCount)
		}
	}
	processed, err := streamer.GetProcessedMessageCount()
	if err != nil {
		return false, 0, err
	}
	if processed < count {
		return false, 0, nil
	}
	res, err := streamer.ResultAtCount(count)
	if err != nil {
		return false, 0, err
	}
	if res.BlockHash != gs.BlockHash || res.SendRoot != gs.SendRoot {
		return false, 0, fmt.Errorf("%w: count %d hash %v expected %v, sendroot %v expected %v", ErrGlobalStateNotInChain, count, gs.BlockHash, res.BlockHash, gs.SendRoot, res.SendRoot)
	}
	return true, count, nil
}

func (v *BlockValidator) sendRecord(s *validationStatus) error {
	if !v.Started() {
		return nil
	}
	if !s.replaceStatus(Created, RecordSent) {
		return fmt.Errorf("failed status check for send record. Status: %v", s.getStatus())
	}
	v.LaunchThread(func(ctx context.Context) {
		err := v.ValidationEntryRecord(ctx, s.Entry)
		if ctx.Err() != nil {
			return
		}
		if err != nil {
			s.replaceStatus(RecordSent, RecordFailed) // after that - could be removed from validations map
			log.Error("Error while recording", "err", err, "status", s.getStatus())
			return
		}
		if !s.replaceStatus(RecordSent, Prepared) {
			log.Error("Fault trying to update validation with recording", "entry", s.Entry, "status", s.getStatus())
			return
		}
		nonBlockingTrigger(v.progressValidationsChan)
	})
	return nil
}

//nolint:gosec
func (v *BlockValidator) writeToFile(validationEntry *validationEntry, moduleRoot common.Hash) error {
	input, err := validationEntry.ToInput()
	if err != nil {
		return err
	}
	for _, spawner := range v.execSpawners {
		if validator.SpawnerSupportsModule(spawner, moduleRoot) {
			_, err = spawner.WriteToFile(input, validationEntry.End, moduleRoot).Await(v.GetContext())
			return err
		}
	}
	return errors.New("did not find exec spawner for wasmModuleRoot")
}

func (v *BlockValidator) SetCurrentWasmModuleRoot(hash common.Hash) error {
	v.moduleMutex.Lock()
	defer v.moduleMutex.Unlock()

	if (hash == common.Hash{}) {
		return errors.New("trying to set zero as wasmModuleRoot")
	}
	if hash == v.currentWasmModuleRoot {
		return nil
	}
	if (v.currentWasmModuleRoot == common.Hash{}) {
		v.currentWasmModuleRoot = hash
		return nil
	}
	if v.pendingWasmModuleRoot == hash {
		log.Info("Block validator: detected progressing to pending machine", "hash", hash)
		v.currentWasmModuleRoot = hash
		return nil
	}
	if v.config().CurrentModuleRoot != "current" {
		return nil
	}
	return fmt.Errorf(
		"unexpected wasmModuleRoot! cannot validate! found %v , current %v, pending %v",
		hash, v.currentWasmModuleRoot, v.pendingWasmModuleRoot,
	)
}

func (v *BlockValidator) readBatch(ctx context.Context, batchNum uint64) (bool, []byte, common.Hash, arbutil.MessageIndex, error) {
	batchCount, err := v.inboxTracker.GetBatchCount()
	if err != nil {
		return false, nil, common.Hash{}, 0, err
	}
	if batchCount <= batchNum {
		return false, nil, common.Hash{}, 0, nil
	}
	batchMsgCount, err := v.inboxTracker.GetBatchMessageCount(batchNum)
	if err != nil {
		return false, nil, common.Hash{}, 0, err
	}
	batch, batchBlockHash, err := v.inboxReader.GetSequencerMessageBytes(ctx, batchNum)
	if err != nil {
		return false, nil, common.Hash{}, 0, err
	}
	return true, batch, batchBlockHash, batchMsgCount, nil
}

func (v *BlockValidator) createNextValidationEntry(ctx context.Context) (bool, error) {
	v.reorgMutex.RLock()
	defer v.reorgMutex.RUnlock()
	pos := v.created()
	if pos > v.validated()+arbutil.MessageIndex(v.config().ForwardBlocks) {
		log.Trace("create validation entry: nothing to do", "pos", pos, "validated", v.validated())
		return false, nil
	}
	streamerMsgCount, err := v.streamer.GetProcessedMessageCount()
	if err != nil {
		return false, err
	}
	if pos >= streamerMsgCount {
		log.Trace("create validation entry: nothing to do", "pos", pos, "streamerMsgCount", streamerMsgCount)
		return false, nil
	}
	msg, err := v.streamer.GetMessage(pos)
	if err != nil {
		return false, err
	}
	endRes, err := v.streamer.ResultAtCount(pos + 1)
	if err != nil {
		return false, err
	}
	if v.nextCreateStartGS.PosInBatch == 0 || v.nextCreateBatchReread {
		// new batch
		found, batch, batchBlockHash, count, err := v.readBatch(ctx, v.nextCreateStartGS.Batch)
		if !found {
			return false, err
		}
		v.nextCreateBatch = batch
		v.nextCreateBatchBlockHash = batchBlockHash
		v.nextCreateBatchMsgCount = count
		validatorMsgCountCurrentBatch.Update(int64(count))
		v.nextCreateBatchReread = false
	}
	endGS := validator.GoGlobalState{
		BlockHash: endRes.BlockHash,
		SendRoot:  endRes.SendRoot,
	}
	if pos+1 < v.nextCreateBatchMsgCount {
		endGS.Batch = v.nextCreateStartGS.Batch
		endGS.PosInBatch = v.nextCreateStartGS.PosInBatch + 1
	} else if pos+1 == v.nextCreateBatchMsgCount {
		endGS.Batch = v.nextCreateStartGS.Batch + 1
		endGS.PosInBatch = 0
	} else {
		return false, fmt.Errorf("illegal batch msg count %d pos %d batch %d", v.nextCreateBatchMsgCount, pos, endGS.Batch)
	}
	chainConfig := v.streamer.ChainConfig()
	entry, err := newValidationEntry(
		pos, v.nextCreateStartGS, endGS, msg, v.nextCreateBatch, v.nextCreateBatchBlockHash, v.nextCreatePrevDelayed, chainConfig,
	)
	if err != nil {
		return false, err
	}
	status := &validationStatus{
		Status: uint32(Created),
		Entry:  entry,
	}
	v.validations.Store(pos, status)
	v.nextCreateStartGS = endGS
	v.nextCreatePrevDelayed = msg.DelayedMessagesRead
	atomicStorePos(&v.createdA, pos+1)
	log.Trace("create validation entry: created", "pos", pos)
	return true, nil
}

func (v *BlockValidator) iterativeValidationEntryCreator(ctx context.Context, ignored struct{}) time.Duration {
	moreWork, err := v.createNextValidationEntry(ctx)
	if err != nil {
		processed, processedErr := v.streamer.GetProcessedMessageCount()
		log.Error("error trying to create validation node", "err", err, "created", v.created()+1, "processed", processed, "processedErr", processedErr)
	}
	if moreWork {
		return 0
	}
	return v.config().ValidationPoll
}

func (v *BlockValidator) isMemoryLimitExceeded() bool {
	if v.MemoryFreeLimitChecker == nil {
		return false
	}
	exceeded, err := v.MemoryFreeLimitChecker.IsLimitExceeded()
	if err != nil {
		log.Error("error checking if free-memory limit exceeded using MemoryFreeLimitChecker", "err", err)
	}
	return exceeded
}

func (v *BlockValidator) sendNextRecordRequests(ctx context.Context) (bool, error) {
	if v.isMemoryLimitExceeded() {
		log.Warn("sendNextRecordRequests: aborting due to running low on memory")
		return false, nil
	}
	v.reorgMutex.RLock()
	pos := v.recordSent()
	created := v.created()
	validated := v.validated()
	v.reorgMutex.RUnlock()

	recordUntil := validated + arbutil.MessageIndex(v.config().PrerecordedBlocks) - 1
	if recordUntil > created-1 {
		recordUntil = created - 1
	}
	if recordUntil < pos {
		return false, nil
	}
	log.Trace("preparing to record", "pos", pos, "until", recordUntil)
	// prepare could take a long time so we do it without a lock
	err := v.recorder.PrepareForRecord(ctx, pos, recordUntil)
	if err != nil {
		return false, err
	}

	v.reorgMutex.RLock()
	defer v.reorgMutex.RUnlock()
	createdNew := v.created()
	recordSentNew := v.recordSent()
	if createdNew < created || recordSentNew < pos {
		// there was a relevant reorg - quit and restart
		return true, nil
	}
	for pos <= recordUntil {
		if v.isMemoryLimitExceeded() {
			log.Warn("sendNextRecordRequests: aborting due to running low on memory")
			return false, nil
		}
		validationStatus, found := v.validations.Load(pos)
		if !found {
			return false, fmt.Errorf("not found entry for pos %d", pos)
		}
		currentStatus := validationStatus.getStatus()
		if currentStatus != Created {
			return false, fmt.Errorf("bad status trying to send recordings for pos %d status: %v", pos, currentStatus)
		}
		err := v.sendRecord(validationStatus)
		if err != nil {
			return false, err
		}
		pos += 1
		atomicStorePos(&v.recordSentA, pos)
		log.Trace("next record request: sent", "pos", pos)
	}

	return true, nil
}

func (v *BlockValidator) iterativeValidationEntryRecorder(ctx context.Context, ignored struct{}) time.Duration {
	moreWork, err := v.sendNextRecordRequests(ctx)
	if err != nil {
		log.Error("error trying to record for validation node", "err", err)
	}
	if moreWork {
		return 0
	}
	return v.config().ValidationPoll
}

func (v *BlockValidator) iterativeValidationPrint(ctx context.Context) time.Duration {
	validated, err := v.ReadLastValidatedInfo()
	if err != nil {
		log.Error("cannot read last validated data from database", "err", err)
		return time.Second * 30
	}
	if validated == nil {
		return time.Second
	}
	if v.lastValidInfoPrinted != nil {
		if v.lastValidInfoPrinted.GlobalState.BlockHash == validated.GlobalState.BlockHash {
			return time.Second
		}
	}
	var batchMsgs arbutil.MessageIndex
	var printedCount int64
	if validated.GlobalState.Batch > 0 {
		batchMsgs, err = v.inboxTracker.GetBatchMessageCount(validated.GlobalState.Batch - 1)
	}
	if err != nil {
		printedCount = -1
	} else {
		printedCount = int64(batchMsgs) + int64(validated.GlobalState.PosInBatch)
	}
	log.Info("validated execution", "messageCount", printedCount, "globalstate", validated.GlobalState, "WasmRoots", validated.WasmRoots)
	v.lastValidInfoPrinted = validated
	return time.Second
}

// return val:
// *MessageIndex - pointer to bad entry if there is one (requires reorg)
func (v *BlockValidator) advanceValidations(ctx context.Context) (*arbutil.MessageIndex, error) {
	v.reorgMutex.RLock()
	defer v.reorgMutex.RUnlock()

	wasmRoots := v.GetModuleRootsToValidate()
	pos := v.validated() - 1 // to reverse the first +1 in the loop
validationsLoop:
	for {
		if ctx.Err() != nil {
			return nil, ctx.Err()
		}
		v.valLoopPos = pos + 1
		v.reorgMutex.RUnlock()
		v.reorgMutex.RLock()
		pos = v.valLoopPos
		if pos >= v.recordSent() {
			log.Trace("advanceValidations: nothing to validate", "pos", pos)
			return nil, nil
		}
		validationStatus, found := v.validations.Load(pos)
		if !found {
			return nil, fmt.Errorf("not found entry for pos %d", pos)
		}
		currentStatus := validationStatus.getStatus()
		if currentStatus == RecordFailed {
			// retry
			log.Warn("Recording for validation failed, retrying..", "pos", pos)
			return &pos, nil
		}
		if currentStatus == ValidationSent && pos == v.validated() {
			if validationStatus.Entry.Start != v.lastValidGS {
				log.Warn("Validation entry has wrong start state", "pos", pos, "start", validationStatus.Entry.Start, "expected", v.lastValidGS)
				validationStatus.Cancel()
				return &pos, nil
			}
			var wasmRoots []common.Hash
			for i, run := range validationStatus.Runs {
				if !run.Ready() {
					log.Trace("advanceValidations: validation not ready", "pos", pos, "run", i)
					continue validationsLoop
				}
				wasmRoots = append(wasmRoots, run.WasmModuleRoot())
				runEnd, err := run.Current()
				if err == nil && runEnd != validationStatus.Entry.End {
					err = fmt.Errorf("validation failed: expected %v got %v", validationStatus.Entry.End, runEnd)
					writeErr := v.writeToFile(validationStatus.Entry, run.WasmModuleRoot())
					if writeErr != nil {
						log.Warn("failed to write debug results file", "err", writeErr)
					}
				}
				if err != nil {
					validatorFailedValidationsCounter.Inc(1)
					v.possiblyFatal(err)
					return &pos, nil // if not fatal - retry
				}
				validatorValidValidationsCounter.Inc(1)
			}
			err := v.writeLastValidated(validationStatus.Entry.End, wasmRoots)
			if err != nil {
				log.Error("failed writing new validated to database", "pos", pos, "err", err)
			}
			go v.recorder.MarkValid(pos, v.lastValidGS.BlockHash)
			atomicStorePos(&v.validatedA, pos+1)
			v.validations.Delete(pos)
			nonBlockingTrigger(v.createNodesChan)
			nonBlockingTrigger(v.sendRecordChan)
			validatorMsgCountValidatedGauge.Update(int64(pos + 1))
			if v.testingProgressMadeChan != nil {
				nonBlockingTrigger(v.testingProgressMadeChan)
			}
			log.Trace("result validated", "count", v.validated(), "blockHash", v.lastValidGS.BlockHash)
			continue
		}
		for _, moduleRoot := range wasmRoots {
			if v.chosenValidator[moduleRoot] == nil {
				v.possiblyFatal(fmt.Errorf("did not find spawner for moduleRoot :%v", moduleRoot))
				continue
			}
			if v.chosenValidator[moduleRoot].Room() == 0 {
				log.Trace("advanceValidations: no more room", "moduleRoot", moduleRoot)
				return nil, nil
			}
		}
		if v.isMemoryLimitExceeded() {
			log.Warn("advanceValidations: aborting due to running low on memory")
			return nil, nil
		}
		if currentStatus == Prepared {
			input, err := validationStatus.Entry.ToInput()
			if err != nil && ctx.Err() == nil {
				v.possiblyFatal(fmt.Errorf("%w: error preparing validation", err))
				continue
			}
			replaced := validationStatus.replaceStatus(Prepared, SendingValidation)
			if !replaced {
				v.possiblyFatal(errors.New("failed to set SendingValidation status"))
			}
			validatorPendingValidationsGauge.Inc(1)
			defer validatorPendingValidationsGauge.Dec(1)
			var runs []validator.ValidationRun
			for _, moduleRoot := range wasmRoots {
				run := v.chosenValidator[moduleRoot].Launch(input, moduleRoot)
				log.Trace("advanceValidations: launched", "pos", validationStatus.Entry.Pos, "moduleRoot", moduleRoot)
				runs = append(runs, run)
			}
			validationCtx, cancel := context.WithCancel(ctx)
			validationStatus.Runs = runs
			validationStatus.Cancel = cancel
			v.LaunchUntrackedThread(func() {
				defer cancel()
				replaced = validationStatus.replaceStatus(SendingValidation, ValidationSent)
				if !replaced {
					v.possiblyFatal(errors.New("failed to set status to ValidationSent"))
				}

				// validationStatus might be removed from under us
				// trigger validation progress when done
				for _, run := range runs {
					_, err := run.Await(validationCtx)
					if err != nil {
						return
					}
				}
				nonBlockingTrigger(v.progressValidationsChan)
			})
		}
	}
}

func (v *BlockValidator) iterativeValidationProgress(ctx context.Context, ignored struct{}) time.Duration {
	reorg, err := v.advanceValidations(ctx)
	if err != nil {
		log.Error("error trying to record for validation node", "err", err)
	} else if reorg != nil {
		err := v.Reorg(ctx, *reorg)
		if err != nil {
			log.Error("error trying to reorg validation", "pos", *reorg-1, "err", err)
			v.possiblyFatal(err)
		}
	}
	return v.config().ValidationPoll
}

var ErrValidationCanceled = errors.New("validation of block cancelled")

func (v *BlockValidator) writeLastValidated(gs validator.GoGlobalState, wasmRoots []common.Hash) error {
	v.lastValidGS = gs
	info := GlobalStateValidatedInfo{
		GlobalState: gs,
		WasmRoots:   wasmRoots,
	}
	encoded, err := rlp.EncodeToBytes(info)
	if err != nil {
		return err
	}
	err = v.db.Put(lastGlobalStateValidatedInfoKey, encoded)
	if err != nil {
		return err
	}
	return nil
}

func (v *BlockValidator) validGSIsNew(globalState validator.GoGlobalState) bool {
	if v.legacyValidInfo != nil {
		if v.legacyValidInfo.AfterPosition.BatchNumber > globalState.Batch {
			return false
		}
		if v.legacyValidInfo.AfterPosition.BatchNumber == globalState.Batch && v.legacyValidInfo.AfterPosition.PosInBatch >= globalState.PosInBatch {
			return false
		}
		return true
	}
	if v.lastValidGS.Batch > globalState.Batch {
		return false
	}
	if v.lastValidGS.Batch == globalState.Batch && v.lastValidGS.PosInBatch >= globalState.PosInBatch {
		return false
	}
	return true
}

// this accepts globalstate even if not caught up
func (v *BlockValidator) InitAssumeValid(globalState validator.GoGlobalState) error {
	if v.Started() {
		return fmt.Errorf("cannot handle InitAssumeValid while running")
	}

	// don't do anything if we already validated past that
	if !v.validGSIsNew(globalState) {
		return nil
	}

	v.legacyValidInfo = nil

	err := v.writeLastValidated(globalState, nil)
	if err != nil {
		log.Error("failed writing new validated to database", "pos", v.lastValidGS, "err", err)
	}

	return nil
}

func (v *BlockValidator) UpdateLatestStaked(count arbutil.MessageIndex, globalState validator.GoGlobalState) {

	if count <= v.validated() {
		return
	}

	v.reorgMutex.Lock()
	defer v.reorgMutex.Unlock()

	if count <= v.validated() {
		return
	}

	if !v.chainCaughtUp {
		if !v.validGSIsNew(globalState) {
			return
		}
		v.legacyValidInfo = nil
		err := v.writeLastValidated(globalState, nil)
		if err != nil {
			log.Error("error writing last validated", "err", err)
		}
		return
	}

	countUint64 := uint64(count)
	msg, err := v.streamer.GetMessage(count - 1)
	if err != nil {
		log.Error("getMessage error", "err", err, "count", count)
		return
	}
	// delete no-longer relevant entries
	for iPos := v.validated(); iPos < count && iPos < v.created(); iPos++ {
		status, found := v.validations.Load(iPos)
		if found && status != nil && status.Cancel != nil {
			status.Cancel()
		}
		v.validations.Delete(iPos)
	}
	if v.created() < count {
		v.nextCreateStartGS = globalState
		v.nextCreatePrevDelayed = msg.DelayedMessagesRead
		v.nextCreateBatchReread = true
		v.createdA = countUint64
	}
	// under the reorg mutex we don't need atomic access
	if v.recordSentA < countUint64 {
		v.recordSentA = countUint64
	}
	v.validatedA = countUint64
	v.valLoopPos = count
	validatorMsgCountValidatedGauge.Update(int64(countUint64))
	err = v.writeLastValidated(globalState, nil) // we don't know which wasm roots were validated
	if err != nil {
		log.Error("failed writing valid state after reorg", "err", err)
	}
	nonBlockingTrigger(v.createNodesChan)
}

// Because batches and blocks are handled at separate layers in the node,
// and because block generation from messages is asynchronous,
// this call is different than Reorg, which is currently called later.
func (v *BlockValidator) ReorgToBatchCount(count uint64) {
	v.reorgMutex.Lock()
	defer v.reorgMutex.Unlock()
	if v.nextCreateStartGS.Batch >= count {
		v.nextCreateBatchReread = true
	}
}

func (v *BlockValidator) Reorg(ctx context.Context, count arbutil.MessageIndex) error {
	v.reorgMutex.Lock()
	defer v.reorgMutex.Unlock()
	if count <= 1 {
		return errors.New("cannot reorg out genesis")
	}
	if !v.chainCaughtUp {
		return nil
	}
	if v.created() < count {
		return nil
	}
	_, endPosition, err := v.GlobalStatePositionsAtCount(count)
	if err != nil {
		v.possiblyFatal(err)
		return err
	}
	res, err := v.streamer.ResultAtCount(count)
	if err != nil {
		v.possiblyFatal(err)
		return err
	}
	msg, err := v.streamer.GetMessage(count - 1)
	if err != nil {
		v.possiblyFatal(err)
		return err
	}
	for iPos := count; iPos < v.created(); iPos++ {
		status, found := v.validations.Load(iPos)
		if found && status != nil && status.Cancel != nil {
			status.Cancel()
		}
		v.validations.Delete(iPos)
	}
	v.nextCreateStartGS = buildGlobalState(*res, endPosition)
	v.nextCreatePrevDelayed = msg.DelayedMessagesRead
	v.nextCreateBatchReread = true
	countUint64 := uint64(count)
	v.createdA = countUint64
	// under the reorg mutex we don't need atomic access
	if v.recordSentA > countUint64 {
		v.recordSentA = countUint64
	}
	if v.validatedA > countUint64 {
		v.validatedA = countUint64
		validatorMsgCountValidatedGauge.Update(int64(countUint64))
		err := v.writeLastValidated(v.nextCreateStartGS, nil) // we don't know which wasm roots were validated
		if err != nil {
			log.Error("failed writing valid state after reorg", "err", err)
		}
	}
	nonBlockingTrigger(v.createNodesChan)
	return nil
}

// Initialize must be called after SetCurrentWasmModuleRoot sets the current one
func (v *BlockValidator) Initialize(ctx context.Context) error {
	config := v.config()

	currentModuleRoot := config.CurrentModuleRoot
	switch currentModuleRoot {
	case "latest":
		latest, err := v.GetLatestWasmModuleRoot(ctx)
		if err != nil {
			return err
		}
		v.currentWasmModuleRoot = latest
	case "current":
		if (v.currentWasmModuleRoot == common.Hash{}) {
			return errors.New("wasmModuleRoot set to 'current' - but info not set from chain")
		}
	default:
		v.currentWasmModuleRoot = common.HexToHash(currentModuleRoot)
		if (v.currentWasmModuleRoot == common.Hash{}) {
			return errors.New("current-module-root config value illegal")
		}
	}
	pendingModuleRoot := config.PendingUpgradeModuleRoot
	if pendingModuleRoot != "" {
		if pendingModuleRoot == "latest" {
			latest, err := v.GetLatestWasmModuleRoot(ctx)
			if err != nil {
				return err
			}
			v.pendingWasmModuleRoot = latest
		} else {
			valid, _ := regexp.MatchString("(0x)?[0-9a-fA-F]{64}", pendingModuleRoot)
			v.pendingWasmModuleRoot = common.HexToHash(pendingModuleRoot)
			if (!valid || v.pendingWasmModuleRoot == common.Hash{}) {
				return errors.New("pending-upgrade-module-root config value illegal")
			}
		}
	}
	log.Info("BlockValidator initialized", "current", v.currentWasmModuleRoot, "pending", v.pendingWasmModuleRoot)
	moduleRoots := []common.Hash{v.currentWasmModuleRoot}
	if v.pendingWasmModuleRoot != v.currentWasmModuleRoot && v.pendingWasmModuleRoot != (common.Hash{}) {
		moduleRoots = append(moduleRoots, v.pendingWasmModuleRoot)
	}
	// First spawner is always RedisValidationClient if RedisStreams are enabled.
	if v.redisValidator != nil {
		err := v.redisValidator.Initialize(moduleRoots)
		if err != nil {
			return err
		}
	}
	v.chosenValidator = make(map[common.Hash]validator.ValidationSpawner)
	for _, root := range moduleRoots {
		if v.redisValidator != nil && validator.SpawnerSupportsModule(v.redisValidator, root) {
			v.chosenValidator[root] = v.redisValidator
		} else {
			for _, spawner := range v.execSpawners {
				if validator.SpawnerSupportsModule(spawner, root) {
					v.chosenValidator[root] = spawner
					break
				}
			}
		}
	}
	return nil
}

func (v *BlockValidator) checkLegacyValid() error {
	v.reorgMutex.Lock()
	defer v.reorgMutex.Unlock()
	if v.legacyValidInfo == nil {
		return nil
	}
	batchCount, err := v.inboxTracker.GetBatchCount()
	if err != nil {
		return err
	}
	requiredBatchCount := v.legacyValidInfo.AfterPosition.BatchNumber + 1
	if v.legacyValidInfo.AfterPosition.PosInBatch == 0 {
		requiredBatchCount -= 1
	}
	if batchCount < requiredBatchCount {
		log.Warn("legacy valid batch ahead of db", "current", batchCount, "required", requiredBatchCount)
		return nil
	}
	var msgCount arbutil.MessageIndex
	if v.legacyValidInfo.AfterPosition.BatchNumber > 0 {
		msgCount, err = v.inboxTracker.GetBatchMessageCount(v.legacyValidInfo.AfterPosition.BatchNumber - 1)
		if err != nil {
			return err
		}
	}
	msgCount += arbutil.MessageIndex(v.legacyValidInfo.AfterPosition.PosInBatch)
	processedCount, err := v.streamer.GetProcessedMessageCount()
	if err != nil {
		return err
	}
	if processedCount < msgCount {
		log.Warn("legacy valid message count ahead of db", "current", processedCount, "required", msgCount)
		return nil
	}
	result, err := v.streamer.ResultAtCount(msgCount)
	if err != nil {
		return err
	}
	if result.BlockHash != v.legacyValidInfo.BlockHash {
		log.Error("legacy validated blockHash does not fit chain", "info.BlockHash", v.legacyValidInfo.BlockHash, "chain", result.BlockHash, "count", msgCount)
		return fmt.Errorf("legacy validated blockHash does not fit chain")
	}
	validGS := validator.GoGlobalState{
		BlockHash:  result.BlockHash,
		SendRoot:   result.SendRoot,
		Batch:      v.legacyValidInfo.AfterPosition.BatchNumber,
		PosInBatch: v.legacyValidInfo.AfterPosition.PosInBatch,
	}
	err = v.writeLastValidated(validGS, nil)
	if err == nil {
		err = v.db.Delete(legacyLastBlockValidatedInfoKey)
		if err != nil {
			err = fmt.Errorf("deleting legacy: %w", err)
		}
	}
	if err != nil {
		log.Error("failed writing initial lastValid on upgrade from legacy", "new-info", v.lastValidGS, "err", err)
	} else {
		log.Info("updated last-valid from legacy", "lastValid", v.lastValidGS)
	}
	v.legacyValidInfo = nil
	return nil
}

// checks that the chain caught up to lastValidGS, used in startup
func (v *BlockValidator) checkValidatedGSCaughtUp() (bool, error) {
	v.reorgMutex.Lock()
	defer v.reorgMutex.Unlock()
	if v.chainCaughtUp {
		return true, nil
	}
	if v.legacyValidInfo != nil {
		return false, nil
	}
	if v.lastValidGS.Batch == 0 {
		return false, errors.New("lastValid not initialized. cannot validate genesis")
	}
	caughtUp, count, err := GlobalStateToMsgCount(v.inboxTracker, v.streamer, v.lastValidGS)
	if err != nil {
		return false, err
	}
	if !caughtUp {
		batchCount, err := v.inboxTracker.GetBatchCount()
		if err != nil {
			log.Error("failed reading batch count", "err", err)
			batchCount = 0
		}
		batchMsgCount, err := v.inboxTracker.GetBatchMessageCount(batchCount - 1)
		if err != nil {
			log.Error("failed reading batchMsgCount", "err", err)
			batchMsgCount = 0
		}
		processedMsgCount, err := v.streamer.GetProcessedMessageCount()
		if err != nil {
			log.Error("failed reading processedMsgCount", "err", err)
			processedMsgCount = 0
		}
		log.Info("validator catching up to last valid", "lastValid.Batch", v.lastValidGS.Batch, "lastValid.PosInBatch", v.lastValidGS.PosInBatch, "batchCount", batchCount, "batchMsgCount", batchMsgCount, "processedMsgCount", processedMsgCount)
		return false, nil
	}
	msg, err := v.streamer.GetMessage(count - 1)
	if err != nil {
		return false, err
	}
	v.nextCreateBatchReread = true
	v.nextCreateStartGS = v.lastValidGS
	v.nextCreatePrevDelayed = msg.DelayedMessagesRead
	atomicStorePos(&v.createdA, count)
	atomicStorePos(&v.recordSentA, count)
	atomicStorePos(&v.validatedA, count)
	validatorMsgCountValidatedGauge.Update(int64(count))
	v.chainCaughtUp = true
	return true, nil
}

func (v *BlockValidator) LaunchWorkthreadsWhenCaughtUp(ctx context.Context) {
	for {
		err := v.checkLegacyValid()
		if err != nil {
			log.Error("validator got error updating legacy validated info. Consider restarting with dangerous.reset-block-validation", "err", err)
		}
		caughtUp, err := v.checkValidatedGSCaughtUp()
		if err != nil {
			log.Error("validator got error waiting for chain to catch up. Consider restarting with dangerous.reset-block-validation", "err", err)
		}
		if caughtUp {
			break
		}
		select {
		case <-ctx.Done():
			return
		case <-time.After(v.config().ValidationPoll):
		}
	}
	err := stopwaiter.CallIterativelyWith[struct{}](&v.StopWaiterSafe, v.iterativeValidationEntryCreator, v.createNodesChan)
	if err != nil {
		v.possiblyFatal(err)
	}
	err = stopwaiter.CallIterativelyWith[struct{}](&v.StopWaiterSafe, v.iterativeValidationEntryRecorder, v.sendRecordChan)
	if err != nil {
		v.possiblyFatal(err)
	}
	err = stopwaiter.CallIterativelyWith[struct{}](&v.StopWaiterSafe, v.iterativeValidationProgress, v.progressValidationsChan)
	if err != nil {
		v.possiblyFatal(err)
	}
}

func (v *BlockValidator) Start(ctxIn context.Context) error {
	v.StopWaiter.Start(ctxIn, v)
	v.LaunchThread(v.LaunchWorkthreadsWhenCaughtUp)
	v.CallIteratively(v.iterativeValidationPrint)
	return nil
}

func (v *BlockValidator) StopAndWait() {
	v.StopWaiter.StopAndWait()
}

// WaitForPos can only be used from One thread
func (v *BlockValidator) WaitForPos(t *testing.T, ctx context.Context, pos arbutil.MessageIndex, timeout time.Duration) bool {
	triggerchan := make(chan struct{})
	v.testingProgressMadeChan = triggerchan
	timer := time.NewTimer(timeout)
	defer timer.Stop()
	lastLoop := false
	for {
		if v.validated() > pos {
			return true
		}
		if lastLoop {
			return false
		}
		select {
		case <-timer.C:
			lastLoop = true
		case <-triggerchan:
		case <-ctx.Done():
			lastLoop = true
		}
	}
}

func (v *BlockValidator) GetValidated() arbutil.MessageIndex {
	v.reorgMutex.RLock()
	defer v.reorgMutex.RUnlock()
	return v.validated()
}<|MERGE_RESOLUTION|>--- conflicted
+++ resolved
@@ -129,34 +129,6 @@
 			c.ValidationServerConfigs = executionServersConfigs
 		}
 	}
-<<<<<<< HEAD
-	for _, vc := range c.ValidationServerConfigs {
-		if err := vc.Validate(); err != nil {
-			return fmt.Errorf("validating validation server configs: %w", err)
-		}
-	}
-
-	if len(c.ValidationServerConfigs) == 0 && !streamsEnabled {
-		return fmt.Errorf("block-validator validation-server-configs is empty, need at least one validation server config")
-	}
-	for _, serverConfig := range c.ValidationServerConfigs {
-		if err := serverConfig.Validate(); err != nil {
-			return fmt.Errorf("failed to validate one of the block-validator validation-server-configs. url: %s, err: %w", serverConfig.URL, err)
-		}
-	}
-	if err := c.ExecutionServerConfig.Validate(); err != nil {
-		return fmt.Errorf("validating execution server config: %w", err)
-	}
-	if err := c.ValidationServer.Validate(); err != nil {
-		return fmt.Errorf("validating validation server config: %w", err)
-	}
-=======
-	for i := range c.ValidationServerConfigs {
-		if err := c.ValidationServerConfigs[i].Validate(); err != nil {
-			return fmt.Errorf("failed to validate one of the block-validator validation-server-configs. url: %s, err: %w", c.ValidationServerConfigs[i].URL, err)
-		}
-	}
->>>>>>> 28033f94
 	return nil
 }
 
