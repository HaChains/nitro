--- conflicted
+++ resolved
@@ -105,7 +105,6 @@
 }
 
 type BlockValidatorConfig struct {
-<<<<<<< HEAD
 	Enable                          bool                          `koanf:"enable"`
 	RedisValidationClientConfig     redis.ValidationClientConfig  `koanf:"redis-validation-client-config"`
 	RedisBoldValidationClientConfig redis.ValidationClientConfig  `koanf:"redis-bold-validation-client-config"`
@@ -113,33 +112,18 @@
 	ValidationServerConfigs         []rpcclient.ClientConfig      `koanf:"validation-server-configs"`
 	ValidationPoll                  time.Duration                 `koanf:"validation-poll" reload:"hot"`
 	PrerecordedBlocks               uint64                        `koanf:"prerecorded-blocks" reload:"hot"`
+	RecordingIterLimit              uint64                        `koanf:"recording-iter-limit"`
 	ForwardBlocks                   uint64                        `koanf:"forward-blocks" reload:"hot"`
+	BatchCacheLimit                 uint32                        `koanf:"batch-cache-limit"`
 	CurrentModuleRoot               string                        `koanf:"current-module-root"`         // TODO(magic) requires reinitialization on hot reload
 	PendingUpgradeModuleRoot        string                        `koanf:"pending-upgrade-module-root"` // TODO(magic) requires StatelessBlockValidator recreation on hot reload
 	FailureIsFatal                  bool                          `koanf:"failure-is-fatal" reload:"hot"`
 	Dangerous                       BlockValidatorDangerousConfig `koanf:"dangerous"`
 	MemoryFreeLimit                 string                        `koanf:"memory-free-limit" reload:"hot"`
 	ValidationServerConfigsList     string                        `koanf:"validation-server-configs-list"`
-=======
-	Enable                      bool                          `koanf:"enable"`
-	RedisValidationClientConfig redis.ValidationClientConfig  `koanf:"redis-validation-client-config"`
-	ValidationServer            rpcclient.ClientConfig        `koanf:"validation-server" reload:"hot"`
-	ValidationServerConfigs     []rpcclient.ClientConfig      `koanf:"validation-server-configs"`
-	ValidationPoll              time.Duration                 `koanf:"validation-poll" reload:"hot"`
-	PrerecordedBlocks           uint64                        `koanf:"prerecorded-blocks" reload:"hot"`
-	RecordingIterLimit          uint64                        `koanf:"recording-iter-limit"`
-	ForwardBlocks               uint64                        `koanf:"forward-blocks" reload:"hot"`
-	BatchCacheLimit             uint32                        `koanf:"batch-cache-limit"`
-	CurrentModuleRoot           string                        `koanf:"current-module-root"`         // TODO(magic) requires reinitialization on hot reload
-	PendingUpgradeModuleRoot    string                        `koanf:"pending-upgrade-module-root"` // TODO(magic) requires StatelessBlockValidator recreation on hot reload
-	FailureIsFatal              bool                          `koanf:"failure-is-fatal" reload:"hot"`
-	Dangerous                   BlockValidatorDangerousConfig `koanf:"dangerous"`
-	MemoryFreeLimit             string                        `koanf:"memory-free-limit" reload:"hot"`
-	ValidationServerConfigsList string                        `koanf:"validation-server-configs-list"`
 	// The directory to which the BlockValidator will write the
 	// block_inputs_<id>.json files when WriteToFile() is called.
 	BlockInputsFilePath string `koanf:"block-inputs-file-path"`
->>>>>>> 027a13be
 
 	memoryFreeLimit int
 }
@@ -216,20 +200,22 @@
 }
 
 var DefaultBlockValidatorConfig = BlockValidatorConfig{
-<<<<<<< HEAD
 	Enable:                          false,
 	ValidationServerConfigsList:     "default",
 	ValidationServer:                rpcclient.DefaultClientConfig,
 	RedisValidationClientConfig:     redis.DefaultValidationClientConfig,
 	RedisBoldValidationClientConfig: redis.DefaultValidationClientConfig,
 	ValidationPoll:                  time.Second,
-	ForwardBlocks:                   1024,
+	ForwardBlocks:                   128,
 	PrerecordedBlocks:               uint64(2 * runtime.NumCPU()),
+	BatchCacheLimit:                 20,
 	CurrentModuleRoot:               "current",
 	PendingUpgradeModuleRoot:        "latest",
 	FailureIsFatal:                  true,
 	Dangerous:                       DefaultBlockValidatorDangerousConfig,
+	BlockInputsFilePath:             "./target/validation_inputs",
 	MemoryFreeLimit:                 "default",
+	RecordingIterLimit:              20,
 }
 
 var TestBlockValidatorConfig = BlockValidatorConfig{
@@ -240,47 +226,15 @@
 	RedisBoldValidationClientConfig: redis.TestValidationClientConfig,
 	ValidationPoll:                  100 * time.Millisecond,
 	ForwardBlocks:                   128,
+	BatchCacheLimit:                 20,
 	PrerecordedBlocks:               uint64(2 * runtime.NumCPU()),
+	RecordingIterLimit:              20,
 	CurrentModuleRoot:               "latest",
 	PendingUpgradeModuleRoot:        "latest",
 	FailureIsFatal:                  true,
 	Dangerous:                       DefaultBlockValidatorDangerousConfig,
+	BlockInputsFilePath:             "./target/validation_inputs",
 	MemoryFreeLimit:                 "default",
-=======
-	Enable:                      false,
-	ValidationServerConfigsList: "default",
-	ValidationServer:            rpcclient.DefaultClientConfig,
-	RedisValidationClientConfig: redis.DefaultValidationClientConfig,
-	ValidationPoll:              time.Second,
-	ForwardBlocks:               128,
-	PrerecordedBlocks:           uint64(2 * runtime.NumCPU()),
-	BatchCacheLimit:             20,
-	CurrentModuleRoot:           "current",
-	PendingUpgradeModuleRoot:    "latest",
-	FailureIsFatal:              true,
-	Dangerous:                   DefaultBlockValidatorDangerousConfig,
-	BlockInputsFilePath:         "./target/validation_inputs",
-	MemoryFreeLimit:             "default",
-	RecordingIterLimit:          20,
-}
-
-var TestBlockValidatorConfig = BlockValidatorConfig{
-	Enable:                      false,
-	ValidationServer:            rpcclient.TestClientConfig,
-	ValidationServerConfigs:     []rpcclient.ClientConfig{rpcclient.TestClientConfig},
-	RedisValidationClientConfig: redis.TestValidationClientConfig,
-	ValidationPoll:              100 * time.Millisecond,
-	ForwardBlocks:               128,
-	BatchCacheLimit:             20,
-	PrerecordedBlocks:           uint64(2 * runtime.NumCPU()),
-	RecordingIterLimit:          20,
-	CurrentModuleRoot:           "latest",
-	PendingUpgradeModuleRoot:    "latest",
-	FailureIsFatal:              true,
-	Dangerous:                   DefaultBlockValidatorDangerousConfig,
-	BlockInputsFilePath:         "./target/validation_inputs",
-	MemoryFreeLimit:             "default",
->>>>>>> 027a13be
 }
 
 var DefaultBlockValidatorDangerousConfig = BlockValidatorDangerousConfig{
