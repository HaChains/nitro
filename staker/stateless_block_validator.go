// Copyright 2021-2022, Offchain Labs, Inc.
// For license information, see https://github.com/nitro/blob/master/LICENSE

package staker

import (
	"bytes"
	"context"
	"errors"
	"fmt"
<<<<<<< HEAD
	"math/big"
	"net/url"
=======
>>>>>>> 88d143ba
	"testing"

	"github.com/offchainlabs/nitro/arbstate/daprovider"

	"github.com/ethereum/go-ethereum/common"
	"github.com/ethereum/go-ethereum/core/rawdb"
	"github.com/ethereum/go-ethereum/core/state"
	"github.com/ethereum/go-ethereum/ethdb"
	"github.com/ethereum/go-ethereum/log"
	"github.com/ethereum/go-ethereum/node"
	"github.com/ethereum/go-ethereum/params"
	"github.com/offchainlabs/nitro/arbos/arbostypes"
	"github.com/offchainlabs/nitro/arbutil"
	"github.com/offchainlabs/nitro/execution"
	"github.com/offchainlabs/nitro/util/rpcclient"
	"github.com/offchainlabs/nitro/validator"
	"github.com/offchainlabs/nitro/validator/client/redis"

	validatorclient "github.com/offchainlabs/nitro/validator/client"
)

type StatelessBlockValidator struct {
	config *BlockValidatorConfig

	execSpawners   []validator.ExecutionSpawner
	redisValidator *redis.ValidationClient

	recorder execution.ExecutionRecorder

	inboxReader  InboxReaderInterface
	inboxTracker InboxTrackerInterface
	streamer     TransactionStreamerInterface
	db           ethdb.Database
	dapReaders   []daprovider.Reader
}

type BlockValidatorRegistrer interface {
	SetBlockValidator(*BlockValidator)
}

type InboxTrackerInterface interface {
	BlockValidatorRegistrer
	GetDelayedMessageBytes(context.Context, uint64) ([]byte, error)
	GetBatchMessageCount(seqNum uint64) (arbutil.MessageIndex, error)
	GetBatchAcc(seqNum uint64) (common.Hash, error)
	GetBatchCount() (uint64, error)
	FindInboxBatchContainingMessage(pos arbutil.MessageIndex) (uint64, bool, error)
}

type TransactionStreamerInterface interface {
	BlockValidatorRegistrer
	GetProcessedMessageCount() (arbutil.MessageIndex, error)
	GetMessage(seqNum arbutil.MessageIndex) (*arbostypes.MessageWithMetadata, error)
	ResultAtCount(count arbutil.MessageIndex) (*execution.MessageResult, error)
	PauseReorgs()
	ResumeReorgs()
	ChainConfig() *params.ChainConfig
}

type InboxReaderInterface interface {
	GetSequencerMessageBytes(ctx context.Context, seqNum uint64) ([]byte, common.Hash, error)
	GetFinalizedMsgCount(ctx context.Context) (arbutil.MessageIndex, error)
}

type GlobalStatePosition struct {
	BatchNumber uint64
	PosInBatch  uint64
}

// return the globalState position before and after processing message at the specified count
// batch-number must be provided by caller
func GlobalStatePositionsAtCount(
	tracker InboxTrackerInterface,
	count arbutil.MessageIndex,
	batch uint64,
) (GlobalStatePosition, GlobalStatePosition, error) {
	msgCountInBatch, err := tracker.GetBatchMessageCount(batch)
	if err != nil {
		return GlobalStatePosition{}, GlobalStatePosition{}, err
	}
	var firstInBatch arbutil.MessageIndex
	if batch > 0 {
		firstInBatch, err = tracker.GetBatchMessageCount(batch - 1)
		if err != nil {
			return GlobalStatePosition{}, GlobalStatePosition{}, err
		}
	}
	if msgCountInBatch < count {
		return GlobalStatePosition{}, GlobalStatePosition{}, fmt.Errorf("batch %d has msgCount %d, failed getting for %d", batch, msgCountInBatch-1, count)
	}
	if firstInBatch >= count {
		return GlobalStatePosition{}, GlobalStatePosition{}, fmt.Errorf("batch %d starts from %d, failed getting for %d", batch, firstInBatch, count)
	}
	posInBatch := uint64(count - firstInBatch - 1)
	startPos := GlobalStatePosition{batch, posInBatch}
	if msgCountInBatch == count {
		return startPos, GlobalStatePosition{batch + 1, 0}, nil
	}
	return startPos, GlobalStatePosition{batch, posInBatch + 1}, nil
}

type ValidationEntryStage uint32

const (
	Empty ValidationEntryStage = iota
	ReadyForRecord
	Ready
)

type validationEntry struct {
	Stage ValidationEntryStage
	// Valid since ReadyforRecord:
	Pos           arbutil.MessageIndex
	Start         validator.GoGlobalState
	End           validator.GoGlobalState
	HasDelayedMsg bool
	DelayedMsgNr  uint64
	ChainConfig   *params.ChainConfig
	// valid when created, removed after recording
	msg *arbostypes.MessageWithMetadata
	// Has batch when created - others could be added on record
	BatchInfo []validator.BatchInfo
	// Valid since Ready
	Preimages  map[arbutil.PreimageType]map[common.Hash][]byte
	UserWasms  state.UserWasms
	DelayedMsg []byte
}

func (e *validationEntry) ToInput(stylusArchs []rawdb.Target) (*validator.ValidationInput, error) {
	if e.Stage != Ready {
		return nil, errors.New("cannot create input from non-ready entry")
	}
	res := validator.ValidationInput{
		Id:            uint64(e.Pos),
		HasDelayedMsg: e.HasDelayedMsg,
		DelayedMsgNr:  e.DelayedMsgNr,
		Preimages:     e.Preimages,
		UserWasms:     make(map[rawdb.Target]map[common.Hash][]byte, len(e.UserWasms)),
		BatchInfo:     e.BatchInfo,
		DelayedMsg:    e.DelayedMsg,
		StartState:    e.Start,
		DebugChain:    e.ChainConfig.DebugMode(),
	}
	if len(stylusArchs) == 0 && len(e.UserWasms) > 0 {
		return nil, fmt.Errorf("stylus support is required")
	}
	for _, stylusArch := range stylusArchs {
		res.UserWasms[stylusArch] = make(map[common.Hash][]byte)
	}
	for hash, asmMap := range e.UserWasms {
		for _, stylusArch := range stylusArchs {
			if asm, exists := asmMap[stylusArch]; exists {
				res.UserWasms[stylusArch][hash] = asm
			} else {
				return nil, fmt.Errorf("stylusArch not supported by block validator: %v", stylusArch)
			}
		}
	}
	return &res, nil
}

func newValidationEntry(
	pos arbutil.MessageIndex,
	start validator.GoGlobalState,
	end validator.GoGlobalState,
	msg *arbostypes.MessageWithMetadata,
	batch []byte,
	batchBlockHash common.Hash,
	prevDelayed uint64,
	chainConfig *params.ChainConfig,
) (*validationEntry, error) {
	batchInfo := validator.BatchInfo{
		Number:    start.Batch,
		BlockHash: batchBlockHash,
		Data:      batch,
	}
	hasDelayed := false
	var delayedNum uint64
	if msg.DelayedMessagesRead == prevDelayed+1 {
		hasDelayed = true
		delayedNum = prevDelayed
	} else if msg.DelayedMessagesRead != prevDelayed {
		return nil, fmt.Errorf("illegal validation entry delayedMessage %d, previous %d", msg.DelayedMessagesRead, prevDelayed)
	}
	return &validationEntry{
		Stage:         ReadyForRecord,
		Pos:           pos,
		Start:         start,
		End:           end,
		HasDelayedMsg: hasDelayed,
		DelayedMsgNr:  delayedNum,
		msg:           msg,
		BatchInfo:     []validator.BatchInfo{batchInfo},
		ChainConfig:   chainConfig,
	}, nil
}

func NewStatelessBlockValidator(
	inboxReader InboxReaderInterface,
	inbox InboxTrackerInterface,
	streamer TransactionStreamerInterface,
	recorder execution.ExecutionRecorder,
	arbdb ethdb.Database,
	dapReaders []daprovider.Reader,
	config func() *BlockValidatorConfig,
	stack *node.Node,
) (*StatelessBlockValidator, error) {
	var executionSpawners []validator.ExecutionSpawner
	var redisValClient *redis.ValidationClient

	if config().RedisValidationClientConfig.Enabled() {
		var err error
		redisValClient, err = redis.NewValidationClient(&config().RedisValidationClientConfig)
		if err != nil {
			return nil, fmt.Errorf("creating new redis validation client: %w", err)
		}
	}
	configs := config().ValidationServerConfigs
	for i := range configs {
		i := i
		confFetcher := func() *rpcclient.ClientConfig { return &config().ValidationServerConfigs[i] }
		executionSpawners = append(executionSpawners, validatorclient.NewExecutionClient(confFetcher, stack))
	}

	if len(executionSpawners) == 0 {
		return nil, errors.New("no enabled execution servers")
	}

	return &StatelessBlockValidator{
		config:         config(),
		recorder:       recorder,
		redisValidator: redisValClient,
		inboxReader:    inboxReader,
		inboxTracker:   inbox,
		streamer:       streamer,
		db:             arbdb,
		dapReaders:     dapReaders,
		execSpawners:   executionSpawners,
	}, nil
}

func (v *StatelessBlockValidator) readBatch(ctx context.Context, batchNum uint64) (bool, []byte, common.Hash, arbutil.MessageIndex, error) {
	batchCount, err := v.inboxTracker.GetBatchCount()
	if err != nil {
		return false, nil, common.Hash{}, 0, err
	}
	if batchCount <= batchNum {
		return false, nil, common.Hash{}, 0, nil
	}
	batchMsgCount, err := v.inboxTracker.GetBatchMessageCount(batchNum)
	if err != nil {
		return false, nil, common.Hash{}, 0, err
	}
	batch, batchBlockHash, err := v.inboxReader.GetSequencerMessageBytes(ctx, batchNum)
	if err != nil {
		return false, nil, common.Hash{}, 0, err
	}
	return true, batch, batchBlockHash, batchMsgCount, nil
}

func (v *StatelessBlockValidator) ValidationEntryRecord(ctx context.Context, e *validationEntry) error {
	if e.Stage != ReadyForRecord {
		return fmt.Errorf("validation entry should be ReadyForRecord, is: %v", e.Stage)
	}
	e.Preimages = make(map[arbutil.PreimageType]map[common.Hash][]byte)
	if e.Pos != 0 {
		recording, err := v.recorder.RecordBlockCreation(ctx, e.Pos, e.msg)
		if err != nil {
			return err
		}
		if recording.BlockHash != e.End.BlockHash {
			return fmt.Errorf("recording failed: pos %d, hash expected %v, got %v", e.Pos, e.End.BlockHash, recording.BlockHash)
		}
		// record any additional batch fetching
		batchFetcher := func(batchNum uint64) ([]byte, error) {
			found, data, hash, _, err := v.readBatch(ctx, batchNum)
			if err != nil {
				return nil, err
			}
			if !found {
				return nil, errors.New("batch not found")
			}
			e.BatchInfo = append(e.BatchInfo, validator.BatchInfo{
				Number:    batchNum,
				BlockHash: hash,
				Data:      data,
			})
			return data, nil
		}
		e.msg.Message.BatchGasCost = nil
		err = e.msg.Message.FillInBatchGasCost(batchFetcher)
		if err != nil {
			return err
		}

		if recording.Preimages != nil {
			e.Preimages[arbutil.Keccak256PreimageType] = recording.Preimages
		}
		e.UserWasms = recording.UserWasms
	}
	if e.HasDelayedMsg {
		delayedMsg, err := v.inboxTracker.GetDelayedMessageBytes(ctx, e.DelayedMsgNr)
		if err != nil {
			log.Error(
				"error while trying to read delayed msg for proving",
				"err", err, "seq", e.DelayedMsgNr, "pos", e.Pos,
			)
			return fmt.Errorf("error while trying to read delayed msg for proving: %w", err)
		}
		if v.config.Evil {
			interceptGweiAmount := new(big.Int).SetUint64(v.config.EvilInterceptDepositGwei * params.GWei)
			// Tweak the delayed message.
			if bytes.Contains(delayedMsg, interceptGweiAmount.Bytes()) {
				newValue := new(big.Int).Add(interceptGweiAmount, big.NewInt(params.GWei))
				modified := bytes.Replace(delayedMsg, interceptGweiAmount.Bytes(), newValue.Bytes(), 1)
				e.DelayedMsg = modified
			} else {
				e.DelayedMsg = delayedMsg
			}
		} else {
			e.DelayedMsg = delayedMsg
		}
	}
	for _, batch := range e.BatchInfo {
		if len(batch.Data) <= 40 {
			continue
		}
		foundDA := false
		for _, dapReader := range v.dapReaders {
			if dapReader != nil && dapReader.IsValidHeaderByte(batch.Data[40]) {
				preimageRecorder := daprovider.RecordPreimagesTo(e.Preimages)
				_, err := dapReader.RecoverPayloadFromBatch(ctx, batch.Number, batch.BlockHash, batch.Data, preimageRecorder, true)
				if err != nil {
					// Matches the way keyset validation was done inside DAS readers i.e logging the error
					//  But other daproviders might just want to return the error
					if errors.Is(err, daprovider.ErrSeqMsgValidation) && daprovider.IsDASMessageHeaderByte(batch.Data[40]) {
						log.Error(err.Error())
					} else {
						return err
					}
				}
				foundDA = true
				break
			}
		}
		if !foundDA {
			if daprovider.IsDASMessageHeaderByte(batch.Data[40]) {
				log.Error("No DAS Reader configured, but sequencer message found with DAS header")
			}
		}
	}

	e.msg = nil // no longer needed
	e.Stage = Ready
	return nil
}

func buildGlobalState(res execution.MessageResult, pos GlobalStatePosition) validator.GoGlobalState {
	return validator.GoGlobalState{
		BlockHash:  res.BlockHash,
		SendRoot:   res.SendRoot,
		Batch:      pos.BatchNumber,
		PosInBatch: pos.PosInBatch,
	}
}

// return the globalState position before and after processing message at the specified count
func (v *StatelessBlockValidator) GlobalStatePositionsAtCount(count arbutil.MessageIndex) (GlobalStatePosition, GlobalStatePosition, error) {
	if count == 0 {
		return GlobalStatePosition{}, GlobalStatePosition{}, errors.New("no initial state for count==0")
	}
	if count == 1 {
		return GlobalStatePosition{}, GlobalStatePosition{1, 0}, nil
	}
	batch, found, err := v.inboxTracker.FindInboxBatchContainingMessage(count - 1)
	if err != nil {
		return GlobalStatePosition{}, GlobalStatePosition{}, err
	}
	if !found {
		return GlobalStatePosition{}, GlobalStatePosition{}, errors.New("batch not found on L1 yet")
	}
	return GlobalStatePositionsAtCount(v.inboxTracker, count, batch)
}

func (v *StatelessBlockValidator) CreateReadyValidationEntry(ctx context.Context, pos arbutil.MessageIndex) (*validationEntry, error) {
	msg, err := v.streamer.GetMessage(pos)
	if err != nil {
		return nil, err
	}
	result, err := v.streamer.ResultAtCount(pos + 1)
	if err != nil {
		return nil, err
	}
	var prevDelayed uint64
	if pos > 0 {
		prev, err := v.streamer.GetMessage(pos - 1)
		if err != nil {
			return nil, err
		}
		prevDelayed = prev.DelayedMessagesRead
	}
	prevResult, err := v.streamer.ResultAtCount(pos)
	if err != nil {
		return nil, err
	}
	startPos, endPos, err := v.GlobalStatePositionsAtCount(pos + 1)
	if err != nil {
		return nil, fmt.Errorf("failed calculating position for validation: %w", err)
	}
	start := buildGlobalState(*prevResult, startPos)
	end := buildGlobalState(*result, endPos)
	seqMsg, batchBlockHash, err := v.inboxReader.GetSequencerMessageBytes(ctx, startPos.BatchNumber)
	if err != nil {
		return nil, err
	}
	entry, err := newValidationEntry(pos, start, end, msg, seqMsg, batchBlockHash, prevDelayed, v.streamer.ChainConfig())
	if err != nil {
		return nil, err
	}
	err = v.ValidationEntryRecord(ctx, entry)
	if err != nil {
		return nil, err
	}

	return entry, nil
}

func (v *StatelessBlockValidator) ValidateResult(
	ctx context.Context, pos arbutil.MessageIndex, useExec bool, moduleRoot common.Hash,
) (bool, *validator.GoGlobalState, error) {
	entry, err := v.CreateReadyValidationEntry(ctx, pos)
	if err != nil {
		return false, nil, err
	}
	var run validator.ValidationRun
	if !useExec {
		if v.redisValidator != nil {
			if validator.SpawnerSupportsModule(v.redisValidator, moduleRoot) {
				input, err := entry.ToInput(v.redisValidator.StylusArchs())
				if err != nil {
					return false, nil, err
				}
				run = v.redisValidator.Launch(input, moduleRoot)
			}
		}
	}
	if run == nil {
		for _, spawner := range v.execSpawners {
			if validator.SpawnerSupportsModule(spawner, moduleRoot) {
				input, err := entry.ToInput(spawner.StylusArchs())
				if err != nil {
					return false, nil, err
				}
				run = spawner.Launch(input, moduleRoot)
				break
			}
		}
	}
	if run == nil {
		return false, nil, fmt.Errorf("validation with WasmModuleRoot %v not supported by node", moduleRoot)
	}
	defer run.Cancel()
	gsEnd, err := run.Await(ctx)
	if err != nil || gsEnd != entry.End {
		return false, &gsEnd, err
	}
	return true, &entry.End, nil
}

func (v *StatelessBlockValidator) OverrideRecorder(t *testing.T, recorder execution.ExecutionRecorder) {
	v.recorder = recorder
}

func (v *StatelessBlockValidator) GetLatestWasmModuleRoot(ctx context.Context) (common.Hash, error) {
	var lastErr error
	for _, spawner := range v.execSpawners {
		var latest common.Hash
		latest, lastErr = spawner.LatestWasmModuleRoot().Await(ctx)
		if latest != (common.Hash{}) && lastErr == nil {
			return latest, nil
		}
		if ctx.Err() != nil {
			return common.Hash{}, ctx.Err()
		}
	}
	return common.Hash{}, fmt.Errorf("couldn't detect latest WasmModuleRoot: %w", lastErr)
}

func (v *StatelessBlockValidator) Start(ctx_in context.Context) error {
	if v.redisValidator != nil {
		if err := v.redisValidator.Start(ctx_in); err != nil {
			return fmt.Errorf("starting execution spawner: %w", err)
		}
	}
	for _, spawner := range v.execSpawners {
		if err := spawner.Start(ctx_in); err != nil {
			return err
		}
	}
	return nil
}

func (v *StatelessBlockValidator) Stop() {
	for _, spawner := range v.execSpawners {
		spawner.Stop()
	}
	if v.redisValidator != nil {
		v.redisValidator.Stop()
	}
}<|MERGE_RESOLUTION|>--- conflicted
+++ resolved
@@ -8,11 +8,7 @@
 	"context"
 	"errors"
 	"fmt"
-<<<<<<< HEAD
 	"math/big"
-	"net/url"
-=======
->>>>>>> 88d143ba
 	"testing"
 
 	"github.com/offchainlabs/nitro/arbstate/daprovider"
