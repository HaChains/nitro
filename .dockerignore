**/.github
.make
**/.dockerignore
**/Dockerfile
**/.gitignore
**/.git
**/.gitmodules
go-ethereum/tests
**/*.yml
solgen/build
solgen/cache/
solgen/go
**/node_modules

target/**/*
brotli/buildfiles/**/*

<<<<<<< HEAD
/blockscout
=======
# these go to different docker images
testnode-scripts/
blockscout/

# these are used by environment outside the docker:
test-node.bash
>>>>>>> b4ffa42b

# Arbitrator ignores

# Rust outputs
arbitrator/target/**/*
arbitrator/target

# Compiled files
**/*.o
**/*.a
*.wasm

# Autogenerated test files
arbitrator/prover/test-cases/**/*
arbitrator/prover/test-cases

# external tools and IDEs
.vscode<|MERGE_RESOLUTION|>--- conflicted
+++ resolved
@@ -15,16 +15,12 @@
 target/**/*
 brotli/buildfiles/**/*
 
-<<<<<<< HEAD
-/blockscout
-=======
 # these go to different docker images
 testnode-scripts/
 blockscout/
 
 # these are used by environment outside the docker:
 test-node.bash
->>>>>>> b4ffa42b
 
 # Arbitrator ignores
 
