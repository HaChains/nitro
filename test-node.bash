#!/usr/bin/env bash

set -e

NITRO_NODE_VERSION=offchainlabs/nitro-node:v2.1.0-beta.1-03a2aea-dev
BLOCKSCOUT_VERSION=offchainlabs/blockscout:v1.0.0-c8db5b1

mydir=`dirname $0`
cd "$mydir"

if ! which docker-compose > /dev/null; then
    echo == Error! docker-compose not installed
    echo please install docker-compose and have it in PATH
    echo see https://docs.docker.com/compose/install/
    exit 1
fi

if [[ $# -gt 0 ]] && [[ $1 == "script" ]]; then
    shift
    docker-compose run testnode-scripts "$@"
    exit $?
fi

num_volumes=`docker volume ls --filter label=com.docker.compose.project=nitro -q | wc -l`

if [[ $num_volumes -eq 0 ]]; then
    force_init=true
else
    force_init=false
fi

run=true
force_build=false
validate=false
detach=false
blockscout=false
tokenbridge=true
consensusclient=false
redundantsequencers=0
<<<<<<< HEAD
dev_build=false
erc20rollup=false
=======
dev_build_nitro=false
dev_build_blockscout=false
>>>>>>> c50ba3cf
batchposters=1
devprivkey=b6b15c8cb491557369f3c7d2c287b053eb229daa9c22138887752191c9520659
l1chainid=1337
while [[ $# -gt 0 ]]; do
    case $1 in
        --init)
            if ! $force_init; then
                echo == Warning! this will remove all previous data
                read -p "are you sure? [y/n]" -n 1 response
                if [[ $response == "y" ]] || [[ $response == "Y" ]]; then
                    force_init=true
                    echo
                else
                    exit 0
                fi
            fi
            shift
            ;;
        --dev)
            shift
            if [[ $# -eq 0 || $1 == -* ]]; then
                # If no argument after --dev, set both flags to true
                dev_build_nitro=true
                dev_build_blockscout=true
            else
                while [[ $# -gt 0 && $1 != -* ]]; do
                    if [[ $1 == "nitro" ]]; then
                        dev_build_nitro=true
                    elif [[ $1 == "blockscout" ]]; then
                        dev_build_blockscout=true
                    fi
                    shift
                done
            fi
            ;;
        --build)
            force_build=true
            shift
            ;;
        --validate)
            validate=true
            shift
            ;;
        --blockscout)
            blockscout=true
            shift
            ;;
        --no-tokenbridge)
            tokenbridge=false
            shift
            ;;
        --no-run)
            run=false
            shift
            ;;
        --detach)
            detach=true
            shift
            ;;
        --erc20-rollup)
            erc20rollup=true
            shift
            ;;
        --batchposters)
            batchposters=$2
            if ! [[ $batchposters =~ [0-3] ]] ; then
                echo "batchposters must be between 0 and 3 value:$batchposters."
                exit 1
            fi
            shift
            shift
            ;;
        --pos)
            consensusclient=true
            l1chainid=32382
            shift
            ;;
        --redundantsequencers)
            redundantsequencers=$2
            if ! [[ $redundantsequencers =~ [0-3] ]] ; then
                echo "redundantsequencers must be between 0 and 3 value:$redundantsequencers."
                exit 1
            fi
            shift
            shift
            ;;
        *)
            echo Usage: $0 \[OPTIONS..]
            echo        $0 script [SCRIPT-ARGS]
            echo
            echo OPTIONS:
            echo --build:           rebuild docker images
            echo --dev:             build nitro and blockscout dockers from source \(otherwise - pull docker\)
            echo --init:            remove all data, rebuild, deploy new rollup
            echo --pos:             l1 is a proof-of-stake chain \(using prysm for consensus\)
            echo --validate:        heavy computation, validating all blocks in WASM
            echo --erc20rollup:     deploys rollup in erc20 mode where token is used as L2 native currency
            echo --batchposters:    batch posters [0-3]
            echo --redundantsequencers redundant sequencers [0-3]
            echo --detach:          detach from nodes after running them
            echo --blockscout:      build or launch blockscout
            echo --no-tokenbridge:  don\'t build or launch tokenbridge
            echo --no-run:          does not launch nodes \(usefull with build or init\)
            echo
            echo script runs inside a separate docker. For SCRIPT-ARGS, run $0 script --help
            exit 0
    esac
done

if $force_init; then
  force_build=true
fi

if $dev_build_nitro; then
  if [[ "$(docker images -q nitro-node-dev:latest 2> /dev/null)" == "" ]]; then
    force_build=true
  fi
fi

if $dev_build_blockscout; then
  if [[ "$(docker images -q blockscout:latest 2> /dev/null)" == "" ]]; then
    force_build=true
  fi
fi

NODES="sequencer"
INITIAL_SEQ_NODES="sequencer"

if [ $redundantsequencers -gt 0 ]; then
    NODES="$NODES sequencer_b"
    INITIAL_SEQ_NODES="$INITIAL_SEQ_NODES sequencer_b"
fi
if [ $redundantsequencers -gt 1 ]; then
    NODES="$NODES sequencer_c"
fi
if [ $redundantsequencers -gt 2 ]; then
    NODES="$NODES sequencer_d"
fi

if [ $batchposters -gt 0 ]; then
    NODES="$NODES poster"
fi
if [ $batchposters -gt 1 ]; then
    NODES="$NODES poster_b"
fi
if [ $batchposters -gt 2 ]; then
    NODES="$NODES poster_c"
fi


if $validate; then
    NODES="$NODES validator"
else
    NODES="$NODES staker-unsafe"
fi
if $blockscout; then
    NODES="$NODES blockscout"
fi
if $force_build; then
  echo == Building..
  if $dev_build_nitro; then
    docker build . -t nitro-node-dev --target nitro-node-dev
  fi
  if $dev_build_blockscout; then
    if $blockscout; then
      docker build blockscout -t blockscout -f blockscout/docker/Dockerfile
    fi
  fi
  LOCAL_BUILD_NODES=testnode-scripts
  if $tokenbridge; then
    LOCAL_BUILD_NODES="$LOCAL_BUILD_NODES testnode-tokenbridge"
  fi
  docker-compose build --no-rm $LOCAL_BUILD_NODES
fi

if $dev_build_nitro; then
  docker tag nitro-node-dev:latest nitro-node-dev-testnode
else
  docker pull $NITRO_NODE_VERSION
  docker tag $NITRO_NODE_VERSION nitro-node-dev-testnode
fi

if $dev_build_blockscout; then
  if $blockscout; then
    docker tag blockscout:latest blockscout-testnode
  fi
else
  if $blockscout; then
    docker pull $BLOCKSCOUT_VERSION
    docker tag $BLOCKSCOUT_VERSION blockscout-testnode
  fi
fi

if $force_build; then
    docker-compose build --no-rm $NODES testnode-scripts
fi

if $force_init; then
    echo == Removing old data..
    docker-compose down
    leftoverContainers=`docker container ls -a --filter label=com.docker.compose.project=nitro -q | xargs echo`
    if [ `echo $leftoverContainers | wc -w` -gt 0 ]; then
        docker rm $leftoverContainers
    fi
    docker volume prune -f --filter label=com.docker.compose.project=nitro
    leftoverVolumes=`docker volume ls --filter label=com.docker.compose.project=nitro -q | xargs echo`
    if [ `echo $leftoverVolumes | wc -w` -gt 0 ]; then
        docker volume rm $leftoverVolumes
    fi

    echo == Generating l1 keys
    docker-compose run testnode-scripts write-accounts
    docker-compose run --entrypoint sh geth -c "echo passphrase > /datadir/passphrase"
    docker-compose run --entrypoint sh geth -c "chown -R 1000:1000 /keystore"
    docker-compose run --entrypoint sh geth -c "chown -R 1000:1000 /config"

    if $consensusclient; then
      echo == Writing configs
      docker-compose run testnode-scripts write-geth-genesis-config

      echo == Writing configs
      docker-compose run testnode-scripts write-prysm-config

      echo == Initializing go-ethereum genesis configuration
      docker-compose run geth init --datadir /datadir/ /config/geth_genesis.json

      echo == Starting geth
      docker-compose up -d geth

      echo == Creating prysm genesis
      docker-compose up create_beacon_chain_genesis

      echo == Running prysm
      docker-compose up -d prysm_beacon_chain
      docker-compose up -d prysm_validator
    else
      docker-compose up -d geth
    fi

    echo == Funding validator and sequencer
    docker-compose run testnode-scripts send-l1 --ethamount 1000 --to validator --wait
    docker-compose run testnode-scripts send-l1 --ethamount 1000 --to sequencer --wait

    echo == create l1 traffic
    docker-compose run testnode-scripts send-l1 --ethamount 1000 --to user_l1user --wait
    docker-compose run testnode-scripts send-l1 --ethamount 0.0001 --from user_l1user --to user_l1user_b --wait --delay 500 --times 500 > /dev/null &

<<<<<<< HEAD
=======
    echo == Writing l2 chain config
    docker-compose run testnode-scripts write-l2-chain-config

    echo == Deploying L2
>>>>>>> c50ba3cf
    sequenceraddress=`docker-compose run testnode-scripts print-address --account sequencer | tail -n 1 | tr -d '\r\n'`
    deployL2Command="docker-compose run --entrypoint /usr/local/bin/deploy poster --l1conn ws://geth:8546 --l1keystore /home/user/l1keystore --sequencerAddress $sequenceraddress --ownerAddress $sequenceraddress --l1DeployAccount $sequenceraddress --l1deployment /config/deployment.json --authorizevalidators 10 --wasmrootpath /home/user/target/machines --l1chainid=$l1chainid"
    if $erc20rollup; then
        echo == Deploying token
        nativeTokenAddress=`docker-compose run testnode-scripts create-erc20 --deployerKey $devprivkey --mintTo user_l1user | tail -n 1 | awk '{ print $NF }'`
        deployL2Command+=" --nativeERC20TokenAddress $nativeTokenAddress"
    fi

<<<<<<< HEAD
    echo == Deploying L2
    eval $deployL2Command

=======
    docker-compose run --entrypoint /usr/local/bin/deploy poster --l1conn ws://geth:8546 --l1keystore /home/user/l1keystore --sequencerAddress $sequenceraddress --ownerAddress $sequenceraddress --l1DeployAccount $sequenceraddress --l1deployment /config/deployment.json --authorizevalidators 10 --wasmrootpath /home/user/target/machines --l1chainid=$l1chainid --l2chainconfig /config/l2_chain_config.json --l2chainname arb-dev-test --l2chaininfo /config/deployed_chain_info.json
    docker-compose run --entrypoint sh poster -c "jq [.[]] /config/deployed_chain_info.json > /config/l2_chain_info.json"
>>>>>>> c50ba3cf
    echo == Writing configs
    docker-compose run testnode-scripts write-config

    echo == Initializing redis
    docker-compose run testnode-scripts redis-init --redundancy $redundantsequencers

    echo == Funding l2 funnel
    docker-compose up -d $INITIAL_SEQ_NODES
    if ! $erc20rollup; then
        docker-compose run testnode-scripts bridge-funds --ethamount 100000 --wait
    fi

    if $tokenbridge; then
        echo == Deploying token bridge
        docker-compose run -e ARB_KEY=$devprivkey -e ETH_KEY=$devprivkey testnode-tokenbridge gen:network
        docker-compose run --entrypoint sh testnode-tokenbridge -c "cat localNetwork.json"
        echo
    fi
fi

if $run; then
    UP_FLAG=""
    if $detach; then
        UP_FLAG="-d"
    fi

    echo == Launching Sequencer
    echo if things go wrong - use --init to create a new chain
    echo

    docker-compose up $UP_FLAG $NODES
fi<|MERGE_RESOLUTION|>--- conflicted
+++ resolved
@@ -37,13 +37,9 @@
 tokenbridge=true
 consensusclient=false
 redundantsequencers=0
-<<<<<<< HEAD
-dev_build=false
-erc20rollup=false
-=======
 dev_build_nitro=false
 dev_build_blockscout=false
->>>>>>> c50ba3cf
+erc20rollup=false
 batchposters=1
 devprivkey=b6b15c8cb491557369f3c7d2c287b053eb229daa9c22138887752191c9520659
 l1chainid=1337
@@ -291,29 +287,21 @@
     docker-compose run testnode-scripts send-l1 --ethamount 1000 --to user_l1user --wait
     docker-compose run testnode-scripts send-l1 --ethamount 0.0001 --from user_l1user --to user_l1user_b --wait --delay 500 --times 500 > /dev/null &
 
-<<<<<<< HEAD
-=======
     echo == Writing l2 chain config
     docker-compose run testnode-scripts write-l2-chain-config
 
-    echo == Deploying L2
->>>>>>> c50ba3cf
     sequenceraddress=`docker-compose run testnode-scripts print-address --account sequencer | tail -n 1 | tr -d '\r\n'`
-    deployL2Command="docker-compose run --entrypoint /usr/local/bin/deploy poster --l1conn ws://geth:8546 --l1keystore /home/user/l1keystore --sequencerAddress $sequenceraddress --ownerAddress $sequenceraddress --l1DeployAccount $sequenceraddress --l1deployment /config/deployment.json --authorizevalidators 10 --wasmrootpath /home/user/target/machines --l1chainid=$l1chainid"
+    deployL2Command="docker-compose run --entrypoint /usr/local/bin/deploy poster --l1conn ws://geth:8546 --l1keystore /home/user/l1keystore --sequencerAddress $sequenceraddress --ownerAddress $sequenceraddress --l1DeployAccount $sequenceraddress --l1deployment /config/deployment.json --authorizevalidators 10 --wasmrootpath /home/user/target/machines --l1chainid=$l1chainid --l2chainconfig /config/l2_chain_config.json --l2chainname arb-dev-test --l2chaininfo /config/deployed_chain_info.json"
     if $erc20rollup; then
         echo == Deploying token
         nativeTokenAddress=`docker-compose run testnode-scripts create-erc20 --deployerKey $devprivkey --mintTo user_l1user | tail -n 1 | awk '{ print $NF }'`
         deployL2Command+=" --nativeERC20TokenAddress $nativeTokenAddress"
     fi
 
-<<<<<<< HEAD
     echo == Deploying L2
     eval $deployL2Command
-
-=======
-    docker-compose run --entrypoint /usr/local/bin/deploy poster --l1conn ws://geth:8546 --l1keystore /home/user/l1keystore --sequencerAddress $sequenceraddress --ownerAddress $sequenceraddress --l1DeployAccount $sequenceraddress --l1deployment /config/deployment.json --authorizevalidators 10 --wasmrootpath /home/user/target/machines --l1chainid=$l1chainid --l2chainconfig /config/l2_chain_config.json --l2chainname arb-dev-test --l2chaininfo /config/deployed_chain_info.json
     docker-compose run --entrypoint sh poster -c "jq [.[]] /config/deployed_chain_info.json > /config/l2_chain_info.json"
->>>>>>> c50ba3cf
+    
     echo == Writing configs
     docker-compose run testnode-scripts write-config
 
