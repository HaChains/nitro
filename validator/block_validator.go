//
// Copyright 2021-2022, Offchain Labs, Inc. All rights reserved.
//

package validator

import (
	"context"
	"encoding/binary"
	"fmt"
	"os"
	"path/filepath"
	"runtime"
	"sync"
	"sync/atomic"
	"time"

	"github.com/pkg/errors"
	flag "github.com/spf13/pflag"

	"github.com/ethereum/go-ethereum/arbitrum"
	"github.com/ethereum/go-ethereum/common"
	"github.com/ethereum/go-ethereum/core"
	"github.com/ethereum/go-ethereum/core/types"
	"github.com/ethereum/go-ethereum/ethdb"
	"github.com/ethereum/go-ethereum/log"
	"github.com/ethereum/go-ethereum/rlp"
	"github.com/offchainlabs/nitro/arbos"
	"github.com/offchainlabs/nitro/arbos/arbosState"
	"github.com/offchainlabs/nitro/arbstate"
	"github.com/offchainlabs/nitro/arbutil"
	"github.com/offchainlabs/nitro/das"
	"github.com/offchainlabs/nitro/util"
)

type BlockValidator struct {
	util.StopWaiter
	inboxTracker    InboxTrackerInterface
	blockchain      *core.BlockChain
	db              ethdb.Database
	genesisBlockNum uint64

	validationEntries sync.Map
	sequencerBatches  sync.Map
	preimageCache     preimageCache
	blockMutex        sync.Mutex
	batchMutex        sync.Mutex
	reorgMutex        sync.Mutex
	reorgsPending     int32 // atomic

	lastBlockValidated      uint64      // both atomic and behind lastBlockValidatedMutex
	lastBlockValidatedHash  common.Hash // behind lastBlockValidatedMutex
	lastBlockValidatedMutex sync.Mutex
	earliestBatchKept       uint64
	nextBatchKept           uint64 // 1 + the last batch number kept

	nextBlockToValidate      uint64
	nextValidationEntryBlock uint64
	globalPosNextSend        GlobalStatePosition

	config                   *BlockValidatorConfig
	atomicValidationsRunning int32
	concurrentRunsLimit      int32

	das das.DataAvailabilityService

	sendValidationsChan chan struct{}
	checkProgressChan   chan struct{}
	progressChan        chan uint64
}

type BlockValidatorConfig struct {
	Enable              bool   `koanf:"enable"`
	OutputPath          string `koanf:"output-path"`
	ConcurrentRunsLimit int    `koanf:"concurrent-runs-limit"`
	BlockToRecord       uint64 `koanf:"block-to-record"`
}

func BlockValidatorConfigAddOptions(prefix string, f *flag.FlagSet) {
	f.Bool(prefix+".enable", DefaultBlockValidatorConfig.Enable, "")
	f.String(prefix+".output-path", DefaultBlockValidatorConfig.OutputPath, "")
	f.Int(prefix+".concurrent-runs-limit", DefaultBlockValidatorConfig.ConcurrentRunsLimit, "")
	f.Uint64(prefix+".block-to-record", DefaultBlockValidatorConfig.BlockToRecord, "")
}

var DefaultBlockValidatorConfig = BlockValidatorConfig{
	Enable:              true,
	OutputPath:          "./target/output",
	ConcurrentRunsLimit: 0,
	BlockToRecord:       0,
}

type BlockValidatorRegistrer interface {
	SetBlockValidator(*BlockValidator)
}

type InboxTrackerInterface interface {
	BlockValidatorRegistrer
	GetDelayedMessageBytes(uint64) ([]byte, error)
	GetBatchMessageCount(seqNum uint64) (arbutil.MessageIndex, error)
	GetBatchAcc(seqNum uint64) (common.Hash, error)
	GetBatchCount() (uint64, error)
}

type TransactionStreamerInterface interface {
	BlockValidatorRegistrer
	GetMessage(seqNum arbutil.MessageIndex) (arbstate.MessageWithMetadata, error)
	GetGenesisBlockNumber() (uint64, error)
	PauseReorgs()
	ResumeReorgs()
}

type InboxReaderInterface interface {
	GetSequencerMessageBytes(ctx context.Context, seqNum uint64) ([]byte, error)
}

type GlobalStatePosition struct {
	BatchNumber uint64
	PosInBatch  uint64
}

func GlobalStatePositionsFor(tracker InboxTrackerInterface, pos arbutil.MessageIndex, batch uint64) (GlobalStatePosition, GlobalStatePosition, error) {
	msgCountInBatch, err := tracker.GetBatchMessageCount(batch)
	if err != nil {
		return GlobalStatePosition{}, GlobalStatePosition{}, err
	}
	var firstInBatch arbutil.MessageIndex
	if batch > 0 {
		firstInBatch, err = tracker.GetBatchMessageCount(batch - 1)
		if err != nil {
			return GlobalStatePosition{}, GlobalStatePosition{}, err
		}
	}
	if msgCountInBatch <= pos {
		return GlobalStatePosition{}, GlobalStatePosition{}, fmt.Errorf("batch %d has up to message %d, failed getting for %d", batch, msgCountInBatch-1, pos)
	}
	if firstInBatch > pos {
		return GlobalStatePosition{}, GlobalStatePosition{}, fmt.Errorf("batch %d starts from %d, failed getting for %d", batch, firstInBatch, pos)
	}
	startPos := GlobalStatePosition{batch, uint64(pos - firstInBatch)}
	if msgCountInBatch == pos+1 {
		return startPos, GlobalStatePosition{batch + 1, 0}, nil
	}
	return startPos, GlobalStatePosition{batch, uint64(pos + 1 - firstInBatch)}, nil
}

func FindBatchContainingMessageIndex(tracker InboxTrackerInterface, pos arbutil.MessageIndex, high uint64) (uint64, error) {
	var low uint64
	// Iteration preconditions:
	// - high >= low
	// - msgCount(low - 1) <= pos implies low <= target
	// - msgCount(high) > pos implies high >= target
	// Therefore, if low == high, then low == high == target
	for high > low {
		// Due to integer rounding, mid >= low && mid < high
		mid := (low + high) / 2
		count, err := tracker.GetBatchMessageCount(mid)
		if err != nil {
			return 0, err
		}
		if count < pos {
			// Must narrow as mid >= low, therefore mid + 1 > low, therefore newLow > oldLow
			// Keeps low precondition as msgCount(mid) < pos
			low = mid + 1
		} else if count == pos {
			return mid + 1, nil
		} else if count == pos+1 || mid == low { // implied: count > pos
			return mid, nil
		} else { // implied: count > pos + 1
			// Must narrow as mid < high, therefore newHigh < lowHigh
			// Keeps high precondition as msgCount(mid) > pos
			high = mid
		}
	}
	return low, nil
}

type validationEntry struct {
	BlockNumber   uint64
	PrevBlockHash common.Hash
	BlockHash     common.Hash
	SendRoot      common.Hash
	PrevSendRoot  common.Hash
	BlockHeader   *types.Header
	Preimages     []common.Hash
	HasDelayedMsg bool
	DelayedMsgNr  uint64
	SeqMsgNr      uint64
	StartPosition GlobalStatePosition
	EndPosition   GlobalStatePosition
}

const validationStatusUnprepared uint32 = 0 // waiting for validationEntry to be populated
const validationStatusPrepared uint32 = 1   // ready to undergo validation
const validationStatusValid uint32 = 2      // validation succeeded

type validationStatus struct {
	Status uint32           // atomic: value is one of validationStatus*
	Cancel func()           // non-atomic: only read/written to with reorg mutex
	Entry  *validationEntry // non-atomic: only read if Status >= validationStatusPrepared
}

func newValidationEntry(prevHeader *types.Header, header *types.Header, hasDelayed bool, delayedMsgNr uint64, preimages []common.Hash) (*validationEntry, error) {
	extraInfo, err := types.DeserializeHeaderExtraInformation(header)
	if err != nil {
		return nil, err
	}
	prevExtraInfo, err := types.DeserializeHeaderExtraInformation(prevHeader)
	if err != nil {
		return nil, err
	}
	return &validationEntry{
		BlockNumber:   header.Number.Uint64(),
		BlockHash:     header.Hash(),
		SendRoot:      extraInfo.SendRoot,
		PrevSendRoot:  prevExtraInfo.SendRoot,
		PrevBlockHash: header.ParentHash,
		BlockHeader:   header,
		Preimages:     preimages,
		HasDelayedMsg: hasDelayed,
		DelayedMsgNr:  delayedMsgNr,
	}, nil
}

func NewBlockValidator(inbox InboxTrackerInterface, streamer TransactionStreamerInterface, blockchain *core.BlockChain, db ethdb.Database, config *BlockValidatorConfig, das das.DataAvailabilityService) (*BlockValidator, error) {
	CreateHostIoMachine()
	concurrent := config.ConcurrentRunsLimit
	if concurrent == 0 {
		concurrent = runtime.NumCPU()
	}
	genesisBlockNum, err := streamer.GetGenesisBlockNumber()
	if err != nil {
		return nil, err
	}
	validator := &BlockValidator{
		inboxTracker:        inbox,
		blockchain:          blockchain,
		db:                  db,
		sendValidationsChan: make(chan struct{}, 1),
		checkProgressChan:   make(chan struct{}, 1),
		progressChan:        make(chan uint64, 1),
		concurrentRunsLimit: int32(concurrent),
		config:              config,
		das:                 das,
		genesisBlockNum:     genesisBlockNum,
	}
	err = validator.readLastBlockValidatedDbInfo()
	if err != nil {
		return nil, err
	}
	streamer.SetBlockValidator(validator)
	inbox.SetBlockValidator(validator)
	return validator, nil
}

func (v *BlockValidator) readLastBlockValidatedDbInfo() error {
	v.lastBlockValidatedMutex.Lock()
	defer v.lastBlockValidatedMutex.Unlock()

	exists, err := v.db.Has(lastBlockValidatedInfoKey)
	if err != nil {
		return err
	}

	if !exists {
		// The db contains no validation info; start from the beginning.
		// TODO: this skips validating the genesis block.
		v.lastBlockValidated = v.genesisBlockNum
		v.lastBlockValidatedHash = v.blockchain.Genesis().Hash()
		v.nextBlockToValidate = v.genesisBlockNum + 1
		v.globalPosNextSend = GlobalStatePosition{
			BatchNumber: 1,
			PosInBatch:  0,
		}
		return nil
	}

	infoBytes, err := v.db.Get(lastBlockValidatedInfoKey)
	if err != nil {
		return err
	}

	var info lastBlockValidatedDbInfo
	err = rlp.DecodeBytes(infoBytes, &info)
	if err != nil {
		return err
	}

	expectedHash := v.blockchain.GetCanonicalHash(info.BlockNumber)
	if expectedHash != info.BlockHash {
		return fmt.Errorf("last validated block %v stored with hash %v, but blockchain has hash %v", info.BlockNumber, info.BlockHash, expectedHash)
	}

	v.lastBlockValidated = info.BlockNumber
	v.lastBlockValidatedHash = info.BlockHash
	v.nextBlockToValidate = v.lastBlockValidated + 1
	v.globalPosNextSend = info.AfterPosition

	return nil
}

// If msg is nil, this will record block creation up to the point where message would be accessed (for a "too far" proof)
func RecordBlockCreation(blockchain *core.BlockChain, prevHeader *types.Header, msg *arbstate.MessageWithMetadata) (common.Hash, map[common.Hash][]byte, error) {
	recordingdb, chaincontext, recordingKV, err := arbitrum.PrepareRecording(blockchain, prevHeader)
	if err != nil {
		return common.Hash{}, nil, err
	}

	chainConfig := blockchain.Config()

	// Get the chain ID, both to validate and because the replay binary also gets the chain ID,
	// so we need to populate the recordingdb with preimages for retrieving the chain ID.
	if prevHeader != nil {
		initialArbosState, err := arbosState.OpenSystemArbosState(recordingdb, true)
		if err != nil {
			return common.Hash{}, nil, fmt.Errorf("Error opening initial ArbOS state: %w", err)
		}
		chainId, err := initialArbosState.ChainId()
		if err != nil {
			return common.Hash{}, nil, fmt.Errorf("Error getting chain ID from initial ArbOS state: %w", err)
		}
		if chainId.Cmp(chainConfig.ChainID) != 0 {
			return common.Hash{}, nil, fmt.Errorf("Unexpected chain ID %v in ArbOS state, expected %v", chainId, chainConfig.ChainID)
		}
	}

	var blockHash common.Hash
	if msg != nil {
		block, _ := arbos.ProduceBlock(
			msg.Message,
			msg.DelayedMessagesRead,
			prevHeader,
			recordingdb,
			chaincontext,
			chainConfig,
		)
		blockHash = block.Hash()
	}

	preimages, err := arbitrum.PreimagesFromRecording(chaincontext, recordingKV)

	return blockHash, preimages, err
}

func BlockDataForValidation(blockchain *core.BlockChain, header, prevHeader *types.Header, msg arbstate.MessageWithMetadata) (preimages map[common.Hash][]byte, hasDelayedMessage bool, delayedMsgNr uint64, err error) {
	var prevHash common.Hash
	if prevHeader != nil {
		prevHash = prevHeader.Hash()
	}
	if header.ParentHash != prevHash {
		err = fmt.Errorf("bad arguments: prev does not match")
		return
	}

	var blockhash common.Hash
	blockhash, preimages, err = RecordBlockCreation(blockchain, prevHeader, &msg)
	if err != nil {
		return
	}
	if blockhash != header.Hash() {
		err = fmt.Errorf("wrong hash expected %s got %s", header.Hash(), blockhash)
		return
	}
	if prevHeader == nil || header.Nonce != prevHeader.Nonce {
		hasDelayedMessage = true
		if prevHeader != nil {
			delayedMsgNr = prevHeader.Nonce.Uint64()
		}
	}
	return
}

func (v *BlockValidator) prepareBlock(header *types.Header, prevHeader *types.Header, msg arbstate.MessageWithMetadata, validationStatus *validationStatus) {
	preimages, hasDelayedMessage, delayedMsgToRead, err := BlockDataForValidation(v.blockchain, header, prevHeader, msg)
	if err != nil {
		log.Error("failed to set up validation", "err", err, "header", header, "prevHeader", prevHeader)
		return
	}
	hashlist := v.preimageCache.PourToCache(preimages)
	validationEntry, err := newValidationEntry(prevHeader, header, hasDelayedMessage, delayedMsgToRead, hashlist)
	if err != nil {
		log.Error("failed to create validation entry", "err", err, "header", header, "prevHeader", prevHeader)
		return
	}
	validationStatus.Entry = validationEntry
	atomic.StoreUint32(&validationStatus.Status, validationStatusPrepared)
	v.sendValidationsChan <- struct{}{}
}

func (v *BlockValidator) NewBlock(block *types.Block, prevHeader *types.Header, msg arbstate.MessageWithMetadata) {
	v.blockMutex.Lock()
	defer v.blockMutex.Unlock()
	status := &validationStatus{
		Status: validationStatusUnprepared,
		Entry:  nil,
	}
	blockNum := block.NumberU64()
	v.validationEntries.Store(blockNum, status)
	if v.nextValidationEntryBlock <= blockNum {
		v.nextValidationEntryBlock = blockNum + 1
	}
	v.LaunchUntrackedThread(func() { v.prepareBlock(block.Header(), prevHeader, msg, status) })
}

var launchTime = time.Now().Format("2006_01_02__15_04")

//nolint:gosec
func (v *BlockValidator) writeToFile(validationEntry *validationEntry, start, end GlobalStatePosition, preimages map[common.Hash][]byte, sequencerMsg, delayedMsg []byte) error {
	outDirPath := filepath.Join(StaticNitroMachineConfig.RootPath, v.config.OutputPath, launchTime, fmt.Sprintf("block_%d", validationEntry.BlockNumber))
	err := os.MkdirAll(outDirPath, 0777)
	if err != nil {
		return err
	}

	cmdFile, err := os.Create(filepath.Join(outDirPath, "run-prover.sh"))
	if err != nil {
		return err
	}
	defer cmdFile.Close()
	_, err = cmdFile.WriteString("#!/bin/bash\n" +
		fmt.Sprintf("# expected output: batch %d, postion %d, hash %s\n", end.BatchNumber, end.PosInBatch, validationEntry.BlockHash) +
		"ROOTPATH=\"" + StaticNitroMachineConfig.RootPath + "\"\n" +
		"if (( $# > 1 )); then\n" +
		"	if [[ $1 == \"-r\" ]]; then\n" +
		"		ROOTPATH=$2\n" +
		"		shift\n" +
		"		shift\n" +
		"	fi\n" +
		"fi\n" +
		"${ROOTPATH}/bin/prover ${ROOTPATH}/" + StaticNitroMachineConfig.ProverBinPath)
	if err != nil {
		return err
	}

	for _, module := range StaticNitroMachineConfig.ModulePaths {
		_, err = cmdFile.WriteString(" -l " + "${ROOTPATH}/" + module)
		if err != nil {
			return err
		}
	}
	_, err = cmdFile.WriteString(fmt.Sprintf(" --inbox-position %d --position-within-message %d --last-block-hash %s", start.BatchNumber, start.PosInBatch, validationEntry.PrevBlockHash))
	if err != nil {
		return err
	}

	sequencerFileName := fmt.Sprintf("sequencer_%d.bin", start.BatchNumber)
	err = os.WriteFile(filepath.Join(outDirPath, sequencerFileName), sequencerMsg, 0644)
	if err != nil {
		return err
	}
	_, err = cmdFile.WriteString(" --inbox " + sequencerFileName)
	if err != nil {
		return err
	}

	preimageFile, err := os.Create(filepath.Join(outDirPath, "preimages.bin"))
	if err != nil {
		return err
	}
	defer preimageFile.Close()
	for _, data := range preimages {
		lenbytes := make([]byte, 8)
		binary.LittleEndian.PutUint64(lenbytes, uint64(len(data)))
		_, err := preimageFile.Write(lenbytes)
		if err != nil {
			return err
		}
		_, err = preimageFile.Write(data)
		if err != nil {
			return err
		}
	}

	_, err = cmdFile.WriteString(" --preimages preimages.bin")
	if err != nil {
		return err
	}

	if validationEntry.HasDelayedMsg {
		_, err = cmdFile.WriteString(fmt.Sprintf(" --delayed-inbox-position %d", validationEntry.DelayedMsgNr))
		if err != nil {
			return err
		}
		filename := fmt.Sprintf("delayed_%d.bin", validationEntry.DelayedMsgNr)
		err = os.WriteFile(filepath.Join(outDirPath, filename), delayedMsg, 0644)
		if err != nil {
			return err
		}
		_, err = cmdFile.WriteString(fmt.Sprintf(" --delayed-inbox %s", filename))
		if err != nil {
			return err
		}
	}

	_, err = cmdFile.WriteString(" \"$@\"\n")
	if err != nil {
		return err
	}
	err = cmdFile.Chmod(0777)
	if err != nil {
		return err
	}
	return nil
}

func (v *BlockValidator) validate(ctx context.Context, validationStatus *validationStatus, seqMsg []byte) {
	if atomic.LoadUint32(&validationStatus.Status) < validationStatusPrepared {
		log.Error("attempted to validate unprepared validation entry")
		return
	}
	entry := validationStatus.Entry
	log.Info("starting validation for block", "blockNr", entry.BlockNumber)
	preimages, err := v.preimageCache.FillHashedValues(entry.Preimages)
	if err != nil {
		log.Error("validator: failed prepare arrays", "err", err)
		return
	}
	defer (func() {
		atomic.AddInt32(&v.atomicValidationsRunning, -1)
		v.sendValidationsChan <- struct{}{}
		err := v.preimageCache.RemoveFromCache(entry.Preimages)
		if err != nil {
			log.Error("validator failed to remove from cache", "err", err)
		}
	})()
	start := entry.StartPosition
	end := entry.EndPosition
	gsStart := GoGlobalState{
		Batch:      start.BatchNumber,
		PosInBatch: start.PosInBatch,
		BlockHash:  entry.PrevBlockHash,
		SendRoot:   entry.PrevSendRoot,
	}

	if arbstate.IsDASMessageHeaderByte(seqMsg[40]) {
		if v.das == nil {
			log.Error("No DAS configured, but sequencer message found with DAS header")
			if v.blockchain.Config().ArbitrumChainParams.DataAvailabilityCommittee {
				return
			}
		} else {
			cert, _, err := arbstate.DeserializeDASCertFrom(seqMsg[40:])
			if err != nil {
				log.Error("Failed to deserialize DAS message", "err", err)
			} else {
				preimages[common.BytesToHash(cert.DataHash[:])], err = v.das.Retrieve(ctx, seqMsg[40:])
				if err != nil {
					log.Error("Couldn't retrieve message from DAS", "err", err)
					return
				}
			}
		}
	}

	basemachine, err := GetHostIoMachine(ctx)
	if err != nil {
		return
	}
	mach := basemachine.Clone()
	err = mach.AddPreimages(preimages)
	if err != nil {
		log.Error("error while adding preimage for proving", "err", err, "gsStart", gsStart)
		return
	}
	err = mach.SetGlobalState(gsStart)
	if err != nil {
		log.Error("error while setting global state for proving", "err", err, "gsStart", gsStart)
		return
	}
	err = mach.AddSequencerInboxMessage(start.BatchNumber, seqMsg)
	if err != nil {
		log.Error("error while trying to add sequencer msg for proving", "err", err, "seq", start.BatchNumber, "blockNr", entry.BlockNumber)
		return
	}
	var delayedMsg []byte
	if entry.HasDelayedMsg {
		delayedMsg, err = v.inboxTracker.GetDelayedMessageBytes(entry.DelayedMsgNr)
		if err != nil {
			log.Error("error while trying to read delayed msg for proving", "err", err, "seq", entry.DelayedMsgNr, "blockNr", entry.BlockNumber)
			return
		}
		err = mach.AddDelayedInboxMessage(entry.DelayedMsgNr, delayedMsg)
		if err != nil {
			log.Error("error while trying to add delayed msg for proving", "err", err, "seq", entry.DelayedMsgNr, "blockNr", entry.BlockNumber)
			return
		}
	}

	var steps uint64
	for mach.IsRunning() {
		var count uint64 = 500000000
		err = mach.Step(ctx, count)
		if steps > 0 {
			log.Info("validation", "block", entry.BlockNumber, "steps", steps)
		}
		if err != nil {
			if !errors.Is(err, context.Canceled) && !errors.Is(err, context.DeadlineExceeded) {
				log.Error("running machine failed", "err", err)
				panic("Failed to run machine: " + err.Error())
			}
			return
		}
		steps += count
	}
	if mach.IsErrored() {
		log.Error("machine entered errored state during attempted validation", "block", entry.BlockNumber)
		return
	}
	gsEnd := mach.GetGlobalState()

	gsExpected := GoGlobalState{Batch: end.BatchNumber, PosInBatch: end.PosInBatch, BlockHash: entry.BlockHash, SendRoot: entry.SendRoot}

	writeThisBlock := false

	resultValid := (gsEnd == gsExpected)

	if !resultValid {
		writeThisBlock = true
	}
	// stupid search for now, assuming the list will always be empty or very mall
<<<<<<< HEAD
	if v.config.BlockToRecord != 0 {
		for _, blockNr := range []uint64{v.config.BlockToRecord} {
			if blockNr > validationEntry.BlockNumber {
				break
			} else if blockNr == validationEntry.BlockNumber {
				writeThisBlock = true
				break
			}
=======
	for _, blockNr := range v.config.BlocksToRecord {
		if blockNr > entry.BlockNumber {
			break
		}
		if blockNr == entry.BlockNumber {
			writeThisBlock = true
			break
>>>>>>> 8dd7d30b
		}
	}

	if writeThisBlock {
		err = v.writeToFile(entry, start, end, preimages, seqMsg, delayedMsg)
		if err != nil {
			log.Error("failed to write file", "err", err)
		}
	}

	if !resultValid {
		log.Error("validation failed", "got", gsEnd, "expected", gsExpected, "expHeader", entry.BlockHeader)
		return
	}

	atomic.StoreUint32(&validationStatus.Status, validationStatusValid) // after that - validation entry could be deleted from map
	log.Info("validation succeeded", "blockNr", entry.BlockNumber)
	v.checkProgressChan <- struct{}{}
}

func (v *BlockValidator) sendValidations(ctx context.Context) {
	v.reorgMutex.Lock()
	defer v.reorgMutex.Unlock()
	var batchCount uint64
	for atomic.LoadInt32(&v.reorgsPending) == 0 {
		if atomic.LoadInt32(&v.atomicValidationsRunning) >= v.concurrentRunsLimit {
			return
		}
		if batchCount <= v.globalPosNextSend.BatchNumber {
			var err error
			batchCount, err = v.inboxTracker.GetBatchCount()
			if err != nil {
				log.Error("validator failed to get message count", "err", err)
				return
			}
			if batchCount <= v.globalPosNextSend.BatchNumber {
				return
			}
		}
		seqBatchEntry, haveBatch := v.sequencerBatches.Load(v.globalPosNextSend.BatchNumber)
		if !haveBatch {
			return
		}
		// valdationEntries is By blockNumber
		entry, found := v.validationEntries.Load(v.nextBlockToValidate)
		if !found {
			return
		}
		validationStatus, ok := entry.(*validationStatus)
		if !ok || (validationStatus == nil) {
			log.Error("bad entry trying to validate batch")
			return
		}
		if atomic.LoadUint32(&validationStatus.Status) == 0 {
			return
		}
		nextMsg := arbutil.BlockNumberToMessageCount(v.nextBlockToValidate, v.genesisBlockNum) - 1
		startPos, endPos, err := GlobalStatePositionsFor(v.inboxTracker, nextMsg, v.globalPosNextSend.BatchNumber)
		if err != nil {
			log.Error("failed calculating position for validation", "err", err, "msg", nextMsg, "batch", v.globalPosNextSend.BatchNumber)
			return
		}
		if startPos != v.globalPosNextSend {
			log.Error("inconsistent pos mapping", "msg", nextMsg, "expected", v.globalPosNextSend, "found", startPos)
			return
		}
		atomic.AddInt32(&v.atomicValidationsRunning, 1)
		validationStatus.Entry.SeqMsgNr = startPos.BatchNumber
		validationStatus.Entry.StartPosition = startPos
		validationStatus.Entry.EndPosition = endPos
		validationCtx, cancel := context.WithCancel(ctx)
		validationStatus.Cancel = cancel

		batchNum := validationStatus.Entry.StartPosition.BatchNumber
		seqMsg, ok := seqBatchEntry.([]byte)
		if !ok {
			log.Error("sequencer message bad format", "blockNr", v.nextBlockToValidate, "msgNum", batchNum)
			return
		}

		// validation can take long time. Don't wait for it when shutting down
		v.LaunchUntrackedThread(func() {
			v.validate(validationCtx, validationStatus, seqMsg)
			cancel()
		})

		v.nextBlockToValidate++
		v.globalPosNextSend = endPos
	}
}

func (v *BlockValidator) writeLastValidatedToDb(blockNumber uint64, blockHash common.Hash, endPos GlobalStatePosition) error {
	info := lastBlockValidatedDbInfo{
		BlockNumber:   blockNumber,
		BlockHash:     blockHash,
		AfterPosition: endPos,
	}
	encodedInfo, err := rlp.EncodeToBytes(info)
	if err != nil {
		return err
	}
	err = v.db.Put(lastBlockValidatedInfoKey, encodedInfo)
	if err != nil {
		return err
	}
	return nil
}

func (v *BlockValidator) progressValidated() {
	v.reorgMutex.Lock()
	defer v.reorgMutex.Unlock()
	for atomic.LoadInt32(&v.reorgsPending) == 0 {
		// Reads from blocksValidated can be non-atomic as all writes hold reorgMutex
		checkingBlock := v.lastBlockValidated + 1
		entry, found := v.validationEntries.Load(checkingBlock)
		if !found {
			return
		}
		validationStatus, ok := entry.(*validationStatus)
		if !ok || (validationStatus == nil) {
			log.Error("bad entry trying to advance validated counter")
			return
		}
		if atomic.LoadUint32(&validationStatus.Status) < validationStatusValid {
			return
		}
		validationEntry := validationStatus.Entry
		if validationEntry.BlockNumber != checkingBlock {
			log.Error("bad block number for validation entry", "expected", checkingBlock, "found", validationEntry.BlockNumber)
			return
		}
		// It's safe to read lastBlockValidatedHash without the lastBlockValidatedMutex as we have the reorgMutex
		if v.lastBlockValidatedHash != validationEntry.PrevBlockHash {
			log.Error("lastBlockValidatedHash is %v but validationEntry has prevBlockHash %v for block number %v", v.lastBlockValidatedHash, validationEntry.PrevBlockHash, v.lastBlockValidated)
			return
		}
		earliestBatchKept := atomic.LoadUint64(&v.earliestBatchKept)
		if earliestBatchKept < validationEntry.SeqMsgNr {
			for batch := earliestBatchKept; batch < validationEntry.SeqMsgNr; batch++ {
				v.sequencerBatches.Delete(batch)
			}
			atomic.StoreUint64(&v.earliestBatchKept, validationEntry.SeqMsgNr)
		}

		v.lastBlockValidatedMutex.Lock()
		atomic.StoreUint64(&v.lastBlockValidated, checkingBlock)
		v.lastBlockValidatedHash = validationEntry.BlockHash
		v.lastBlockValidatedMutex.Unlock()

		v.validationEntries.Delete(checkingBlock)
		select {
		case v.progressChan <- checkingBlock:
		default:
		}
		err := v.writeLastValidatedToDb(validationEntry.BlockNumber, validationEntry.BlockHash, validationEntry.EndPosition)
		if err != nil {
			log.Error("failed to write validated entry to database", "err", err)
		}
	}
}

func (v *BlockValidator) LastBlockValidated() uint64 {
	return atomic.LoadUint64(&v.lastBlockValidated)
}

func (v *BlockValidator) LastBlockValidatedAndHash() (uint64, common.Hash) {
	v.lastBlockValidatedMutex.Lock()
	defer v.lastBlockValidatedMutex.Unlock()

	return v.lastBlockValidated, v.lastBlockValidatedHash
}

// Because batches and blocks are handled at separate layers in the node,
// and because block generation from messages is asynchronous,
// this call is different than ReorgToBlock, which is currently called later.
func (v *BlockValidator) ReorgToBatchCount(count uint64) {
	v.batchMutex.Lock()
	defer v.batchMutex.Unlock()
	v.reorgToBatchCountImpl(count)
}

func (v *BlockValidator) reorgToBatchCountImpl(count uint64) {
	localBatchCount := v.nextBatchKept
	if localBatchCount < count {
		return
	}
	for i := count; i < localBatchCount; i++ {
		v.sequencerBatches.Delete(i)
	}
	v.nextBatchKept = count
}

func (v *BlockValidator) ProcessBatches(pos uint64, batches [][]byte) {
	v.batchMutex.Lock()
	defer v.batchMutex.Unlock()

	v.reorgToBatchCountImpl(pos)

	// Attempt to fill in earliestBatchKept if it's empty
	atomic.CompareAndSwapUint64(&v.earliestBatchKept, 0, pos)

	for i, msg := range batches {
		v.sequencerBatches.Store(pos+uint64(i), msg)
	}
	v.nextBatchKept = pos + uint64(len(batches))

	select {
	case v.sendValidationsChan <- struct{}{}:
	default:
	}
}

func (v *BlockValidator) ReorgToBlock(blockNum uint64, blockHash common.Hash) error {
	v.blockMutex.Lock()
	defer v.blockMutex.Unlock()

	atomic.AddInt32(&v.reorgsPending, 1)
	v.reorgMutex.Lock()
	defer v.reorgMutex.Unlock()
	atomic.AddInt32(&v.reorgsPending, -1)

	if blockNum+1 < v.nextValidationEntryBlock {
		log.Warn("block validator processing reorg", "blockNum", blockNum)
		err := v.reorgToBlockImpl(blockNum, blockHash)
		if err != nil {
			return fmt.Errorf("block validator reorg failed: %w", err)
		}
	}

	return nil
}

func (v *BlockValidator) reorgToBlockImpl(blockNum uint64, blockHash common.Hash) error {
	for b := blockNum + 1; b < v.nextValidationEntryBlock; b++ {
		entry, found := v.validationEntries.Load(b)
		if !found {
			continue
		}
		v.validationEntries.Delete(b)

		validationStatus, ok := entry.(*validationStatus)
		if !ok || (validationStatus == nil) {
			log.Error("bad entry trying to reorg block validator")
			continue
		}
		log.Debug("canceling validation due to reorg", "block", b)
		if validationStatus.Cancel != nil {
			validationStatus.Cancel()
		}
	}
	v.nextValidationEntryBlock = blockNum + 1
	if v.nextBlockToValidate <= blockNum+1 {
		return nil
	}
	msgIndex := arbutil.BlockNumberToMessageCount(blockNum, v.genesisBlockNum) - 1
	batchCount, err := v.inboxTracker.GetBatchCount()
	if err != nil {
		return err
	}
	batch, err := FindBatchContainingMessageIndex(v.inboxTracker, msgIndex, batchCount)
	if err != nil {
		return err
	}
	if batch >= batchCount {
		// This reorg is past the latest batch.
		// Attempt to recover by loading a next validation state at the start of the next batch.
		v.globalPosNextSend = GlobalStatePosition{
			BatchNumber: batch,
			PosInBatch:  0,
		}
		msgCount, err := v.inboxTracker.GetBatchMessageCount(batch - 1)
		if err != nil {
			return err
		}
		nextBlockSigned := arbutil.MessageCountToBlockNumber(msgCount, v.genesisBlockNum) + 1
		if nextBlockSigned <= 0 {
			return errors.New("reorg past genesis block")
		}
		blockNum = uint64(nextBlockSigned) - 1
		block := v.blockchain.GetBlockByNumber(blockNum)
		if block == nil {
			return fmt.Errorf("failed to get end of batch block %v", blockNum)
		}
		blockHash = block.Hash()
		v.nextValidationEntryBlock = blockNum + 1
	} else {
		_, v.globalPosNextSend, err = GlobalStatePositionsFor(v.inboxTracker, msgIndex, batch)
		if err != nil {
			return err
		}
	}
	if v.nextBlockToValidate > blockNum+1 {
		v.nextBlockToValidate = blockNum + 1
	}

	if v.lastBlockValidated > blockNum {
		v.lastBlockValidatedMutex.Lock()
		atomic.StoreUint64(&v.lastBlockValidated, blockNum)
		v.lastBlockValidatedHash = blockHash
		v.lastBlockValidatedMutex.Unlock()

		err = v.writeLastValidatedToDb(blockNum, blockHash, v.globalPosNextSend)
		if err != nil {
			return err
		}
	}

	return nil
}

func (v *BlockValidator) Start(ctxIn context.Context) error {
	v.StopWaiter.Start(ctxIn)
	v.LaunchThread(func(ctx context.Context) {
		// `progressValidated` and `sendValidations` should both only do `concurrentRunsLimit` iterations of work,
		// so they won't stomp on each other and prevent the other from running.
		for {
			select {
			case _, ok := <-v.checkProgressChan:
				if !ok {
					return
				}
				v.progressValidated()
			case _, ok := <-v.sendValidationsChan:
				if !ok {
					return
				}
				v.sendValidations(ctx)
			case <-ctx.Done():
				return
			}
		}
	})
	return nil
}

// can only be used from One thread
func (v *BlockValidator) WaitForBlock(blockNumber uint64, timeout time.Duration) bool {
	timeoutChan := time.After(timeout)
	for {
		if atomic.LoadUint64(&v.lastBlockValidated) >= blockNumber {
			return true
		}
		select {
		case <-timeoutChan:
			if atomic.LoadUint64(&v.lastBlockValidated) >= blockNumber {
				return true
			}
			return false
		case block, ok := <-v.progressChan:
			if block >= blockNumber {
				return true
			}
			if !ok {
				return false
			}
		}
	}
}<|MERGE_RESOLUTION|>--- conflicted
+++ resolved
@@ -618,24 +618,14 @@
 		writeThisBlock = true
 	}
 	// stupid search for now, assuming the list will always be empty or very mall
-<<<<<<< HEAD
 	if v.config.BlockToRecord != 0 {
 		for _, blockNr := range []uint64{v.config.BlockToRecord} {
-			if blockNr > validationEntry.BlockNumber {
+			if blockNr > entry.BlockNumber {
 				break
-			} else if blockNr == validationEntry.BlockNumber {
+			} else if blockNr == entry.BlockNumber {
 				writeThisBlock = true
 				break
 			}
-=======
-	for _, blockNr := range v.config.BlocksToRecord {
-		if blockNr > entry.BlockNumber {
-			break
-		}
-		if blockNr == entry.BlockNumber {
-			writeThisBlock = true
-			break
->>>>>>> 8dd7d30b
 		}
 	}
 
