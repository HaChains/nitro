//
// Copyright 2021, Offchain Labs, Inc. All rights reserved.
//

package precompiles

import (
	"errors"
	"github.com/ethereum/go-ethereum/common"
	"github.com/ethereum/go-ethereum/params"
	"github.com/offchainlabs/arbstate/arbos"
)

type ArbOwner struct {
	Address addr
}

<<<<<<< HEAD
var UnauthorizedError = errors.New("unauthorized caller to access-controlled method")

func (con ArbOwner) AddChainOwner(caller addr, evm mech, newOwner addr) error {
	owners := arbos.OpenArbosState(evm.StateDB).ChainOwners()
	if !owners.IsMember(caller) {
		return UnauthorizedError
	}
	owners.Add(newOwner)
	return nil
}

func (con ArbOwner) AddChainOwnerGasCost(newOwner addr) uint64 {
	return 3 * params.SstoreSetGas
}

func (con ArbOwner) GetAllChainOwners(caller addr, evm mech) ([]common.Address, error) {
	return arbos.OpenArbosState(evm.StateDB).ChainOwners().AllMembers(), nil
}

func (con ArbOwner) GetAllChainOwnersGasCost() uint64 {
	return 5 * params.SstoreSetGas
}

func (con ArbOwner) IsChainOwner(caller addr, evm mech, addr addr) (bool, error) {
	return arbos.OpenArbosState(evm.StateDB).ChainOwners().IsMember(addr), nil
}

func (con ArbOwner) IsChainOwnerGasCost(addr addr) uint64 {
	return 3 * params.SstoreSetGas
}

func (con ArbOwner) RemoveChainOwner(caller addr, evm mech, addr addr) error {
	owners := arbos.OpenArbosState(evm.StateDB).ChainOwners()
	if !owners.IsMember(caller) {
		return UnauthorizedError
	}
	owners.Remove(addr)
	return nil
}

func (con ArbOwner) RemoveChainOwnerGasCost(addr addr) uint64 {
	return 3 * params.SstoreSetGas
=======
func (con ArbOwner) AddAllowedSender(c ctx, evm mech, addr addr) error {
	return errors.New("unimplemented")
}

func (con ArbOwner) AddChainOwner(c ctx, evm mech, newOwner addr) error {
	return errors.New("unimplemented")
}

func (con ArbOwner) AllowAllSenders(c ctx, evm mech) error {
	return errors.New("unimplemented")
}

func (con ArbOwner) AddMappingException(c ctx, evm mech, from huge, to huge) error {
	return errors.New("unimplemented")
}

func (con ArbOwner) AllowOnlyOwnerToSend(c ctx, evm mech) error {
	return errors.New("unimplemented")
}

func (con ArbOwner) AddToReserveFunds(c ctx, evm mech, value huge) error {
	return errors.New("unimplemented")
}

func (con ArbOwner) ContinueCodeUpload(c ctx, evm mech, marshalledCode []byte) error {
	return errors.New("unimplemented")
}

func (con ArbOwner) CreateChainParameter(c ctx, evm mech, which [32]byte, value huge) error {
	return errors.New("unimplemented")
}

func (con ArbOwner) DeployContract(
	c ctx,
	evm mech,
	value huge,
	constructorData []byte,
	deemedSender addr,
	deemedNonce huge,
) (addr, error) {
	return addr{}, errors.New("unimplemented")
}

func (con ArbOwner) FinishCodeUploadAsArbosUpgrade(c ctx, evm mech, newCodeHash [32]byte, oldCodeHash [32]byte) error {
	return errors.New("unimplemented")
}

func (con ArbOwner) GetAllAllowedSenders(c ctx, evm mech) ([]byte, error) {
	return nil, errors.New("unimplemented")
}

func (con ArbOwner) GetAllChainOwners(c ctx, evm mech) ([]byte, error) {
	return nil, errors.New("unimplemented")
}

func (con ArbOwner) GetAllFairGasPriceSenders(c ctx, evm mech) ([]byte, error) {
	return nil, errors.New("unimplemented")
}

func (con ArbOwner) GetAllMappingExceptions(c ctx, evm mech) ([]byte, error) {
	return nil, errors.New("unimplemented")
}

func (con ArbOwner) GetChainParameter(c ctx, evm mech, which [32]byte) (huge, error) {
	return nil, errors.New("unimplemented")
}

func (con ArbOwner) GetTotalOfEthBalances(c ctx, evm mech) (huge, error) {
	return nil, errors.New("unimplemented")
}

func (con ArbOwner) GetLastUpgradeHash(c ctx, evm mech) ([32]byte, error) {
	return [32]byte{}, errors.New("unimplemented")
}

func (con ArbOwner) GetUploadedCodeHash(c ctx, evm mech) ([32]byte, error) {
	return [32]byte{}, errors.New("unimplemented")
}

func (con ArbOwner) IsAllowedSender(c ctx, evm mech, addr addr) (bool, error) {
	return false, errors.New("unimplemented")
}

func (con ArbOwner) IsChainOwner(c ctx, evm mech, addr addr) (bool, error) {
	return false, errors.New("unimplemented")
}

func (con ArbOwner) IsFairGasPriceSender(c ctx, evm mech, addr addr) (bool, error) {
	return false, errors.New("unimplemented")
}

func (con ArbOwner) IsMappingException(c ctx, evm mech, from huge, to huge) (bool, error) {
	return false, errors.New("unimplemented")
}

func (con ArbOwner) RemoveAllowedSender(c ctx, evm mech, addr addr) error {
	return errors.New("unimplemented")
}

func (con ArbOwner) RemoveChainOwner(c ctx, evm mech, addr addr) error {
	return errors.New("unimplemented")
}

func (con ArbOwner) RemoveMappingException(c ctx, evm mech, from huge, to huge) error {
	return errors.New("unimplemented")
}

func (con ArbOwner) SerializeAllParameters(c ctx, evm mech) ([]byte, error) {
	return nil, errors.New("unimplemented")
}

func (con ArbOwner) SetChainParameter(c ctx, evm mech, which [32]byte, value huge) error {
	return errors.New("unimplemented")
}

func (con ArbOwner) SetFairGasPriceSender(c ctx, evm mech, addr addr, isFairGasPriceSender bool) error {
	return errors.New("unimplemented")
}

func (con ArbOwner) SetL1GasPriceEstimate(c ctx, evm mech, priceInGwei huge) error {
	return errors.New("unimplemented")
}

func (con ArbOwner) StartCodeUpload(c ctx, evm mech) error {
	return errors.New("unimplemented")
}

func (con ArbOwner) StartCodeUploadWithCheck(c ctx, evm mech, oldCodeHash [32]byte) error {
	return errors.New("unimplemented")
>>>>>>> a6d18b06
}<|MERGE_RESOLUTION|>--- conflicted
+++ resolved
@@ -15,178 +15,42 @@
 	Address addr
 }
 
-<<<<<<< HEAD
 var UnauthorizedError = errors.New("unauthorized caller to access-controlled method")
 
-func (con ArbOwner) AddChainOwner(caller addr, evm mech, newOwner addr) error {
+func (con ArbOwner) AddChainOwner(c ctx, evm mech, newOwner addr) error {
+	if err := c.burn(3 * params.SstoreSetGas); err != nil {
+		return err
+	}
 	owners := arbos.OpenArbosState(evm.StateDB).ChainOwners()
-	if !owners.IsMember(caller) {
+	if !owners.IsMember(c.caller) {
 		return UnauthorizedError
 	}
 	owners.Add(newOwner)
 	return nil
 }
 
-func (con ArbOwner) AddChainOwnerGasCost(newOwner addr) uint64 {
-	return 3 * params.SstoreSetGas
-}
-
-func (con ArbOwner) GetAllChainOwners(caller addr, evm mech) ([]common.Address, error) {
+func (con ArbOwner) GetAllChainOwners(c ctx, evm mech) ([]common.Address, error) {
+	if err := c.burn(6 * params.SloadGas); err != nil {
+		return []addr{}, err
+	}
 	return arbos.OpenArbosState(evm.StateDB).ChainOwners().AllMembers(), nil
 }
 
-func (con ArbOwner) GetAllChainOwnersGasCost() uint64 {
-	return 5 * params.SstoreSetGas
-}
-
-func (con ArbOwner) IsChainOwner(caller addr, evm mech, addr addr) (bool, error) {
+func (con ArbOwner) IsChainOwner(c ctx, evm mech, addr addr) (bool, error) {
+	if err := c.burn(3 * params.SloadGas); err != nil {
+		return false, err
+	}
 	return arbos.OpenArbosState(evm.StateDB).ChainOwners().IsMember(addr), nil
 }
 
-func (con ArbOwner) IsChainOwnerGasCost(addr addr) uint64 {
-	return 3 * params.SstoreSetGas
-}
-
-func (con ArbOwner) RemoveChainOwner(caller addr, evm mech, addr addr) error {
+func (con ArbOwner) RemoveChainOwner(c ctx, evm mech, addr addr) error {
+	if err := c.burn(3 * params.SstoreSetGas); err != nil {
+		return err
+	}
 	owners := arbos.OpenArbosState(evm.StateDB).ChainOwners()
-	if !owners.IsMember(caller) {
+	if !owners.IsMember(c.caller) {
 		return UnauthorizedError
 	}
 	owners.Remove(addr)
 	return nil
-}
-
-func (con ArbOwner) RemoveChainOwnerGasCost(addr addr) uint64 {
-	return 3 * params.SstoreSetGas
-=======
-func (con ArbOwner) AddAllowedSender(c ctx, evm mech, addr addr) error {
-	return errors.New("unimplemented")
-}
-
-func (con ArbOwner) AddChainOwner(c ctx, evm mech, newOwner addr) error {
-	return errors.New("unimplemented")
-}
-
-func (con ArbOwner) AllowAllSenders(c ctx, evm mech) error {
-	return errors.New("unimplemented")
-}
-
-func (con ArbOwner) AddMappingException(c ctx, evm mech, from huge, to huge) error {
-	return errors.New("unimplemented")
-}
-
-func (con ArbOwner) AllowOnlyOwnerToSend(c ctx, evm mech) error {
-	return errors.New("unimplemented")
-}
-
-func (con ArbOwner) AddToReserveFunds(c ctx, evm mech, value huge) error {
-	return errors.New("unimplemented")
-}
-
-func (con ArbOwner) ContinueCodeUpload(c ctx, evm mech, marshalledCode []byte) error {
-	return errors.New("unimplemented")
-}
-
-func (con ArbOwner) CreateChainParameter(c ctx, evm mech, which [32]byte, value huge) error {
-	return errors.New("unimplemented")
-}
-
-func (con ArbOwner) DeployContract(
-	c ctx,
-	evm mech,
-	value huge,
-	constructorData []byte,
-	deemedSender addr,
-	deemedNonce huge,
-) (addr, error) {
-	return addr{}, errors.New("unimplemented")
-}
-
-func (con ArbOwner) FinishCodeUploadAsArbosUpgrade(c ctx, evm mech, newCodeHash [32]byte, oldCodeHash [32]byte) error {
-	return errors.New("unimplemented")
-}
-
-func (con ArbOwner) GetAllAllowedSenders(c ctx, evm mech) ([]byte, error) {
-	return nil, errors.New("unimplemented")
-}
-
-func (con ArbOwner) GetAllChainOwners(c ctx, evm mech) ([]byte, error) {
-	return nil, errors.New("unimplemented")
-}
-
-func (con ArbOwner) GetAllFairGasPriceSenders(c ctx, evm mech) ([]byte, error) {
-	return nil, errors.New("unimplemented")
-}
-
-func (con ArbOwner) GetAllMappingExceptions(c ctx, evm mech) ([]byte, error) {
-	return nil, errors.New("unimplemented")
-}
-
-func (con ArbOwner) GetChainParameter(c ctx, evm mech, which [32]byte) (huge, error) {
-	return nil, errors.New("unimplemented")
-}
-
-func (con ArbOwner) GetTotalOfEthBalances(c ctx, evm mech) (huge, error) {
-	return nil, errors.New("unimplemented")
-}
-
-func (con ArbOwner) GetLastUpgradeHash(c ctx, evm mech) ([32]byte, error) {
-	return [32]byte{}, errors.New("unimplemented")
-}
-
-func (con ArbOwner) GetUploadedCodeHash(c ctx, evm mech) ([32]byte, error) {
-	return [32]byte{}, errors.New("unimplemented")
-}
-
-func (con ArbOwner) IsAllowedSender(c ctx, evm mech, addr addr) (bool, error) {
-	return false, errors.New("unimplemented")
-}
-
-func (con ArbOwner) IsChainOwner(c ctx, evm mech, addr addr) (bool, error) {
-	return false, errors.New("unimplemented")
-}
-
-func (con ArbOwner) IsFairGasPriceSender(c ctx, evm mech, addr addr) (bool, error) {
-	return false, errors.New("unimplemented")
-}
-
-func (con ArbOwner) IsMappingException(c ctx, evm mech, from huge, to huge) (bool, error) {
-	return false, errors.New("unimplemented")
-}
-
-func (con ArbOwner) RemoveAllowedSender(c ctx, evm mech, addr addr) error {
-	return errors.New("unimplemented")
-}
-
-func (con ArbOwner) RemoveChainOwner(c ctx, evm mech, addr addr) error {
-	return errors.New("unimplemented")
-}
-
-func (con ArbOwner) RemoveMappingException(c ctx, evm mech, from huge, to huge) error {
-	return errors.New("unimplemented")
-}
-
-func (con ArbOwner) SerializeAllParameters(c ctx, evm mech) ([]byte, error) {
-	return nil, errors.New("unimplemented")
-}
-
-func (con ArbOwner) SetChainParameter(c ctx, evm mech, which [32]byte, value huge) error {
-	return errors.New("unimplemented")
-}
-
-func (con ArbOwner) SetFairGasPriceSender(c ctx, evm mech, addr addr, isFairGasPriceSender bool) error {
-	return errors.New("unimplemented")
-}
-
-func (con ArbOwner) SetL1GasPriceEstimate(c ctx, evm mech, priceInGwei huge) error {
-	return errors.New("unimplemented")
-}
-
-func (con ArbOwner) StartCodeUpload(c ctx, evm mech) error {
-	return errors.New("unimplemented")
-}
-
-func (con ArbOwner) StartCodeUploadWithCheck(c ctx, evm mech, oldCodeHash [32]byte) error {
-	return errors.New("unimplemented")
->>>>>>> a6d18b06
 }