name: Go tests CI
run-name: Go tests CI triggered from @${{ github.actor }} of ${{ github.head_ref }}

on:
  workflow_dispatch:
  merge_group:
  pull_request:
  push:
    branches:
      - master
      - develop

jobs:
  test:
    name: Go Tests
    runs-on: ubuntu-8

    # Creates a redis container for redis tests
    services:
      redis:
        image: redis
        ports:
          - 6379:6379

    strategy:
      fail-fast: false
      matrix:
        test-mode: [defaults, race, challenge, stylus, long]

    steps:
      - name: Checkout
        uses: actions/checkout@v4
        with:
          submodules: true

      - name: Install dependencies
        run: sudo apt update && sudo apt install -y wabt gotestsum

      - name: Setup nodejs
        uses: actions/setup-node@v3
        with:
          node-version: '18'
          cache: 'yarn'
          cache-dependency-path: '**/yarn.lock'

      - name: Install go
        uses: actions/setup-go@v4
        with:
          go-version: 1.23.x

      - name: Install wasm-ld
        run: |
          sudo apt-get update && sudo apt-get install -y lld-14
          sudo ln -s /usr/bin/wasm-ld-14 /usr/local/bin/wasm-ld

      - name: Install rust stable
        uses: dtolnay/rust-toolchain@stable
        with:
          toolchain: 'stable'
          targets: 'wasm32-wasi, wasm32-unknown-unknown'
          components: 'llvm-tools-preview, rustfmt, clippy'

      - name: Install rust nightly
        uses: dtolnay/rust-toolchain@nightly
        id: install-rust-nightly
        with:
          toolchain: 'nightly-2024-08-06'
          targets: 'wasm32-wasi, wasm32-unknown-unknown'
          components: 'rust-src, rustfmt, clippy'

      - name: Set STYLUS_NIGHTLY_VER environment variable
        run: echo "STYLUS_NIGHTLY_VER=+$(rustup toolchain list | grep '^nightly' | head -n1 | cut -d' ' -f1)" >> "$GITHUB_ENV"

      - name: Install Foundry
        uses: foundry-rs/foundry-toolchain@v1

      - name: Cache Build Products
        uses: actions/cache@v3
        with:
          path: |
            ~/go/pkg/mod
            ~/.cache/go-build
          key: ${{ runner.os }}-go-${{ hashFiles('**/go.sum') }}-${{ matrix.test-mode }}
          restore-keys: ${{ runner.os }}-go-

      - name: Cache Rust Build Products
        uses: actions/cache@v3
        with:
          path: |
            ~/.cargo/
            arbitrator/target/
            arbitrator/wasm-libraries/target/
            arbitrator/wasm-libraries/soft-float/
            target/etc/initial-machine-cache/
            /home/runner/.rustup/toolchains/
          key: ${{ runner.os }}-cargo-${{ steps.install-rust.outputs.rustc_hash }}-min-${{ hashFiles('arbitrator/Cargo.lock') }}-${{ matrix.test-mode }}
          restore-keys: ${{ runner.os }}-cargo-${{ steps.install-rust.outputs.rustc_hash }}-

      - name: Cache cbrotli
        uses: actions/cache@v3
        id: cache-cbrotli
        with:
          path: |
            target/include/brotli/
            target/lib-wasm/
            target/lib/libbrotlicommon-static.a
            target/lib/libbrotlienc-static.a
            target/lib/libbrotlidec-static.a
          key: ${{ runner.os }}-brotli-${{ hashFiles('scripts/build-brotli.sh') }}-${{ hashFiles('.github/workflows/arbitrator-ci.yaml') }}-${{ matrix.test-mode }}
          restore-keys: ${{ runner.os }}-brotli-

      - name: Build cbrotli-local
        if: steps.cache-cbrotli.outputs.cache-hit != 'true'
        run: ./scripts/build-brotli.sh -l

      - name: Build cbrotli-wasm in docker
        if: steps.cache-cbrotli.outputs.cache-hit != 'true'
        run: ./scripts/build-brotli.sh -w -d

      - name: Build
        run: make build test-go-deps -j

      - name: Build all lint dependencies
        run: make -j build-node-deps

      - name: Lint
        uses: golangci/golangci-lint-action@v3
        with:
          version: latest
          skip-pkg-cache: true
      - name: Custom Lint
        run: |
          go run ./linters ./...

      - name: Set environment variables
        run: |
          mkdir -p target/tmp/deadbeefbee
          echo "TMPDIR=$(pwd)/target/tmp/deadbeefbee" >> "$GITHUB_ENV"
          echo "GOMEMLIMIT=6GiB" >> "$GITHUB_ENV"
          echo "GOGC=80" >> "$GITHUB_ENV"
          echo "GITHUB_TOKEN=${{ secrets.GITHUB_TOKEN }}" >> "$GITHUB_ENV"

      - name: run tests without race detection and path state scheme
        if: matrix.test-mode == 'defaults'
        env:
          TEST_STATE_SCHEME: path
        run: |
          echo "Running tests with Path Scheme" >> full.log
          ${{ github.workspace }}/.github/workflows/gotestsum.sh --tags cionly --timeout 20m --cover

      - name: run tests without race detection and hash state scheme
        if: matrix.test-mode == 'defaults'
        env:
          TEST_STATE_SCHEME: hash
        run: |
          echo "Running tests with Hash Scheme" >> full.log
          ${{ github.workspace }}/.github/workflows/gotestsum.sh --tags cionly --timeout 20m

      - name: run tests with race detection and hash state scheme
        if: matrix.test-mode == 'race'
        env:
          TEST_STATE_SCHEME: hash
        run: |
          echo "Running tests with Hash Scheme" >> full.log
          ${{ github.workspace }}/.github/workflows/gotestsum.sh --race --timeout 30m

      - name: run redis tests
        if: matrix.test-mode == 'defaults'
        run: |
          echo "Running redis tests" >> full.log
          TEST_REDIS=redis://localhost:6379/0 gotestsum --format short-verbose -- -p 1 -run TestRedis ./arbnode/... ./system_tests/... -coverprofile=coverage-redis.txt -covermode=atomic -coverpkg=./...

      - name: run challenge tests
        if: matrix.test-mode == 'challenge'
<<<<<<< HEAD
        run: |
          packages=`go list ./...`
          for package in $packages; do
            echo running tests for $package
            if ! stdbuf -oL gotestsum --format short-verbose --packages="$package" --rerun-fails=2 --no-color=false -- -timeout 60m -coverprofile=coverage.txt -covermode=atomic -coverpkg=./...,./go-ethereum/... -tags=challengetest -run=TestChallenge > >(stdbuf -oL tee -a full.log | grep -vE "INFO|seal"); then
              exit 1
            fi
          done
=======
        run: ${{ github.workspace }}/.github/workflows/gotestsum.sh --tags challengetest --run TestChallenge --cover
>>>>>>> 9eee233a

      - name: run stylus tests
        if: matrix.test-mode == 'stylus'
        run: ${{ github.workspace }}/.github/workflows/gotestsum.sh --tags stylustest --run TestProgramArbitrator --timeout 60m --cover

      - name: run long stylus tests
        if: matrix.test-mode == 'long'
        run: ${{ github.workspace }}/.github/workflows/gotestsum.sh --tags stylustest --run TestProgramLong --timeout 60m --cover

      - name: Archive detailed run log
        uses: actions/upload-artifact@v3
        with:
          name: ${{ matrix.test-mode }}-full.log
          path: full.log

      - name: Upload coverage to Codecov
        uses: codecov/codecov-action@v2
        if: matrix.test-mode == 'defaults'
        with:
          fail_ci_if_error: false
          files: ./coverage.txt,./coverage-redis.txt
          verbose: false
          token: ${{ secrets.CODECOV_TOKEN }}<|MERGE_RESOLUTION|>--- conflicted
+++ resolved
@@ -172,18 +172,7 @@
 
       - name: run challenge tests
         if: matrix.test-mode == 'challenge'
-<<<<<<< HEAD
-        run: |
-          packages=`go list ./...`
-          for package in $packages; do
-            echo running tests for $package
-            if ! stdbuf -oL gotestsum --format short-verbose --packages="$package" --rerun-fails=2 --no-color=false -- -timeout 60m -coverprofile=coverage.txt -covermode=atomic -coverpkg=./...,./go-ethereum/... -tags=challengetest -run=TestChallenge > >(stdbuf -oL tee -a full.log | grep -vE "INFO|seal"); then
-              exit 1
-            fi
-          done
-=======
-        run: ${{ github.workspace }}/.github/workflows/gotestsum.sh --tags challengetest --run TestChallenge --cover
->>>>>>> 9eee233a
+        run: ${{ github.workspace }}/.github/workflows/gotestsum.sh --tags challengetest --run TestChallenge --timeout 60m --cover
 
       - name: run stylus tests
         if: matrix.test-mode == 'stylus'
