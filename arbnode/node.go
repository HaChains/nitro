--- conflicted
+++ resolved
@@ -838,10 +838,6 @@
 	txStreamer.SetInboxReader(inboxReader)
 
 	var statelessBlockValidator *staker.StatelessBlockValidator
-<<<<<<< HEAD
-	err = nil
-=======
->>>>>>> 04475e73
 	if config.BlockValidator.URL != "" {
 		statelessBlockValidator, err = staker.NewStatelessBlockValidator(
 			inboxReader,
@@ -852,20 +848,14 @@
 			daReader,
 			&configFetcher.Get().BlockValidator,
 		)
-<<<<<<< HEAD
-=======
 	} else {
 		err = errors.New("no validator url specified")
->>>>>>> 04475e73
 	}
 	if err != nil {
 		if config.ValidatorRequired() {
 			return nil, fmt.Errorf("%w: failed to init block validator", err)
-<<<<<<< HEAD
-=======
 		} else {
 			log.Warn("validation not supported", "err", err)
->>>>>>> 04475e73
 		}
 		statelessBlockValidator = nil
 	}
@@ -1118,11 +1108,8 @@
 			} else {
 				log.Info("validation not set up", "err", err)
 			}
-<<<<<<< HEAD
-=======
 			n.StatelessBlockValidator = nil
 			n.BlockValidator = nil
->>>>>>> 04475e73
 		}
 	}
 	if n.BlockValidator != nil {
