--- conflicted
+++ resolved
@@ -611,11 +611,7 @@
 		if err != nil {
 			return nil, err
 		}
-<<<<<<< HEAD
-		staker, err = validator.NewStaker(l1client, wallet, bind.CallOpts{}, config.Validator, l2BlockChain, inboxReader, inboxTracker, txStreamer, blockValidator, nitroMachineLoader, deployInfo.ValidatorUtils)
-=======
-		staker, err = validator.NewStaker(l1Reader, wallet, bind.CallOpts{}, config.Validator, l2BlockChain, inboxReader, inboxTracker, txStreamer, blockValidator, deployInfo.ValidatorUtils)
->>>>>>> 41efd36d
+		staker, err = validator.NewStaker(l1Reader, wallet, bind.CallOpts{}, config.Validator, l2BlockChain, inboxReader, inboxTracker, txStreamer, blockValidator, nitroMachineLoader, deployInfo.ValidatorUtils)
 		if err != nil {
 			return nil, err
 		}
