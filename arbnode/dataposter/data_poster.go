// Copyright 2021-2023, Offchain Labs, Inc.
// For license information, see https://github.com/nitro/blob/master/LICENSE

// Package dataposter implements generic functionality to post transactions.
package dataposter

import (
	"bytes"
	"context"
	"crypto/tls"
	"crypto/x509"
	"errors"
	"fmt"
	"math"
	"math/big"
	"net/http"
	"os"
	"strings"
	"sync"
	"time"

	"github.com/Knetic/govaluate"
	"github.com/ethereum/go-ethereum/accounts/abi/bind"
	"github.com/ethereum/go-ethereum/common"
	"github.com/ethereum/go-ethereum/common/hexutil"
	"github.com/ethereum/go-ethereum/consensus/misc/eip4844"
	"github.com/ethereum/go-ethereum/core/types"
	"github.com/ethereum/go-ethereum/crypto/kzg4844"
	"github.com/ethereum/go-ethereum/ethdb"
	"github.com/ethereum/go-ethereum/log"
	"github.com/ethereum/go-ethereum/params"
	"github.com/ethereum/go-ethereum/rlp"
	"github.com/ethereum/go-ethereum/rpc"
	"github.com/go-redis/redis/v8"
	"github.com/holiman/uint256"
	"github.com/offchainlabs/nitro/arbnode/dataposter/dbstorage"
	"github.com/offchainlabs/nitro/arbnode/dataposter/externalsigner"
	"github.com/offchainlabs/nitro/arbnode/dataposter/noop"
	"github.com/offchainlabs/nitro/arbnode/dataposter/slice"
	"github.com/offchainlabs/nitro/arbnode/dataposter/storage"
	"github.com/offchainlabs/nitro/arbutil"
	"github.com/offchainlabs/nitro/util/arbmath"
	"github.com/offchainlabs/nitro/util/blobs"
	"github.com/offchainlabs/nitro/util/headerreader"
	"github.com/offchainlabs/nitro/util/signature"
	"github.com/offchainlabs/nitro/util/stopwaiter"
	"github.com/spf13/pflag"

	redisstorage "github.com/offchainlabs/nitro/arbnode/dataposter/redis"
)

// Dataposter implements functionality to post transactions on the chain. It
// is initialized with specified sender/signer and keeps nonce of that address
// as it posts transactions.
// Transactions are also saved in the queue when it's being sent, and when
// persistent storage is used for the queue, after restarting the node
// dataposter will pick up where it left.
// DataPoster must be RLP serializable and deserializable
type DataPoster struct {
	stopwaiter.StopWaiter
	headerReader           *headerreader.HeaderReader
	client                 arbutil.L1Interface
	auth                   *bind.TransactOpts
	signer                 signerFn
	config                 ConfigFetcher
	usingNoOpStorage       bool
	replacementTimes       []time.Duration
	blobTxReplacementTimes []time.Duration
	metadataRetriever      func(ctx context.Context, blockNum *big.Int) ([]byte, error)
	extraBacklog           func() uint64
	parentChainID          *big.Int
	parentChainID256       *uint256.Int

	// These fields are protected by the mutex.
	// TODO: factor out these fields into separate structure, since now one
	// needs to make sure call sites of methods that change these values hold
	// the lock (currently ensured by having comments like:
	// "the mutex must be held by the caller" above the function).
	mutex      sync.Mutex
	lastBlock  *big.Int
	balance    *big.Int
	nonce      uint64
	queue      QueueStorage
	errorCount map[uint64]int // number of consecutive intermittent errors rbf-ing or sending, per nonce

	maxFeeCapExpression *govaluate.EvaluableExpression
}

// signerFn is a signer function callback when a contract requires a method to
// sign the transaction before submission.
// This can be local or external, hence the context parameter.
type signerFn func(context.Context, common.Address, *types.Transaction) (*types.Transaction, error)

func parseReplacementTimes(val string) ([]time.Duration, error) {
	var res []time.Duration
	var lastReplacementTime time.Duration
	for _, s := range strings.Split(val, ",") {
		t, err := time.ParseDuration(s)
		if err != nil {
			return nil, fmt.Errorf("parsing durations: %w", err)
		}
		if t <= lastReplacementTime {
			return nil, errors.New("replacement times must be increasing")
		}
		res = append(res, t)
		lastReplacementTime = t
	}
	if len(res) == 0 {
		log.Warn("Disabling replace-by-fee for data poster")
	}
	// To avoid special casing "don't replace again", replace in 10 years.
	return append(res, time.Hour*24*365*10), nil
}

type DataPosterOpts struct {
	Database          ethdb.Database
	HeaderReader      *headerreader.HeaderReader
	Auth              *bind.TransactOpts
	RedisClient       redis.UniversalClient
	Config            ConfigFetcher
	MetadataRetriever func(ctx context.Context, blockNum *big.Int) ([]byte, error)
	ExtraBacklog      func() uint64
	RedisKey          string // Redis storage key
	ParentChainID     *big.Int
}

func NewDataPoster(ctx context.Context, opts *DataPosterOpts) (*DataPoster, error) {
	cfg := opts.Config()
	replacementTimes, err := parseReplacementTimes(cfg.ReplacementTimes)
	if err != nil {
		return nil, err
	}
	blobTxReplacementTimes, err := parseReplacementTimes(cfg.BlobTxReplacementTimes)
	if err != nil {
		return nil, err
	}
	useNoOpStorage := cfg.UseNoOpStorage
	if opts.HeaderReader.IsParentChainArbitrum() && !cfg.UseNoOpStorage {
		useNoOpStorage = true
		log.Info("Disabling data poster storage, as parent chain appears to be an Arbitrum chain without a mempool")
	}
	encF := func() storage.EncoderDecoderInterface {
		if opts.Config().LegacyStorageEncoding {
			return &storage.LegacyEncoderDecoder{}
		}
		return &storage.EncoderDecoder{}
	}
	var queue QueueStorage
	switch {
	case useNoOpStorage:
		queue = &noop.Storage{}
	case opts.RedisClient != nil:
		var err error
		queue, err = redisstorage.NewStorage(opts.RedisClient, opts.RedisKey, &cfg.RedisSigner, encF)
		if err != nil {
			return nil, err
		}
	case cfg.UseDBStorage:
		storage := dbstorage.New(opts.Database, func() storage.EncoderDecoderInterface { return &storage.EncoderDecoder{} })
		if cfg.Dangerous.ClearDBStorage {
			if err := storage.PruneAll(ctx); err != nil {
				return nil, err
			}
		}
		queue = storage
	default:
		queue = slice.NewStorage(func() storage.EncoderDecoderInterface { return &storage.EncoderDecoder{} })
	}
	expression, err := govaluate.NewEvaluableExpression(cfg.MaxFeeCapFormula)
	if err != nil {
		return nil, fmt.Errorf("error creating govaluate evaluable expression for calculating maxFeeCap: %w", err)
	}
	dp := &DataPoster{
		headerReader: opts.HeaderReader,
		client:       opts.HeaderReader.Client(),
		auth:         opts.Auth,
		signer: func(_ context.Context, addr common.Address, tx *types.Transaction) (*types.Transaction, error) {
			return opts.Auth.Signer(addr, tx)
		},
		config:                 opts.Config,
		usingNoOpStorage:       useNoOpStorage,
		replacementTimes:       replacementTimes,
		blobTxReplacementTimes: blobTxReplacementTimes,
		metadataRetriever:      opts.MetadataRetriever,
		queue:                  queue,
		errorCount:             make(map[uint64]int),
		maxFeeCapExpression:    expression,
		extraBacklog:           opts.ExtraBacklog,
		parentChainID:          opts.ParentChainID,
	}
	var overflow bool
	dp.parentChainID256, overflow = uint256.FromBig(opts.ParentChainID)
	if overflow {
		return nil, fmt.Errorf("parent chain ID %v overflows uint256 (necessary for blob transactions)", opts.ParentChainID)
	}
	if dp.extraBacklog == nil {
		dp.extraBacklog = func() uint64 { return 0 }
	}
	if cfg.ExternalSigner.URL != "" {
		signer, sender, err := externalSigner(ctx, &cfg.ExternalSigner)
		if err != nil {
			return nil, err
		}
		dp.signer = signer
		dp.auth = &bind.TransactOpts{
			From: sender,
			Signer: func(address common.Address, tx *types.Transaction) (*types.Transaction, error) {
				return signer(context.TODO(), address, tx)
			},
		}
	}

	return dp, nil
}

func rpcClient(ctx context.Context, opts *ExternalSignerCfg) (*rpc.Client, error) {
	tlsCfg := &tls.Config{
		MinVersion: tls.VersionTLS12,
	}

	if opts.ClientCert != "" && opts.ClientPrivateKey != "" {
		log.Info("Client certificate for external signer is enabled")
		clientCert, err := tls.LoadX509KeyPair(opts.ClientCert, opts.ClientPrivateKey)
		if err != nil {
			return nil, fmt.Errorf("error loading client certificate and private key: %w", err)
		}
		tlsCfg.Certificates = []tls.Certificate{clientCert}
	}

	if opts.RootCA != "" {
		rootCrt, err := os.ReadFile(opts.RootCA)
		if err != nil {
			return nil, fmt.Errorf("error reading external signer root CA: %w", err)
		}
		rootCertPool := x509.NewCertPool()
		rootCertPool.AppendCertsFromPEM(rootCrt)
		tlsCfg.RootCAs = rootCertPool
	}

	return rpc.DialOptions(
		ctx,
		opts.URL,
		rpc.WithHTTPClient(
			&http.Client{
				Transport: &http.Transport{
					TLSClientConfig: tlsCfg,
				},
			},
		),
	)
}

// externalSigner returns signer function and ethereum address of the signer.
// Returns an error if address isn't specified or if it can't connect to the
// signer RPC server.
func externalSigner(ctx context.Context, opts *ExternalSignerCfg) (signerFn, common.Address, error) {
	if opts.Address == "" {
		return nil, common.Address{}, errors.New("external signer (From) address specified")
	}

	client, err := rpcClient(ctx, opts)
	if err != nil {
		return nil, common.Address{}, fmt.Errorf("error connecting external signer: %w", err)
	}
	sender := common.HexToAddress(opts.Address)
	return func(ctx context.Context, addr common.Address, tx *types.Transaction) (*types.Transaction, error) {
		// According to the "eth_signTransaction" API definition, this should be
		// RLP encoded transaction object.
		// https://ethereum.org/en/developers/docs/apis/json-rpc/#eth_signtransaction
		var data hexutil.Bytes
		args, err := externalsigner.TxToSignTxArgs(addr, tx)
		if err != nil {
			return nil, fmt.Errorf("error converting transaction to sendTxArgs: %w", err)
		}
		if err := client.CallContext(ctx, &data, opts.Method, args); err != nil {
			return nil, fmt.Errorf("making signing request to external signer: %w", err)
		}
		signedTx := &types.Transaction{}
		if err := signedTx.UnmarshalBinary(data); err != nil {
			return nil, fmt.Errorf("unmarshaling signed transaction: %w", err)
		}
		hasher := types.LatestSignerForChainID(tx.ChainId())
		if h := hasher.Hash(args.ToTransaction()); h != hasher.Hash(signedTx) {
			return nil, fmt.Errorf("transaction: %x from external signer differs from request: %x", hasher.Hash(signedTx), h)
		}
		return signedTx, nil
	}, sender, nil
}

func (p *DataPoster) Auth() *bind.TransactOpts {
	return p.auth
}

func (p *DataPoster) Sender() common.Address {
	return p.auth.From
}

func (p *DataPoster) MaxMempoolTransactions() uint64 {
	if p.usingNoOpStorage {
		return 1
	}
	config := p.config()
	return arbmath.MinInt(config.MaxMempoolTransactions, config.MaxMempoolWeight)
}

var ErrExceedsMaxMempoolSize = errors.New("posting this transaction will exceed max mempool size")

// Does basic check whether posting transaction with specified nonce would
// result in exceeding maximum queue length or maximum transactions in mempool.
func (p *DataPoster) canPostWithNonce(ctx context.Context, nextNonce uint64, thisWeight uint64) error {
	cfg := p.config()
	// If the queue has reached configured max size, don't post a transaction.
	if cfg.MaxQueuedTransactions > 0 {
		queueLen, err := p.queue.Length(ctx)
		if err != nil {
			return fmt.Errorf("getting queue length: %w", err)
		}
		if queueLen >= cfg.MaxQueuedTransactions {
			return fmt.Errorf("posting a transaction with nonce: %d will exceed max allowed dataposter queued transactions: %d, current nonce: %d", nextNonce, cfg.MaxQueuedTransactions, p.nonce)
		}
	}
	// Check that posting a new transaction won't exceed maximum pending
	// transactions in mempool.
	if cfg.MaxMempoolTransactions > 0 {
		unconfirmedNonce, err := p.client.NonceAt(ctx, p.Sender(), nil)
		if err != nil {
			return fmt.Errorf("getting nonce of a dataposter sender: %w", err)
		}
		if nextNonce >= cfg.MaxMempoolTransactions+unconfirmedNonce {
			return fmt.Errorf("%w: transaction nonce: %d, unconfirmed nonce: %d, max mempool size: %d", ErrExceedsMaxMempoolSize, nextNonce, unconfirmedNonce, cfg.MaxMempoolTransactions)
		}
	}
	// Check that posting a new transaction won't exceed maximum pending
	// weight in mempool.
	if cfg.MaxMempoolWeight > 0 {
		unconfirmedNonce, err := p.client.NonceAt(ctx, p.Sender(), nil)
		if err != nil {
			return fmt.Errorf("getting nonce of a dataposter sender: %w", err)
		}
		if unconfirmedNonce > nextNonce {
			return fmt.Errorf("latest on-chain nonce %v is greater than to next nonce %v", unconfirmedNonce, nextNonce)
		}

		var confirmedWeight uint64
		if unconfirmedNonce > 0 {
			confirmedMeta, err := p.queue.Get(ctx, unconfirmedNonce-1)
			if err != nil {
				return err
			}
			if confirmedMeta != nil {
				confirmedWeight = confirmedMeta.CumulativeWeight()
			}
		}
		previousTxMeta, err := p.queue.FetchLast(ctx)
		if err != nil {
			return err
		}
		var previousTxCumulativeWeight uint64
		if previousTxMeta != nil {
			previousTxCumulativeWeight = previousTxMeta.CumulativeWeight()
		}
		previousTxCumulativeWeight = arbmath.MaxInt(previousTxCumulativeWeight, confirmedWeight)
		newCumulativeWeight := previousTxCumulativeWeight + thisWeight

		weightDiff := arbmath.MinInt(newCumulativeWeight-confirmedWeight, (nextNonce-unconfirmedNonce)*params.MaxBlobGasPerBlock/params.BlobTxBlobGasPerBlob)
		if weightDiff > cfg.MaxMempoolWeight {
			return fmt.Errorf("%w: transaction nonce: %d, transaction cumulative weight: %d, unconfirmed nonce: %d, confirmed weight: %d, new mempool weight: %d, max mempool weight: %d", ErrExceedsMaxMempoolSize, nextNonce, newCumulativeWeight, unconfirmedNonce, confirmedWeight, weightDiff, cfg.MaxMempoolTransactions)
		}
	}
	return nil
}

func (p *DataPoster) waitForL1Finality() bool {
	return p.config().WaitForL1Finality && !p.headerReader.IsParentChainArbitrum()
}

// Requires the caller hold the mutex.
// Returns the next nonce, its metadata if stored, a bool indicating if the metadata is present, the cumulative weight, and an error if present.
// Unlike GetNextNonceAndMeta, this does not call the metadataRetriever if the metadata is not stored in the queue.
func (p *DataPoster) getNextNonceAndMaybeMeta(ctx context.Context, thisWeight uint64) (uint64, []byte, bool, uint64, error) {
	// Ensure latest finalized block state is available.
	blockNum, err := p.client.BlockNumber(ctx)
	if err != nil {
		return 0, nil, false, 0, err
	}
	lastQueueItem, err := p.queue.FetchLast(ctx)
	if err != nil {
		return 0, nil, false, 0, fmt.Errorf("fetching last element from queue: %w", err)
	}
	if lastQueueItem != nil {
		nextNonce := lastQueueItem.FullTx.Nonce() + 1
		if err := p.canPostWithNonce(ctx, nextNonce, thisWeight); err != nil {
			return 0, nil, false, 0, err
		}
		return nextNonce, lastQueueItem.Meta, true, lastQueueItem.CumulativeWeight(), nil
	}

	if err := p.updateNonce(ctx); err != nil {
		if !p.queue.IsPersistent() && p.waitForL1Finality() {
			return 0, nil, false, 0, fmt.Errorf("error getting latest finalized nonce (and queue is not persistent): %w", err)
		}
		// Fall back to using a recent block to get the nonce. This is safe because there's nothing in the queue.
		nonceQueryBlock := arbmath.UintToBig(arbmath.SaturatingUSub(blockNum, 1))
		log.Warn("failed to update nonce with queue empty; falling back to using a recent block", "recentBlock", nonceQueryBlock, "err", err)
		nonce, err := p.client.NonceAt(ctx, p.Sender(), nonceQueryBlock)
		if err != nil {
			return 0, nil, false, 0, fmt.Errorf("failed to get nonce at block %v: %w", nonceQueryBlock, err)
		}
		p.lastBlock = nonceQueryBlock
		p.nonce = nonce
	}
	return p.nonce, nil, false, p.nonce, nil
}

// GetNextNonceAndMeta retrieves generates next nonce, validates that a
// transaction can be posted with that nonce, and fetches "Meta" either last
// queued iterm (if queue isn't empty) or retrieves with last block.
func (p *DataPoster) GetNextNonceAndMeta(ctx context.Context) (uint64, []byte, error) {
	p.mutex.Lock()
	defer p.mutex.Unlock()
	nonce, meta, hasMeta, _, err := p.getNextNonceAndMaybeMeta(ctx, 1)
	if err != nil {
		return 0, nil, err
	}
	if !hasMeta {
		meta, err = p.metadataRetriever(ctx, p.lastBlock)
	}
	return nonce, meta, err
}

const minNonBlobRbfIncrease = arbmath.OneInBips * 11 / 10
const minBlobRbfIncrease = arbmath.OneInBips * 2

// evalMaxFeeCapExpr uses MaxFeeCapFormula from config to calculate the expression's result by plugging in appropriate parameter values
// backlogOfBatches should already include extraBacklog
func (p *DataPoster) evalMaxFeeCapExpr(backlogOfBatches uint64, elapsed time.Duration) (*big.Int, error) {
	config := p.config()
	parameters := map[string]any{
		"BacklogOfBatches":      float64(backlogOfBatches),
		"UrgencyGWei":           config.UrgencyGwei,
		"ElapsedTime":           float64(elapsed),
		"ElapsedTimeBase":       float64(config.ElapsedTimeBase),
		"ElapsedTimeImportance": config.ElapsedTimeImportance,
		"TargetPriceGWei":       config.TargetPriceGwei,
	}
	result, err := p.maxFeeCapExpression.Evaluate(parameters)
	if err != nil {
		return nil, fmt.Errorf("error evaluating maxFeeCapExpression: %w", err)
	}
	resultFloat, ok := result.(float64)
	if !ok {
		// This shouldn't be possible because we only pass in float64s as arguments
		return nil, fmt.Errorf("maxFeeCapExpression evaluated to non-float64: %v", result)
	}
	// 1e9 gwei gas price is practically speaking an infinite gas price, so we cap it there.
	// This also allows the formula to return positive infinity safely.
	resultFloat = math.Min(resultFloat, 1e9)
	resultBig := arbmath.FloatToBig(resultFloat * params.GWei)
	if resultBig == nil {
		return nil, fmt.Errorf("maxFeeCapExpression evaluated to float64 not convertible to integer: %v", resultFloat)
	}
	if resultBig.Sign() < 0 {
		return nil, fmt.Errorf("maxFeeCapExpression evaluated < 0: %v", resultFloat)
	}
	return resultBig, nil
}

var big4 = big.NewInt(4)

// The dataPosterBacklog argument should *not* include extraBacklog (it's added in in this function)
func (p *DataPoster) feeAndTipCaps(ctx context.Context, nonce uint64, gasLimit uint64, numBlobs uint64, lastTx *types.Transaction, dataCreatedAt time.Time, dataPosterBacklog uint64) (*big.Int, *big.Int, *big.Int, error) {
	config := p.config()
	dataPosterBacklog += p.extraBacklog()
	latestHeader, err := p.headerReader.LastHeader(ctx)
	if err != nil {
		return nil, nil, nil, err
	}
	if latestHeader.BaseFee == nil {
		return nil, nil, nil, fmt.Errorf("latest parent chain block %v missing BaseFee (either the parent chain does not have EIP-1559 or the parent chain node is not synced)", latestHeader.Number)
	}
	currentBlobFee := big.NewInt(0)
	if latestHeader.ExcessBlobGas != nil && latestHeader.BlobGasUsed != nil {
		currentBlobFee = eip4844.CalcBlobFee(eip4844.CalcExcessBlobGas(*latestHeader.ExcessBlobGas, *latestHeader.BlobGasUsed))
	} else if numBlobs > 0 {
		return nil, nil, nil, fmt.Errorf(
			"latest parent chain block %v missing ExcessBlobGas or BlobGasUsed but blobs were specified in data poster transaction "+
				"(either the parent chain node is not synced or the EIP-4844 was improperly activated)",
			latestHeader.Number,
		)
	}
	softConfBlock := arbmath.BigSubByUint(latestHeader.Number, config.NonceRbfSoftConfs)
	softConfNonce, err := p.client.NonceAt(ctx, p.Sender(), softConfBlock)
	if err != nil {
		return nil, nil, nil, fmt.Errorf("failed to get latest nonce %v blocks ago (block %v): %w", config.NonceRbfSoftConfs, softConfBlock, err)
	}

	suggestedTip, err := p.client.SuggestGasTipCap(ctx)
	if err != nil {
		return nil, nil, nil, err
	}
	minTipCapGwei, maxTipCapGwei, minRbfIncrease := config.MinTipCapGwei, config.MaxTipCapGwei, minNonBlobRbfIncrease
	if numBlobs > 0 {
		minTipCapGwei, maxTipCapGwei, minRbfIncrease = config.MinBlobTxTipCapGwei, config.MaxBlobTxTipCapGwei, minBlobRbfIncrease
	}
	newTipCap := suggestedTip
	newTipCap = arbmath.BigMax(newTipCap, arbmath.FloatToBig(minTipCapGwei*params.GWei))
	newTipCap = arbmath.BigMin(newTipCap, arbmath.FloatToBig(maxTipCapGwei*params.GWei))

	// Compute the max fee with normalized gas so that blob txs aren't priced differently.
	// Later, split the total cost bid into blob and non-blob fee caps.
	elapsed := time.Since(dataCreatedAt)
	maxNormalizedFeeCap, err := p.evalMaxFeeCapExpr(dataPosterBacklog, elapsed)
	if err != nil {
		return nil, nil, nil, err
	}
	normalizedGas := gasLimit + numBlobs*blobs.BlobEncodableData*params.TxDataNonZeroGasEIP2028
	targetMaxCost := arbmath.BigMulByUint(maxNormalizedFeeCap, normalizedGas)

	maxMempoolWeight := arbmath.MinInt(config.MaxMempoolWeight, config.MaxMempoolTransactions)

	latestBalance := p.balance
	balanceForTx := new(big.Int).Set(latestBalance)
	weight := arbmath.MaxInt(1, numBlobs)
	weightRemaining := weight

	if config.AllocateMempoolBalance && !p.usingNoOpStorage {
		// We split the transaction weight into three groups:
		// - The first weight point gets 1/2 of the balance.
		// - The first half of the weight gets 1/3 of the balance split among them.
		// - The remaining weight get the remaining 1/6 of the balance split among them.
		// This helps ensure batch posting is reliable under a variety of fee conditions.
		// With noop storage, we don't try to replace-by-fee, so we don't need to worry about this.
		balancePerWeight := new(big.Int).Div(balanceForTx, common.Big2)
		balanceForTx = big.NewInt(0)
		if nonce == softConfNonce || maxMempoolWeight == 1 {
			balanceForTx.Add(balanceForTx, balancePerWeight)
			weightRemaining -= 1
		}
		if weightRemaining > 0 {
			// Compared to dividing the remaining transactions by balance equally,
			// the first half of transactions should get a 4/3 weight,
			// and the remaining half should get a 2/3 weight.
			// This makes sure the average weight is 1, and the first half of transactions
			// have twice the weight of the second half of transactions.
			// The +1 and -1 here are to account for the first transaction being handled separately.
			if nonce > softConfNonce && nonce < softConfNonce+1+(maxMempoolWeight-1)/2 {
				balancePerWeight.Mul(balancePerWeight, big4)
			} else {
				balancePerWeight.Mul(balancePerWeight, common.Big2)
			}
			balancePerWeight.Div(balancePerWeight, common.Big3)
			// After weighting, split the balance between each of the transactions
			// other than the first tx which already got half.
			// balanceForTx /= config.MaxMempoolTransactions-1
			balancePerWeight.Div(balancePerWeight, arbmath.UintToBig(maxMempoolWeight-1))
			balanceForTx.Add(balanceForTx, arbmath.BigMulByUint(balancePerWeight, weight))
		}
	}

	if arbmath.BigGreaterThan(targetMaxCost, balanceForTx) {
		log.Warn(
			"lack of L1 balance prevents posting transaction with desired fee cap",
			"balance", latestBalance,
			"weight", weight,
			"maxMempoolWeight", maxMempoolWeight,
			"balanceForTransaction", balanceForTx,
			"gasLimit", gasLimit,
			"targetMaxCost", targetMaxCost,
			"nonce", nonce,
			"softConfNonce", softConfNonce,
		)
		targetMaxCost = balanceForTx
	}

	if lastTx != nil {
		// Replace by fee rules require that the tip cap is increased
		newTipCap = arbmath.BigMax(newTipCap, arbmath.BigMulByBips(lastTx.GasTipCap(), minRbfIncrease))
	}

	// Divide the targetMaxCost into blob and non-blob costs.
	currentNonBlobFee := arbmath.BigAdd(latestHeader.BaseFee, newTipCap)
	blobGasUsed := params.BlobTxBlobGasPerBlob * numBlobs
	currentBlobCost := arbmath.BigMulByUint(currentBlobFee, blobGasUsed)
	currentNonBlobCost := arbmath.BigMulByUint(currentNonBlobFee, gasLimit)
	newBlobFeeCap := arbmath.BigMul(targetMaxCost, currentBlobFee)
	newBlobFeeCap.Div(newBlobFeeCap, arbmath.BigAdd(currentBlobCost, currentNonBlobCost))
	if lastTx != nil && lastTx.BlobGasFeeCap() != nil {
		newBlobFeeCap = arbmath.BigMax(newBlobFeeCap, arbmath.BigMulByBips(lastTx.BlobGasFeeCap(), minRbfIncrease))
	}
	targetBlobCost := arbmath.BigMulByUint(newBlobFeeCap, blobGasUsed)
	targetNonBlobCost := arbmath.BigSub(targetMaxCost, targetBlobCost)
	newBaseFeeCap := arbmath.BigDivByUint(targetNonBlobCost, gasLimit)
	if lastTx != nil && numBlobs > 0 && arbmath.BigDivToBips(newBaseFeeCap, lastTx.GasFeeCap()) < minRbfIncrease {
		// Increase the non-blob fee cap to the minimum rbf increase
		newBaseFeeCap = arbmath.BigMulByBips(lastTx.GasFeeCap(), minRbfIncrease)
		newNonBlobCost := arbmath.BigMulByUint(newBaseFeeCap, gasLimit)
		// Increasing the non-blob fee cap requires lowering the blob fee cap to compensate
		baseFeeCostIncrease := arbmath.BigSub(newNonBlobCost, targetNonBlobCost)
		newBlobCost := arbmath.BigSub(targetBlobCost, baseFeeCostIncrease)
		newBlobFeeCap = arbmath.BigDivByUint(newBlobCost, blobGasUsed)
	}

	if arbmath.BigGreaterThan(newTipCap, newBaseFeeCap) {
		log.Info(
			"reducing new tip cap to new basefee cap",
			"proposedTipCap", newTipCap,
			"newBasefeeCap", newBaseFeeCap,
		)
		newTipCap = new(big.Int).Set(newBaseFeeCap)
	}

	logFields := []any{
		"targetMaxCost", targetMaxCost,
		"elapsed", elapsed,
		"dataPosterBacklog", dataPosterBacklog,
		"nonce", nonce,
		"isReplacing", lastTx != nil,
		"balanceForTx", balanceForTx,
		"currentBaseFee", latestHeader.BaseFee,
		"newBasefeeCap", newBaseFeeCap,
		"suggestedTip", suggestedTip,
		"newTipCap", newTipCap,
		"currentBlobFee", currentBlobFee,
		"newBlobFeeCap", newBlobFeeCap,
	}

	log.Debug("calculated data poster fee and tip caps", logFields...)

	if newBaseFeeCap.Sign() < 0 || newTipCap.Sign() < 0 || newBlobFeeCap.Sign() < 0 {
		msg := "can't meet data poster fee cap obligations with current target max cost"
		log.Info(msg, logFields...)
		if lastTx != nil {
			// wait until we have a higher target max cost to replace by fee
			return lastTx.GasFeeCap(), lastTx.GasTipCap(), lastTx.BlobGasFeeCap(), nil
		} else {
			return nil, nil, nil, errors.New(msg)
		}
	}

	if lastTx != nil && (arbmath.BigLessThan(newBaseFeeCap, currentNonBlobFee) || (numBlobs > 0 && arbmath.BigLessThan(newBlobFeeCap, currentBlobFee))) {
		// Make sure our replace by fee can meet the current parent chain fee demands.
		// Without this check, we'd blindly increase each fee component by the min rbf amount each time,
		// without looking at which component(s) actually need increased.
		// E.g. instead of 2x basefee and 2x blobfee, we might actually want to 4x basefee and 2x blobfee.
		// This check lets us hold off on the rbf until we are actually meet the current fee requirements,
		// which lets us move in a particular direction (biasing towards either basefee or blobfee).
		log.Info("can't meet current parent chain fees with current target max cost", logFields...)
		// wait until we have a higher target max cost to replace by fee
		return lastTx.GasFeeCap(), lastTx.GasTipCap(), lastTx.BlobGasFeeCap(), nil
	}

	return newBaseFeeCap, newTipCap, newBlobFeeCap, nil
}

func (p *DataPoster) PostSimpleTransaction(ctx context.Context, nonce uint64, to common.Address, calldata []byte, gasLimit uint64, value *big.Int) (*types.Transaction, error) {
	return p.PostTransaction(ctx, time.Now(), nonce, nil, to, calldata, gasLimit, value, nil, nil)
}

<<<<<<< HEAD
func (p *DataPoster) PostSimpleTransactionAutoNonce(ctx context.Context, to common.Address, calldata []byte, gasLimit uint64, value *big.Int) (*types.Transaction, error) {
	nonce, _, err := p.GetNextNonceAndMeta(ctx)
	if err != nil {
		return nil, err
	}
	return p.PostTransaction(ctx, time.Now(), nonce, nil, to, calldata, gasLimit, value, nil)
}

func (p *DataPoster) PostTransaction(ctx context.Context, dataCreatedAt time.Time, nonce uint64, meta []byte, to common.Address, calldata []byte, gasLimit uint64, value *big.Int, accessList types.AccessList) (*types.Transaction, error) {
=======
func (p *DataPoster) PostTransaction(ctx context.Context, dataCreatedAt time.Time, nonce uint64, meta []byte, to common.Address, calldata []byte, gasLimit uint64, value *big.Int, kzgBlobs []kzg4844.Blob, accessList types.AccessList) (*types.Transaction, error) {
>>>>>>> 174c10e1
	p.mutex.Lock()
	defer p.mutex.Unlock()

	var weight uint64 = 1
	if len(kzgBlobs) > 0 {
		weight = uint64(len(kzgBlobs))
	}
	expectedNonce, _, _, lastCumulativeWeight, err := p.getNextNonceAndMaybeMeta(ctx, weight)
	if err != nil {
		return nil, err
	}
	if nonce != expectedNonce {
		return nil, fmt.Errorf("%w: data poster expected next transaction to have nonce %v but was requested to post transaction with nonce %v", storage.ErrStorageRace, expectedNonce, nonce)
	}

	err = p.updateBalance(ctx)
	if err != nil {
		return nil, fmt.Errorf("failed to update data poster balance: %w", err)
	}

	feeCap, tipCap, blobFeeCap, err := p.feeAndTipCaps(ctx, nonce, gasLimit, uint64(len(kzgBlobs)), nil, dataCreatedAt, 0)
	if err != nil {
		return nil, err
	}

	var deprecatedData types.DynamicFeeTx
	var inner types.TxData
	replacementTimes := p.replacementTimes
	if len(kzgBlobs) > 0 {
		replacementTimes = p.blobTxReplacementTimes
		value256, overflow := uint256.FromBig(value)
		if overflow {
			return nil, fmt.Errorf("blob transaction callvalue %v overflows uint256", value)
		}
		// Intentionally break out of date data poster redis clients,
		// so they don't try to replace by fee a tx they don't understand
		deprecatedData.Nonce = ^uint64(0)
		commitments, blobHashes, err := blobs.ComputeCommitmentsAndHashes(kzgBlobs)
		if err != nil {
			return nil, fmt.Errorf("failed to compute KZG commitments: %w", err)
		}
		proofs, err := blobs.ComputeBlobProofs(kzgBlobs, commitments)
		if err != nil {
			return nil, fmt.Errorf("failed to compute KZG proofs: %w", err)
		}
		inner = &types.BlobTx{
			Nonce: nonce,
			Gas:   gasLimit,
			To:    to,
			Value: value256,
			Data:  calldata,
			Sidecar: &types.BlobTxSidecar{
				Blobs:       kzgBlobs,
				Commitments: commitments,
				Proofs:      proofs,
			},
			BlobHashes: blobHashes,
			AccessList: accessList,
			ChainID:    p.parentChainID256,
		}
		// reuse the code to convert gas fee and tip caps to uint256s
		err = updateTxDataGasCaps(inner, feeCap, tipCap, blobFeeCap)
		if err != nil {
			return nil, err
		}
	} else {
		deprecatedData = types.DynamicFeeTx{
			Nonce:      nonce,
			GasFeeCap:  feeCap,
			GasTipCap:  tipCap,
			Gas:        gasLimit,
			To:         &to,
			Value:      value,
			Data:       calldata,
			AccessList: accessList,
			ChainID:    p.parentChainID,
		}
		inner = &deprecatedData
	}
	fullTx, err := p.signer(ctx, p.Sender(), types.NewTx(inner))
	if err != nil {
		return nil, fmt.Errorf("signing transaction: %w", err)
	}
	cumulativeWeight := lastCumulativeWeight + weight
	queuedTx := storage.QueuedTransaction{
		DeprecatedData:         deprecatedData,
		FullTx:                 fullTx,
		Meta:                   meta,
		Sent:                   false,
		Created:                dataCreatedAt,
		NextReplacement:        time.Now().Add(replacementTimes[0]),
		StoredCumulativeWeight: &cumulativeWeight,
	}
	return fullTx, p.sendTx(ctx, nil, &queuedTx)
}

// the mutex must be held by the caller
func (p *DataPoster) saveTx(ctx context.Context, prevTx, newTx *storage.QueuedTransaction) error {
	if prevTx != nil {
		if prevTx.FullTx.Nonce() != newTx.FullTx.Nonce() {
			return fmt.Errorf("prevTx nonce %v doesn't match newTx nonce %v", prevTx.FullTx.Nonce(), newTx.FullTx.Nonce())
		}

		// Check if prevTx is the same as newTx and we don't need to do anything
		oldEnc, err := rlp.EncodeToBytes(prevTx)
		if err != nil {
			return fmt.Errorf("failed to encode prevTx: %w", err)
		}
		newEnc, err := rlp.EncodeToBytes(newTx)
		if err != nil {
			return fmt.Errorf("failed to encode newTx: %w", err)
		}
		if bytes.Equal(oldEnc, newEnc) {
			// No need to save newTx as it's the same as prevTx
			return nil
		}
	}
	if err := p.queue.Put(ctx, newTx.FullTx.Nonce(), prevTx, newTx); err != nil {
		return fmt.Errorf("putting new tx in the queue: %w", err)
	}
	return nil
}

func (p *DataPoster) sendTx(ctx context.Context, prevTx *storage.QueuedTransaction, newTx *storage.QueuedTransaction) error {
	latestHeader, err := p.client.HeaderByNumber(ctx, nil)
	if err != nil {
		return err
	}
	var currentBlobFee *big.Int
	if latestHeader.ExcessBlobGas != nil && latestHeader.BlobGasUsed != nil {
		currentBlobFee = eip4844.CalcBlobFee(eip4844.CalcExcessBlobGas(*latestHeader.ExcessBlobGas, *latestHeader.BlobGasUsed))
	}

	if arbmath.BigLessThan(newTx.FullTx.GasFeeCap(), latestHeader.BaseFee) {
		log.Info(
			"submitting transaction with GasFeeCap less than latest basefee",
			"txBasefeeCap", newTx.FullTx.GasFeeCap(),
			"latestBasefee", latestHeader.BaseFee,
			"elapsed", time.Since(newTx.Created),
		)
	}

	if newTx.FullTx.BlobGasFeeCap() != nil && currentBlobFee != nil && arbmath.BigLessThan(newTx.FullTx.BlobGasFeeCap(), currentBlobFee) {
		log.Info(
			"submitting transaction with BlobGasFeeCap less than latest blobfee",
			"txBlobGasFeeCap", newTx.FullTx.BlobGasFeeCap(),
			"latestBlobFee", currentBlobFee,
			"elapsed", time.Since(newTx.Created),
		)
	}

	if err := p.saveTx(ctx, prevTx, newTx); err != nil {
		return err
	}
	if err := p.client.SendTransaction(ctx, newTx.FullTx); err != nil {
		if !strings.Contains(err.Error(), "already known") && !strings.Contains(err.Error(), "nonce too low") {
			log.Warn("DataPoster failed to send transaction", "err", err, "nonce", newTx.FullTx.Nonce(), "feeCap", newTx.FullTx.GasFeeCap(), "tipCap", newTx.FullTx.GasTipCap(), "blobFeeCap", newTx.FullTx.BlobGasFeeCap(), "gas", newTx.FullTx.Gas())
			return err
		}
		log.Info("DataPoster transaction already known", "err", err, "nonce", newTx.FullTx.Nonce(), "hash", newTx.FullTx.Hash())
	} else {
		log.Info("DataPoster sent transaction", "nonce", newTx.FullTx.Nonce(), "hash", newTx.FullTx.Hash(), "feeCap", newTx.FullTx.GasFeeCap(), "tipCap", newTx.FullTx.GasTipCap(), "blobFeeCap", newTx.FullTx.BlobGasFeeCap(), "gas", newTx.FullTx.Gas())
	}
	newerTx := *newTx
	newerTx.Sent = true
	return p.saveTx(ctx, newTx, &newerTx)
}

func updateTxDataGasCaps(data types.TxData, newFeeCap, newTipCap, newBlobFeeCap *big.Int) error {
	switch data := data.(type) {
	case *types.DynamicFeeTx:
		data.GasFeeCap = newFeeCap
		data.GasTipCap = newTipCap
		return nil
	case *types.BlobTx:
		var overflow bool
		data.GasFeeCap, overflow = uint256.FromBig(newFeeCap)
		if overflow {
			return fmt.Errorf("blob tx fee cap %v exceeds uint256", newFeeCap)
		}
		data.GasTipCap, overflow = uint256.FromBig(newTipCap)
		if overflow {
			return fmt.Errorf("blob tx tip cap %v exceeds uint256", newTipCap)
		}
		data.BlobFeeCap, overflow = uint256.FromBig(newBlobFeeCap)
		if overflow {
			return fmt.Errorf("blob tx blob fee cap %v exceeds uint256", newBlobFeeCap)
		}
		return nil
	default:
		return fmt.Errorf("unexpected transaction data type %T", data)
	}
}

func updateGasCaps(tx *types.Transaction, newFeeCap, newTipCap, newBlobFeeCap *big.Int) (*types.Transaction, error) {
	data := tx.GetInner()
	err := updateTxDataGasCaps(data, newFeeCap, newTipCap, newBlobFeeCap)
	if err != nil {
		return nil, err
	}
	return types.NewTx(data), nil
}

// The mutex must be held by the caller.
func (p *DataPoster) replaceTx(ctx context.Context, prevTx *storage.QueuedTransaction, backlogWeight uint64) error {
	newFeeCap, newTipCap, newBlobFeeCap, err := p.feeAndTipCaps(ctx, prevTx.FullTx.Nonce(), prevTx.FullTx.Gas(), uint64(len(prevTx.FullTx.BlobHashes())), prevTx.FullTx, prevTx.Created, backlogWeight)
	if err != nil {
		return err
	}

	minRbfIncrease := minNonBlobRbfIncrease
	if len(prevTx.FullTx.BlobHashes()) > 0 {
		minRbfIncrease = minBlobRbfIncrease
	}

	newTx := *prevTx
	if arbmath.BigDivToBips(newFeeCap, prevTx.FullTx.GasFeeCap()) < minRbfIncrease ||
		(prevTx.FullTx.BlobGasFeeCap() != nil && arbmath.BigDivToBips(newBlobFeeCap, prevTx.FullTx.BlobGasFeeCap()) < minRbfIncrease) {
		log.Debug(
			"no need to replace by fee transaction",
			"nonce", prevTx.FullTx.Nonce(),
			"lastFeeCap", prevTx.FullTx.GasFeeCap(),
			"recommendedFeeCap", newFeeCap,
			"lastTipCap", prevTx.FullTx.GasTipCap(),
			"recommendedTipCap", newTipCap,
			"lastBlobFeeCap", prevTx.FullTx.BlobGasFeeCap(),
			"recommendedBlobFeeCap", newBlobFeeCap,
		)
		newTx.NextReplacement = time.Now().Add(time.Minute)
		return p.sendTx(ctx, prevTx, &newTx)
	}

	replacementTimes := p.replacementTimes
	if len(prevTx.FullTx.BlobHashes()) > 0 {
		replacementTimes = p.blobTxReplacementTimes
	}

	elapsed := time.Since(prevTx.Created)
	for _, replacement := range replacementTimes {
		if elapsed >= replacement {
			continue
		}
		newTx.NextReplacement = prevTx.Created.Add(replacement)
		break
	}
	newTx.Sent = false
	newTx.DeprecatedData.GasFeeCap = newFeeCap
	newTx.DeprecatedData.GasTipCap = newTipCap
	unsignedTx, err := updateGasCaps(newTx.FullTx, newFeeCap, newTipCap, newBlobFeeCap)
	if err != nil {
		return err
	}
	newTx.FullTx, err = p.signer(ctx, p.Sender(), unsignedTx)
	if err != nil {
		return err
	}

	return p.sendTx(ctx, prevTx, &newTx)
}

// Gets latest known or finalized block header (depending on config flag),
// gets the nonce of the dataposter sender and stores it if it has increased.
// The mutex must be held by the caller.
func (p *DataPoster) updateNonce(ctx context.Context) error {
	var blockNumQuery *big.Int
	if p.waitForL1Finality() {
		blockNumQuery = big.NewInt(int64(rpc.FinalizedBlockNumber))
	}
	header, err := p.client.HeaderByNumber(ctx, blockNumQuery)
	if err != nil {
		return fmt.Errorf("failed to get the latest or finalized L1 header: %w", err)
	}
	if p.lastBlock != nil && arbmath.BigEquals(p.lastBlock, header.Number) {
		return nil
	}
	nonce, err := p.client.NonceAt(ctx, p.Sender(), header.Number)
	if err != nil {
		if p.lastBlock != nil {
			log.Warn("Failed to get current nonce", "lastBlock", p.lastBlock, "newBlock", header.Number, "err", err)
			return nil
		}
		return err
	}
	// Ignore if nonce hasn't increased.
	if nonce <= p.nonce {
		// Still update last block number.
		if nonce == p.nonce {
			p.lastBlock = header.Number
		}
		return nil
	}
	log.Info("Data poster transactions confirmed", "previousNonce", p.nonce, "newNonce", nonce, "previousL1Block", p.lastBlock, "newL1Block", header.Number)
	if len(p.errorCount) > 0 {
		for x := p.nonce; x < nonce; x++ {
			delete(p.errorCount, x)
		}
	}
	// We don't prune the most recent transaction in order to ensure that the data poster
	// always has a reference point in its queue of the latest transaction nonce and metadata.
	// nonce > 0 is implied by nonce > p.nonce, so this won't underflow.
	if err := p.queue.Prune(ctx, nonce-1); err != nil {
		return err
	}
	// We update these two variables together because they should remain in sync even if there's an error.
	p.lastBlock = header.Number
	p.nonce = nonce
	return nil
}

// Updates dataposter balance to balance at pending block.
func (p *DataPoster) updateBalance(ctx context.Context) error {
	// Use the pending (representated as -1) balance because we're looking at batches we'd post,
	// so we want to see how much gas we could afford with our pending state.
	balance, err := p.client.BalanceAt(ctx, p.Sender(), big.NewInt(-1))
	if err != nil {
		return err
	}
	p.balance = balance
	return nil
}

const maxConsecutiveIntermittentErrors = 10

func (p *DataPoster) maybeLogError(err error, tx *storage.QueuedTransaction, msg string) {
	nonce := tx.FullTx.Nonce()
	if err == nil {
		delete(p.errorCount, nonce)
		return
	}
	logLevel := log.Error
	if errors.Is(err, storage.ErrStorageRace) {
		p.errorCount[nonce]++
		if p.errorCount[nonce] <= maxConsecutiveIntermittentErrors {
			logLevel = log.Debug
		}
	} else {
		delete(p.errorCount, nonce)
	}
	logLevel(msg, "err", err, "nonce", nonce, "feeCap", tx.FullTx.GasFeeCap(), "tipCap", tx.FullTx.GasTipCap(), "blobFeeCap", tx.FullTx.BlobGasFeeCap(), "gas", tx.FullTx.Gas())
}

const minWait = time.Second * 10

// Tries to acquire redis lock, updates balance and nonce,
func (p *DataPoster) Start(ctxIn context.Context) {
	p.StopWaiter.Start(ctxIn, p)
	p.CallIteratively(func(ctx context.Context) time.Duration {
		p.mutex.Lock()
		defer p.mutex.Unlock()
		err := p.updateBalance(ctx)
		if err != nil {
			log.Warn("failed to update tx poster balance", "err", err)
			return minWait
		}
		err = p.updateNonce(ctx)
		if err != nil {
			// This is non-fatal because it's only needed for clearing out old queue items.
			log.Warn("failed to update tx poster nonce", "err", err)
		}
		now := time.Now()
		nextCheck := now.Add(arbmath.MinInt(p.replacementTimes[0], p.blobTxReplacementTimes[0]))
		maxTxsToRbf := p.config().MaxMempoolTransactions
		if maxTxsToRbf == 0 {
			maxTxsToRbf = 512
		}
		unconfirmedNonce, err := p.client.NonceAt(ctx, p.Sender(), nil)
		if err != nil {
			log.Warn("Failed to get latest nonce", "err", err)
			return minWait
		}
		// We use unconfirmedNonce here to replace-by-fee transactions that aren't in a block,
		// excluding those that are in an unconfirmed block. If a reorg occurs, we'll continue
		// replacing them by fee.
		queueContents, err := p.queue.FetchContents(ctx, unconfirmedNonce, maxTxsToRbf)
		if err != nil {
			log.Error("Failed to fetch tx queue contents", "err", err)
			return minWait
		}
		latestQueued, err := p.queue.FetchLast(ctx)
		if err != nil {
			log.Error("Failed to fetch lastest queued tx", "err", err)
			return minWait
		}
		var latestCumulativeWeight, latestNonce uint64
		if latestQueued != nil {
			latestCumulativeWeight = latestQueued.CumulativeWeight()
			latestNonce = latestQueued.FullTx.Nonce()
		}
		for _, tx := range queueContents {
			replacing := false
			if now.After(tx.NextReplacement) {
				replacing = true
				nonceBacklog := arbmath.SaturatingUSub(latestNonce, tx.FullTx.Nonce())
				weightBacklog := arbmath.SaturatingUSub(latestCumulativeWeight, tx.CumulativeWeight())
				err := p.replaceTx(ctx, tx, arbmath.MaxInt(nonceBacklog, weightBacklog))
				p.maybeLogError(err, tx, "failed to replace-by-fee transaction")
			}
			if nextCheck.After(tx.NextReplacement) {
				nextCheck = tx.NextReplacement
			}
			if !replacing && !tx.Sent {
				err := p.sendTx(ctx, tx, tx)
				p.maybeLogError(err, tx, "failed to re-send transaction")
				if err != nil {
					nextSend := time.Now().Add(time.Minute)
					if nextCheck.After(nextSend) {
						nextCheck = nextSend
					}
				}
			}
		}
		wait := time.Until(nextCheck)
		if wait < minWait {
			wait = minWait
		}
		return wait
	})
}

// Implements queue-alike storage that can
// - Insert item at specified index
// - Update item with the condition that existing value equals assumed value
// - Delete all the items up to specified index (prune)
// - Calculate length
// Note: one of the implementation of this interface (Redis storage) does not
// support duplicate values.
type QueueStorage interface {
	// Returns at most maxResults items starting from specified index.
	FetchContents(ctx context.Context, startingIndex uint64, maxResults uint64) ([]*storage.QueuedTransaction, error)
	// Returns the item at index, or nil if not found.
	Get(ctx context.Context, index uint64) (*storage.QueuedTransaction, error)
	// Returns item with the biggest index, or nil if the queue is empty.
	FetchLast(ctx context.Context) (*storage.QueuedTransaction, error)
	// Prunes items up to (excluding) specified index.
	Prune(ctx context.Context, until uint64) error
	// Inserts new item at specified index if previous value matches specified value.
	Put(ctx context.Context, index uint64, prevItem, newItem *storage.QueuedTransaction) error
	// Returns the size of a queue.
	Length(ctx context.Context) (int, error)
	// Indicates whether queue stored at disk.
	IsPersistent() bool
}

type DataPosterConfig struct {
	RedisSigner            signature.SimpleHmacConfig `koanf:"redis-signer"`
	ReplacementTimes       string                     `koanf:"replacement-times"`
	BlobTxReplacementTimes string                     `koanf:"blob-tx-replacement-times"`
	// This is forcibly disabled if the parent chain is an Arbitrum chain,
	// so you should probably use DataPoster's waitForL1Finality method instead of reading this field directly.
	WaitForL1Finality      bool              `koanf:"wait-for-l1-finality" reload:"hot"`
	MaxMempoolTransactions uint64            `koanf:"max-mempool-transactions" reload:"hot"`
	MaxMempoolWeight       uint64            `koanf:"max-mempool-weight" reload:"hot"`
	MaxQueuedTransactions  int               `koanf:"max-queued-transactions" reload:"hot"`
	TargetPriceGwei        float64           `koanf:"target-price-gwei" reload:"hot"`
	UrgencyGwei            float64           `koanf:"urgency-gwei" reload:"hot"`
	MinTipCapGwei          float64           `koanf:"min-tip-cap-gwei" reload:"hot"`
	MinBlobTxTipCapGwei    float64           `koanf:"min-blob-tx-tip-cap-gwei" reload:"hot"`
	MaxTipCapGwei          float64           `koanf:"max-tip-cap-gwei" reload:"hot"`
	MaxBlobTxTipCapGwei    float64           `koanf:"max-blob-tx-tip-cap-gwei" reload:"hot"`
	NonceRbfSoftConfs      uint64            `koanf:"nonce-rbf-soft-confs" reload:"hot"`
	AllocateMempoolBalance bool              `koanf:"allocate-mempool-balance" reload:"hot"`
	UseDBStorage           bool              `koanf:"use-db-storage"`
	UseNoOpStorage         bool              `koanf:"use-noop-storage"`
	LegacyStorageEncoding  bool              `koanf:"legacy-storage-encoding" reload:"hot"`
	Dangerous              DangerousConfig   `koanf:"dangerous"`
	ExternalSigner         ExternalSignerCfg `koanf:"external-signer"`
	MaxFeeCapFormula       string            `koanf:"max-fee-cap-formula" reload:"hot"`
	ElapsedTimeBase        time.Duration     `koanf:"elapsed-time-base" reload:"hot"`
	ElapsedTimeImportance  float64           `koanf:"elapsed-time-importance" reload:"hot"`
}

type ExternalSignerCfg struct {
	// URL of the external signer rpc server, if set this overrides transaction
	// options and uses external signer
	// for signing transactions.
	URL string `koanf:"url"`
	// Hex encoded ethereum address of the external signer.
	Address string `koanf:"address"`
	// API method name (e.g. eth_signTransaction).
	Method string `koanf:"method"`
	// (Optional) Path to the external signer root CA certificate.
	// This allows us to use self-signed certificats on the external signer.
	RootCA string `koanf:"root-ca"`
	// (Optional) Client certificate for mtls.
	ClientCert string `koanf:"client-cert"`
	// (Optional) Client certificate key for mtls.
	// This is required when client-cert is set.
	ClientPrivateKey string `koanf:"client-private-key"`
}

type DangerousConfig struct {
	// This should be used with caution, only when dataposter somehow gets in a
	// bad state and we require clearing it.
	ClearDBStorage bool `koanf:"clear-dbstorage"`
}

// ConfigFetcher function type is used instead of directly passing config so
// that flags can be reloaded dynamically.
type ConfigFetcher func() *DataPosterConfig

func DataPosterConfigAddOptions(prefix string, f *pflag.FlagSet, defaultDataPosterConfig DataPosterConfig) {
	f.String(prefix+".replacement-times", defaultDataPosterConfig.ReplacementTimes, "comma-separated list of durations since first posting to attempt a replace-by-fee")
	f.String(prefix+".blob-tx-replacement-times", defaultDataPosterConfig.BlobTxReplacementTimes, "comma-separated list of durations since first posting a blob transaction to attempt a replace-by-fee")
	f.Bool(prefix+".wait-for-l1-finality", defaultDataPosterConfig.WaitForL1Finality, "only treat a transaction as confirmed after L1 finality has been achieved (recommended)")
	f.Uint64(prefix+".max-mempool-transactions", defaultDataPosterConfig.MaxMempoolTransactions, "the maximum number of transactions to have queued in the mempool at once (0 = unlimited)")
	f.Uint64(prefix+".max-mempool-weight", defaultDataPosterConfig.MaxMempoolWeight, "the maximum number of weight (weight = min(1, tx.blobs)) to have queued in the mempool at once (0 = unlimited)")
	f.Int(prefix+".max-queued-transactions", defaultDataPosterConfig.MaxQueuedTransactions, "the maximum number of unconfirmed transactions to track at once (0 = unlimited)")
	f.Float64(prefix+".target-price-gwei", defaultDataPosterConfig.TargetPriceGwei, "the target price to use for maximum fee cap calculation")
	f.Float64(prefix+".urgency-gwei", defaultDataPosterConfig.UrgencyGwei, "the urgency to use for maximum fee cap calculation")
	f.Float64(prefix+".min-tip-cap-gwei", defaultDataPosterConfig.MinTipCapGwei, "the minimum tip cap to post transactions at")
	f.Float64(prefix+".min-blob-tx-tip-cap-gwei", defaultDataPosterConfig.MinBlobTxTipCapGwei, "the minimum tip cap to post EIP-4844 blob carrying transactions at")
	f.Float64(prefix+".max-tip-cap-gwei", defaultDataPosterConfig.MaxTipCapGwei, "the maximum tip cap to post transactions at")
	f.Float64(prefix+".max-blob-tx-tip-cap-gwei", defaultDataPosterConfig.MaxBlobTxTipCapGwei, "the maximum tip cap to post EIP-4844 blob carrying transactions at")
	f.Uint64(prefix+".nonce-rbf-soft-confs", defaultDataPosterConfig.NonceRbfSoftConfs, "the maximum probable reorg depth, used to determine when a transaction will no longer likely need replaced-by-fee")
	f.Bool(prefix+".allocate-mempool-balance", defaultDataPosterConfig.AllocateMempoolBalance, "if true, don't put transactions in the mempool that spend a total greater than the batch poster's balance")
	f.Bool(prefix+".use-db-storage", defaultDataPosterConfig.UseDBStorage, "uses database storage when enabled")
	f.Bool(prefix+".use-noop-storage", defaultDataPosterConfig.UseNoOpStorage, "uses noop storage, it doesn't store anything")
	f.Bool(prefix+".legacy-storage-encoding", defaultDataPosterConfig.LegacyStorageEncoding, "encodes items in a legacy way (as it was before dropping generics)")
	f.String(prefix+".max-fee-cap-formula", defaultDataPosterConfig.MaxFeeCapFormula, "mathematical formula to calculate maximum fee cap gwei the result of which would be float64.\n"+
		"This expression is expected to be evaluated please refer https://github.com/Knetic/govaluate/blob/master/MANUAL.md to find all available mathematical operators.\n"+
		"Currently available variables to construct the formula are BacklogOfBatches, UrgencyGWei, ElapsedTime, ElapsedTimeBase, ElapsedTimeImportance, and TargetPriceGWei")
	f.Duration(prefix+".elapsed-time-base", defaultDataPosterConfig.ElapsedTimeBase, "unit to measure the time elapsed since creation of transaction used for maximum fee cap calculation")
	f.Float64(prefix+".elapsed-time-importance", defaultDataPosterConfig.ElapsedTimeImportance, "weight given to the units of time elapsed used for maximum fee cap calculation")

	signature.SimpleHmacConfigAddOptions(prefix+".redis-signer", f)
	addDangerousOptions(prefix+".dangerous", f)
	addExternalSignerOptions(prefix+".external-signer", f)
}

func addDangerousOptions(prefix string, f *pflag.FlagSet) {
	f.Bool(prefix+".clear-dbstorage", DefaultDataPosterConfig.Dangerous.ClearDBStorage, "clear database storage")
}

func addExternalSignerOptions(prefix string, f *pflag.FlagSet) {
	f.String(prefix+".url", DefaultDataPosterConfig.ExternalSigner.URL, "external signer url")
	f.String(prefix+".address", DefaultDataPosterConfig.ExternalSigner.Address, "external signer address")
	f.String(prefix+".method", DefaultDataPosterConfig.ExternalSigner.Method, "external signer method")
	f.String(prefix+".root-ca", DefaultDataPosterConfig.ExternalSigner.RootCA, "external signer root CA")
	f.String(prefix+".client-cert", DefaultDataPosterConfig.ExternalSigner.ClientCert, "rpc client cert")
	f.String(prefix+".client-private-key", DefaultDataPosterConfig.ExternalSigner.ClientPrivateKey, "rpc client private key")
}

var DefaultDataPosterConfig = DataPosterConfig{
	ReplacementTimes:       "5m,10m,20m,30m,1h,2h,4h,6h,8h,12h,16h,18h,20h,22h",
	BlobTxReplacementTimes: "5m,10m,30m,1h,4h,8h,16h,22h",
	WaitForL1Finality:      true,
	TargetPriceGwei:        60.,
	UrgencyGwei:            2.,
	MaxMempoolTransactions: 18,
	MaxMempoolWeight:       18,
	MinTipCapGwei:          0.05,
	MinBlobTxTipCapGwei:    1, // default geth minimum, and relays aren't likely to accept lower values given propagation time
	MaxTipCapGwei:          5,
	MaxBlobTxTipCapGwei:    1, // lower than normal because 4844 rbf is a minimum of a 2x
	NonceRbfSoftConfs:      1,
	AllocateMempoolBalance: true,
	UseDBStorage:           true,
	UseNoOpStorage:         false,
	LegacyStorageEncoding:  false,
	Dangerous:              DangerousConfig{ClearDBStorage: false},
	ExternalSigner:         ExternalSignerCfg{Method: "eth_signTransaction"},
	MaxFeeCapFormula:       "((BacklogOfBatches * UrgencyGWei) ** 2) + ((ElapsedTime/ElapsedTimeBase) ** 2) * ElapsedTimeImportance + TargetPriceGWei",
	ElapsedTimeBase:        10 * time.Minute,
	ElapsedTimeImportance:  10,
}

var DefaultDataPosterConfigForValidator = func() DataPosterConfig {
	config := DefaultDataPosterConfig
	// the validator cannot queue transactions
	config.MaxMempoolTransactions = 1
	config.MaxMempoolWeight = 1
	return config
}()

var TestDataPosterConfig = DataPosterConfig{
	ReplacementTimes:       "1s,2s,5s,10s,20s,30s,1m,5m",
	BlobTxReplacementTimes: "1s,10s,30s,5m",
	RedisSigner:            signature.TestSimpleHmacConfig,
	WaitForL1Finality:      false,
	TargetPriceGwei:        60.,
	UrgencyGwei:            2.,
	MaxMempoolTransactions: 18,
	MaxMempoolWeight:       18,
	MinTipCapGwei:          0.05,
	MinBlobTxTipCapGwei:    1,
	MaxTipCapGwei:          5,
	MaxBlobTxTipCapGwei:    1,
	NonceRbfSoftConfs:      1,
	AllocateMempoolBalance: true,
	UseDBStorage:           false,
	UseNoOpStorage:         false,
	LegacyStorageEncoding:  false,
	ExternalSigner:         ExternalSignerCfg{Method: "eth_signTransaction"},
	MaxFeeCapFormula:       "((BacklogOfBatches * UrgencyGWei) ** 2) + ((ElapsedTime/ElapsedTimeBase) ** 2) * ElapsedTimeImportance + TargetPriceGWei",
	ElapsedTimeBase:        10 * time.Minute,
	ElapsedTimeImportance:  10,
}

var TestDataPosterConfigForValidator = func() DataPosterConfig {
	config := TestDataPosterConfig
	// the validator cannot queue transactions
	config.MaxMempoolTransactions = 1
	config.MaxMempoolWeight = 1
	return config
}()<|MERGE_RESOLUTION|>--- conflicted
+++ resolved
@@ -652,23 +652,19 @@
 	return newBaseFeeCap, newTipCap, newBlobFeeCap, nil
 }
 
+func (p *DataPoster) PostSimpleTransactionAutoNonce(ctx context.Context, to common.Address, calldata []byte, gasLimit uint64, value *big.Int) (*types.Transaction, error) {
+	nonce, _, err := p.GetNextNonceAndMeta(ctx)
+	if err != nil {
+		return nil, err
+	}
+	return p.PostSimpleTransaction(ctx, nonce, to, calldata, gasLimit, value)
+}
+
 func (p *DataPoster) PostSimpleTransaction(ctx context.Context, nonce uint64, to common.Address, calldata []byte, gasLimit uint64, value *big.Int) (*types.Transaction, error) {
 	return p.PostTransaction(ctx, time.Now(), nonce, nil, to, calldata, gasLimit, value, nil, nil)
 }
 
-<<<<<<< HEAD
-func (p *DataPoster) PostSimpleTransactionAutoNonce(ctx context.Context, to common.Address, calldata []byte, gasLimit uint64, value *big.Int) (*types.Transaction, error) {
-	nonce, _, err := p.GetNextNonceAndMeta(ctx)
-	if err != nil {
-		return nil, err
-	}
-	return p.PostTransaction(ctx, time.Now(), nonce, nil, to, calldata, gasLimit, value, nil)
-}
-
-func (p *DataPoster) PostTransaction(ctx context.Context, dataCreatedAt time.Time, nonce uint64, meta []byte, to common.Address, calldata []byte, gasLimit uint64, value *big.Int, accessList types.AccessList) (*types.Transaction, error) {
-=======
 func (p *DataPoster) PostTransaction(ctx context.Context, dataCreatedAt time.Time, nonce uint64, meta []byte, to common.Address, calldata []byte, gasLimit uint64, value *big.Int, kzgBlobs []kzg4844.Blob, accessList types.AccessList) (*types.Transaction, error) {
->>>>>>> 174c10e1
 	p.mutex.Lock()
 	defer p.mutex.Unlock()
 
