--- conflicted
+++ resolved
@@ -54,12 +54,8 @@
 	redisLock         AttemptLocker
 	config            ConfigFetcher
 	replacementTimes  []time.Duration
-<<<<<<< HEAD
-	metadataRetriever func(ctx context.Context, blockNum *big.Int) (Meta, error)
+	metadataRetriever func(ctx context.Context, blockNum *big.Int) ([]byte, error)
 	isEip4844         bool
-=======
-	metadataRetriever func(ctx context.Context, blockNum *big.Int) ([]byte, error)
->>>>>>> 9625b0f4
 
 	// These fields are protected by the mutex.
 	// TODO: factor out these fields into separate structure, since now one
@@ -78,13 +74,8 @@
 	AttemptLock(context.Context) bool
 }
 
-<<<<<<< HEAD
-func NewDataPoster[Meta any](db ethdb.Database, headerReader *headerreader.HeaderReader, auth *bind.TransactOpts, redisClient redis.UniversalClient, redisLock AttemptLocker, config ConfigFetcher, isEip4844 bool, metadataRetriever func(ctx context.Context, blockNum *big.Int) (Meta, error)) (*DataPoster[Meta], error) {
-	var replacementTimes []time.Duration
-=======
 func parseReplacementTimes(val string) ([]time.Duration, error) {
 	var res []time.Duration
->>>>>>> 9625b0f4
 	var lastReplacementTime time.Duration
 	for _, s := range strings.Split(val, ",") {
 		t, err := time.ParseDuration(s)
@@ -104,7 +95,7 @@
 	return append(res, time.Hour*24*365*10), nil
 }
 
-func NewDataPoster(db ethdb.Database, headerReader *headerreader.HeaderReader, auth *bind.TransactOpts, redisClient redis.UniversalClient, redisLock AttemptLocker, config ConfigFetcher, metadataRetriever func(ctx context.Context, blockNum *big.Int) ([]byte, error)) (*DataPoster, error) {
+func NewDataPoster(db ethdb.Database, headerReader *headerreader.HeaderReader, auth *bind.TransactOpts, redisClient redis.UniversalClient, redisLock AttemptLocker, config ConfigFetcher, isEip4844 bool, metadataRetriever func(ctx context.Context, blockNum *big.Int) ([]byte, error)) (*DataPoster, error) {
 	replacementTimes, err := parseReplacementTimes(config().ReplacementTimes)
 	if err != nil {
 		return nil, err
@@ -186,30 +177,9 @@
 		return 0, nil, err
 	}
 	if lastQueueItem != nil {
-<<<<<<< HEAD
 		nextNonce := lastQueueItem.FullTx.Nonce() + 1
-		if config.MaxQueuedTransactions > 0 {
-			queueLen, err := p.queue.Length(ctx)
-			if err != nil {
-				return 0, emptyMeta, err
-			}
-			if queueLen >= config.MaxQueuedTransactions {
-				return 0, emptyMeta, fmt.Errorf("attempting to post a transaction with nonce %v while current nonce is %v would exceed max data poster queue length of %v", nextNonce, p.nonce, config.MaxQueuedTransactions)
-			}
-		}
-		if config.MaxMempoolTransactions > 0 {
-			unconfirmedNonce, err := p.client.NonceAt(ctx, p.auth.From, nil)
-			if err != nil {
-				return 0, emptyMeta, fmt.Errorf("failed to get unconfirmed nonce: %w", err)
-			}
-			if nextNonce >= unconfirmedNonce+config.MaxMempoolTransactions {
-				return 0, emptyMeta, fmt.Errorf("attempting to post a transaction with nonce %v while unconfirmed nonce is %v would exceed max mempool transactions of %v", nextNonce, unconfirmedNonce, config.MaxMempoolTransactions)
-			}
-=======
-		nextNonce := lastQueueItem.Data.Nonce + 1
 		if err := p.canPostWithNonce(ctx, nextNonce); err != nil {
 			return 0, nil, err
->>>>>>> 9625b0f4
 		}
 		return nextNonce, lastQueueItem.Meta, nil
 	}
@@ -308,7 +278,6 @@
 	return newFeeCap, newTipCap, nil
 }
 
-<<<<<<< HEAD
 // DataToPost defines a struct containing sequencer inbox calldata, which will be sent in a transaction
 // to the sequencer inbox and an optional set of L2-specific message data which can be sent via an
 // EIP-4844 style, shard blob transaction instead of calldata to L1 to save on costs.
@@ -317,10 +286,7 @@
 	L2MessageData          []byte
 }
 
-func (p *DataPoster[Meta]) PostTransaction(ctx context.Context, dataCreatedAt time.Time, nonce uint64, meta Meta, to common.Address, data *DataToPost, gasLimit uint64) error {
-=======
-func (p *DataPoster) PostTransaction(ctx context.Context, dataCreatedAt time.Time, nonce uint64, meta []byte, to common.Address, calldata []byte, gasLimit uint64) error {
->>>>>>> 9625b0f4
+func (p *DataPoster) PostTransaction(ctx context.Context, dataCreatedAt time.Time, nonce uint64, meta []byte, to common.Address, data *DataToPost, gasLimit uint64) error {
 	p.mutex.Lock()
 	defer p.mutex.Unlock()
 	err := p.updateBalance(ctx)
@@ -331,11 +297,11 @@
 	if err != nil {
 		return err
 	}
+
 	tx, networkBlobTx, err := p.prepareTxTypeToPost(feeCap, tipCap, data, nonce, to, gasLimit)
 	if err != nil {
 		return err
 	}
-<<<<<<< HEAD
 	fullTx, err := p.auth.Signer(p.auth.From, tx)
 	if err != nil {
 		return err
@@ -343,14 +309,6 @@
 	networkBlobTx.Transaction = fullTx
 	queuedTx := queuedTransaction[Meta]{
 		NetworkBlobTx:   networkBlobTx,
-=======
-	fullTx, err := p.signer(p.sender, types.NewTx(&inner))
-	if err != nil {
-		return err
-	}
-	queuedTx := storage.QueuedTransaction{
-		Data:            inner,
->>>>>>> 9625b0f4
 		FullTx:          fullTx,
 		Meta:            meta,
 		Sent:            false,
@@ -362,7 +320,7 @@
 
 // Prepares a transaction kind to post depending on configuration values. This allows for
 // posting EIP-4844 style blob transactions to reduce costs on L1.
-func (p *DataPoster[Meta]) prepareTxTypeToPost(
+func (p *DataPoster) prepareTxTypeToPost(
 	feeCap, tipCap *big.Int, data *DataToPost, nonce uint64, to common.Address, gasLimit uint64,
 ) (*types.Transaction, *types.BlobTxWithBlobs, error) {
 	if p.isEip4844 {
@@ -408,15 +366,9 @@
 }
 
 // the mutex must be held by the caller
-<<<<<<< HEAD
-func (p *DataPoster[Meta]) saveTx(ctx context.Context, prevTx *queuedTransaction[Meta], newTx *queuedTransaction[Meta]) error {
+func (p *DataPoster) saveTx(ctx context.Context, prevTx, newTx *storage.QueuedTransaction) error {
 	if prevTx != nil && prevTx.FullTx.Nonce() != newTx.FullTx.Nonce() {
 		return fmt.Errorf("prevTx nonce %v doesn't match newTx nonce %v", prevTx.FullTx.Nonce(), newTx.FullTx.Nonce())
-=======
-func (p *DataPoster) saveTx(ctx context.Context, prevTx, newTx *storage.QueuedTransaction) error {
-	if prevTx != nil && prevTx.Data.Nonce != newTx.Data.Nonce {
-		return fmt.Errorf("prevTx nonce %v doesn't match newTx nonce %v", prevTx.Data.Nonce, newTx.Data.Nonce)
->>>>>>> 9625b0f4
 	}
 	return p.queue.Put(ctx, newTx.FullTx.Nonce(), prevTx, newTx)
 }
@@ -427,7 +379,7 @@
 			return err
 		}
 	}
-<<<<<<< HEAD
+
 	var err error
 	if newTx.NetworkBlobTx != nil {
 		rlpData, err := newTx.NetworkBlobTx.MarshalBinary()
@@ -447,10 +399,6 @@
 			log.Info("DataPoster transaction already known", "err", err, "nonce", newTx.FullTx.Nonce(), "hash", newTx.FullTx.Hash())
 			err = nil
 		} else {
-=======
-	if err := p.client.SendTransaction(ctx, newTx.FullTx); err != nil {
-		if !strings.Contains(err.Error(), "already known") && !strings.Contains(err.Error(), "nonce too low") {
->>>>>>> 9625b0f4
 			log.Warn("DataPoster failed to send transaction", "err", err, "nonce", newTx.FullTx.Nonce(), "feeCap", newTx.FullTx.GasFeeCap(), "tipCap", newTx.FullTx.GasTipCap())
 			return err
 		}
@@ -463,15 +411,9 @@
 	return p.saveTx(ctx, newTx, &newerTx)
 }
 
-<<<<<<< HEAD
 // the mutex must be held by the caller
-func (p *DataPoster[Meta]) replaceTx(ctx context.Context, prevTx *queuedTransaction[Meta], backlogOfBatches uint64) error {
+func (p *DataPoster) replaceTx(ctx context.Context, prevTx *storage.QueuedTransaction, backlogOfBatches uint64) error {
 	newFeeCap, newTipCap, err := p.feeAndTipCaps(ctx, prevTx.FullTx.Gas(), prevTx.FullTx.GasFeeCap(), prevTx.FullTx.GasTipCap(), prevTx.Created, backlogOfBatches)
-=======
-// The mutex must be held by the caller.
-func (p *DataPoster) replaceTx(ctx context.Context, prevTx *storage.QueuedTransaction, backlogOfBatches uint64) error {
-	newFeeCap, newTipCap, err := p.feeAndTipCaps(ctx, prevTx.Data.Gas, prevTx.Data.GasFeeCap, prevTx.Data.GasTipCap, prevTx.Created, backlogOfBatches)
->>>>>>> 9625b0f4
 	if err != nil {
 		return err
 	}
@@ -540,15 +482,9 @@
 		tx = types.NewTx(txData)
 	}
 	newTx.Sent = false
-<<<<<<< HEAD
-	newTx.FullTx, err = p.auth.Signer(p.auth.From, tx)
+	newTx.FullTx, err = p.signer(p.sender, tx)
 	txWithBlobs.Transaction = newTx.FullTx
 	newTx.NetworkBlobTx = txWithBlobs
-=======
-	newTx.Data.GasFeeCap = newFeeCap
-	newTx.Data.GasTipCap = newTipCap
-	newTx.FullTx, err = p.signer(p.sender, types.NewTx(&newTx.Data))
->>>>>>> 9625b0f4
 	if err != nil {
 		return err
 	}
@@ -615,13 +551,8 @@
 
 const maxConsecutiveIntermittentErrors = 10
 
-<<<<<<< HEAD
-func (p *DataPoster[Meta]) maybeLogError(err error, tx *queuedTransaction[Meta], msg string) {
+func (p *DataPoster) maybeLogError(err error, tx *storage.QueuedTransaction, msg string) {
 	nonce := tx.FullTx.Nonce()
-=======
-func (p *DataPoster) maybeLogError(err error, tx *storage.QueuedTransaction, msg string) {
-	nonce := tx.Data.Nonce
->>>>>>> 9625b0f4
 	if err == nil {
 		delete(p.errorCount, nonce)
 		return
@@ -708,18 +639,6 @@
 	})
 }
 
-<<<<<<< HEAD
-type queuedTransaction[Meta any] struct {
-	FullTx          *types.Transaction
-	NetworkBlobTx   *types.BlobTxWithBlobs
-	Meta            Meta
-	Sent            bool
-	Created         time.Time // may be earlier than the tx was given to the tx poster
-	NextReplacement time.Time
-}
-
-=======
->>>>>>> 9625b0f4
 // Implements queue-alike storage that can
 // - Insert item at specified index
 // - Update item with the condition that existing value equals assumed value
