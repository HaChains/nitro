--- conflicted
+++ resolved
@@ -60,27 +60,16 @@
 
 var DefaultBatchPosterConfig = BatchPosterConfig{
 	Enable:               false,
-<<<<<<< HEAD
 	MaxBatchSize:         117964, // From contracts/src/libraries/Constants.sol
 	BatchPollDelay:       time.Second * 10,
 	PostingErrorDelay:    time.Second * 10,
-	MaxBatchPostInterval: time.Minute,
-=======
-	MaxBatchSize:         100000,
-	BatchPollDelay:       time.Second * 10,
-	PostingErrorDelay:    time.Second * 10,
 	MaxBatchPostInterval: time.Hour,
->>>>>>> 22926a8e
 	CompressionLevel:     brotli.DefaultCompression,
 }
 
 var TestBatchPosterConfig = BatchPosterConfig{
 	Enable:               true,
-<<<<<<< HEAD
 	MaxBatchSize:         117964,
-=======
-	MaxBatchSize:         100000,
->>>>>>> 22926a8e
 	BatchPollDelay:       time.Millisecond * 10,
 	PostingErrorDelay:    time.Millisecond * 10,
 	MaxBatchPostInterval: 0,
