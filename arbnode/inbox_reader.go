--- conflicted
+++ resolved
@@ -445,12 +445,8 @@
 					}
 					log.Warn("missing mentioned batch in L1 message lookup", "batch", batchNum)
 				}
-<<<<<<< HEAD
-				return r.GetSequencerMessageBytes(batchNum).Await(ctx)
-=======
 				data, _, err := r.GetSequencerMessageBytes(ctx, batchNum)
 				return data, err
->>>>>>> bf01c86c
 			})
 			if err != nil {
 				return err
@@ -613,17 +609,7 @@
 	return msgBlock, nil
 }
 
-<<<<<<< HEAD
-func (r *InboxReader) GetSequencerMessageBytes(seqNum uint64) containers.PromiseInterface[[]byte] {
-	return stopwaiter.LaunchPromiseThread[[]byte](&r.StopWaiterSafe, func(ctx context.Context) ([]byte, error) {
-		return r.getSequencerMessageBytes(ctx, seqNum)
-	})
-}
-
-func (r *InboxReader) getSequencerMessageBytes(ctx context.Context, seqNum uint64) ([]byte, error) {
-=======
 func (r *InboxReader) GetSequencerMessageBytes(ctx context.Context, seqNum uint64) ([]byte, common.Hash, error) {
->>>>>>> bf01c86c
 	metadata, err := r.tracker.GetBatchMetadata(seqNum)
 	if err != nil {
 		return nil, common.Hash{}, err
