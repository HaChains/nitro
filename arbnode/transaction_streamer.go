--- conflicted
+++ resolved
@@ -112,13 +112,6 @@
 		broadcastServer:    broadcastServer,
 		fatalErrChan:       fatalErrChan,
 		config:             config,
-<<<<<<< HEAD
-		cachedL1PriceData: &L1PriceData{
-			msgToL1PriceData: []L1PriceDataOfMsg{},
-		},
-=======
-		snapSyncConfig:     snapSyncConfig,
->>>>>>> 49262432
 	}
 	err := streamer.cleanupInconsistentState()
 	if err != nil {
