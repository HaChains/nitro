--- conflicted
+++ resolved
@@ -873,13 +873,8 @@
 	return s.exec.ResultAtPos(count - 1)
 }
 
-<<<<<<< HEAD
-// return value: true if should be called again
-func (s *TransactionStreamer) executeNextMsg(ctx context.Context, exec execution.ExecutionClient) bool {
-=======
 // return value: true if should be called again immediately
-func (s *TransactionStreamer) executeNextMsg(ctx context.Context, exec *execution.ExecutionEngine) bool {
->>>>>>> d6cefc75
+func (s *TransactionStreamer) executeNextMsg(ctx context.Context, exec execution.ExecutionSequencer) bool {
 	if ctx.Err() != nil {
 		return false
 	}
