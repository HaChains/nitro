--- conflicted
+++ resolved
@@ -57,15 +57,6 @@
 	broadcasterQueuedMessagesPos         uint64
 	broadcasterQueuedMessagesActiveReorg bool
 
-<<<<<<< HEAD
-=======
-	latestBlockAndMessageMutex sync.Mutex
-	latestBlock                *types.Block
-	latestMessage              *arbos.L1IncomingMessage
-	newBlockNotifier           chan struct{}
-	reorgSequencing            bool
-
->>>>>>> 2436da3f
 	coordinator     *SeqCoordinator
 	broadcastServer *broadcaster.Broadcaster
 	inboxReader     *InboxReader
@@ -147,19 +138,6 @@
 	s.inboxReader = inboxReader
 }
 
-<<<<<<< HEAD
-=======
-func (s *TransactionStreamer) EnableReorgSequencing() {
-	if s.Started() {
-		panic("trying to enable reorg sequencing after start")
-	}
-	if s.reorgSequencing {
-		panic("trying to enable reorg sequencing when already set")
-	}
-	s.reorgSequencing = true
-}
-
->>>>>>> 2436da3f
 func (s *TransactionStreamer) cleanupInconsistentState() error {
 	// If it doesn't exist yet, set the message count to 0
 	hasMessageCount, err := s.db.Has(messageCountKey)
@@ -233,14 +211,8 @@
 		)
 		targetMsgCount = maxResequenceMsgCount
 	}
-<<<<<<< HEAD
 	for i := count; i < targetMsgCount; i++ {
 		oldMessage, err := s.GetMessage(i)
-=======
-	var oldMessages []*arbstate.MessageWithMetadata
-	if s.reorgSequencing {
-		targetMsgCount, err := s.GetMessageCount()
->>>>>>> 2436da3f
 		if err != nil {
 			log.Error("unable to lookup old message for re-sequencing", "position", i, "err", err)
 			break
@@ -493,11 +465,7 @@
 	return batch.Write()
 }
 
-<<<<<<< HEAD
 func (s *TransactionStreamer) AddMessagesAndEndBatch(pos arbutil.MessageIndex, messagesAreConfirmed bool, messages []arbostypes.MessageWithMetadata, batch ethdb.Batch) error {
-=======
-func (s *TransactionStreamer) AddMessagesAndEndBatch(pos arbutil.MessageIndex, messagesAreConfirmed bool, messages []arbstate.MessageWithMetadata, batch ethdb.Batch) error {
->>>>>>> 2436da3f
 	if messagesAreConfirmed {
 		s.reorgMutex.RLock()
 		dups, _, _, err := s.countDuplicateMessages(pos, messages, nil)
@@ -535,15 +503,9 @@
 
 func (s *TransactionStreamer) countDuplicateMessages(
 	pos arbutil.MessageIndex,
-<<<<<<< HEAD
 	messages []arbostypes.MessageWithMetadata,
 	batch *ethdb.Batch,
 ) (int, bool, *arbostypes.MessageWithMetadata, error) {
-=======
-	messages []arbstate.MessageWithMetadata,
-	batch *ethdb.Batch,
-) (int, bool, *arbstate.MessageWithMetadata, error) {
->>>>>>> 2436da3f
 	curMsg := 0
 	for {
 		if len(messages) == curMsg {
@@ -618,23 +580,15 @@
 	return curMsg, false, nil, nil
 }
 
-<<<<<<< HEAD
-func (s *TransactionStreamer) logReorg(pos arbutil.MessageIndex, dbMsg *arbostypes.MessageWithMetadata, newMsg *arbostypes.MessageWithMetadata, force bool) {
-	sendLog := force
-=======
-func (s *TransactionStreamer) logReorg(pos arbutil.MessageIndex, dbMsg *arbstate.MessageWithMetadata, newMsg *arbstate.MessageWithMetadata, confirmed bool) {
+func (s *TransactionStreamer) logReorg(pos arbutil.MessageIndex, dbMsg *arbostypes.MessageWithMetadata, newMsg *arbostypes.MessageWithMetadata, confirmed bool) {
 	sendLog := confirmed
->>>>>>> 2436da3f
 	if time.Now().After(s.nextAllowedFeedReorgLog) {
 		sendLog = true
 	}
 	if sendLog {
 		s.nextAllowedFeedReorgLog = time.Now().Add(time.Minute)
 		log.Warn("TransactionStreamer: Reorg detected!",
-<<<<<<< HEAD
-=======
 			"confirmed", confirmed,
->>>>>>> 2436da3f
 			"pos", pos,
 			"got-delayed", newMsg.DelayedMessagesRead,
 			"got-header", newMsg.Message.Header,
@@ -645,31 +599,15 @@
 
 }
 
-<<<<<<< HEAD
 func (s *TransactionStreamer) addMessagesAndEndBatchImpl(messageStartPos arbutil.MessageIndex, messagesAreConfirmed bool, messages []arbostypes.MessageWithMetadata, batch ethdb.Batch) error {
 	var confirmedReorg bool
 	var oldMsg *arbostypes.MessageWithMetadata
-=======
-func (s *TransactionStreamer) addMessagesAndEndBatchImpl(messageStartPos arbutil.MessageIndex, messagesAreConfirmed bool, messages []arbstate.MessageWithMetadata, batch ethdb.Batch) error {
-	var confirmedReorg bool
-	var oldMsg *arbstate.MessageWithMetadata
->>>>>>> 2436da3f
 	var lastDelayedRead uint64
 	var hasNewConfirmedMessages bool
 
 	messagesAfterPos := messageStartPos + arbutil.MessageIndex(len(messages))
 	broadcastStartPos := arbutil.MessageIndex(atomic.LoadUint64(&s.broadcasterQueuedMessagesPos))
 
-<<<<<<< HEAD
-=======
-	startBlockNum, err := s.MessageCountToBlockNumber(messageStartPos)
-	if err != nil {
-		return err
-	}
-	config := s.config()
-	shouldResequence := config.MaxReorgResequenceDepth < 0 || s.bc.CurrentBlock().Header().Number.Int64()+config.MaxReorgResequenceDepth >= startBlockNum
-
->>>>>>> 2436da3f
 	if messagesAreConfirmed {
 		var duplicates int
 		var err error
@@ -717,17 +655,10 @@
 			messages = messages[duplicates:]
 			messageStartPos += arbutil.MessageIndex(duplicates)
 		}
-<<<<<<< HEAD
 	}
 	if oldMsg != nil {
 		s.logReorg(messageStartPos, oldMsg, &messages[0], confirmedReorg)
 	}
-=======
-	}
-	if oldMsg != nil {
-		s.logReorg(messageStartPos, oldMsg, &messages[0], confirmedReorg)
-	}
->>>>>>> 2436da3f
 
 	if feedReorg {
 		// Never allow feed to reorg confirmed messages
@@ -736,10 +667,7 @@
 	}
 
 	if lastDelayedRead == 0 {
-<<<<<<< HEAD
 		var err error
-=======
->>>>>>> 2436da3f
 		lastDelayedRead, err = s.getPrevPrevDelayedRead(messageStartPos)
 		if err != nil {
 			return err
@@ -792,83 +720,11 @@
 	return s.inboxReader.GetSequencerMessageBytes(context.TODO(), batchNum)
 }
 
-<<<<<<< HEAD
+// The caller must hold the insertionMutex
 func (s *TransactionStreamer) ExpectChosenSequencer() error {
 	if s.coordinator != nil {
 		if !s.coordinator.CurrentlyChosen() {
 			return fmt.Errorf("%w: not main sequencer", execution.ErrRetrySequencer)
-=======
-// The caller must hold the insertionMutex
-func (s *TransactionStreamer) resequenceReorgedMessages(messages []*arbstate.MessageWithMetadata, lastDelayedSeqNum uint64) {
-	for _, msg := range messages {
-		// Check if the message is non-nil just to be safe
-		if msg == nil || msg.Message == nil || msg.Message.Header == nil {
-			continue
-		}
-		header := msg.Message.Header
-		if header.RequestId != nil {
-			// This is a delayed message
-			delayedSeqNum := header.RequestId.Big().Uint64()
-			if delayedSeqNum+1 != msg.DelayedMessagesRead {
-				log.Error("delayed message header RequestId doesn't match database DelayedMessagesRead", "header", msg.Message.Header, "delayedMessagesRead", msg.DelayedMessagesRead)
-				continue
-			}
-			if delayedSeqNum != lastDelayedSeqNum {
-				// This is the wrong position for the delayed message
-				continue
-			}
-			lastDelayedSeqNum++
-			if s.inboxReader != nil {
-				// Verify that the delayed message we're re-sequencing matches what we have after the reorg
-				haveDelayedMessage, err := s.inboxReader.tracker.GetDelayedMessage(delayedSeqNum)
-				if err != nil {
-					if !strings.Contains(err.Error(), "not found") {
-						log.Error("failed to lookup delayed message to re-sequence", "id", header.RequestId, "err", err)
-					}
-					continue
-				}
-				haveDelayedMessageBytes, err := haveDelayedMessage.Serialize()
-				if err != nil {
-					log.Error("failed to serialize new delayed message from database", "err", err)
-					continue
-				}
-				oldDelayedMessageBytes, err := msg.Message.Serialize()
-				if err != nil {
-					log.Error("failed to serialize old delayed message from database", "err", err)
-					continue
-				}
-				if !bytes.Equal(haveDelayedMessageBytes, oldDelayedMessageBytes) {
-					// This delayed message is different, so we'll save re-sequencing it for the real delayed sequencer later
-					continue
-				}
-			}
-			// The context is only necessary for batch fetching,
-			// which will no longer be necessary with the batch posting report refactor.
-			err := s.sequenceDelayedMessagesWithInsertionMutex(context.TODO(), []*arbos.L1IncomingMessage{msg.Message}, delayedSeqNum)
-			if err != nil {
-				log.Error("failed to re-sequence old delayed message removed by reorg", "err", err)
-				continue
-			}
-			continue
-		}
-		if header.Kind != arbos.L1MessageType_L2Message || header.Poster != l1pricing.BatchPosterAddress {
-			// This shouldn't exist?
-			log.Warn("skipping non-standard sequencer message found from reorg", "header", header)
-			continue
-		}
-		// We don't need a batch fetcher as this is an L2 message
-		txes, err := msg.Message.ParseL2Transactions(s.bc.Config().ChainID, nil)
-		if err != nil {
-			log.Warn("failed to parse sequencer message found from reorg", "err", err)
-			continue
-		}
-		hooks := arbos.NoopSequencingHooks()
-		hooks.DiscardInvalidTxsEarly = true
-		_, err = s.sequenceTransactionsWithInsertionMutex(msg.Message.Header, txes, hooks)
-		if err != nil {
-			log.Error("failed to re-sequence old user message removed by reorg", "err", err)
-			return
->>>>>>> 2436da3f
 		}
 	}
 	return nil
