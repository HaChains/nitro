// Copyright 2021-2022, Offchain Labs, Inc.
// For license information, see https://github.com/nitro/blob/master/LICENSE

package arbnode

import (
	"context"
	"errors"
	"math/big"
	"time"

	"github.com/ethereum/go-ethereum/common"
	"github.com/ethereum/go-ethereum/core/types"
	"github.com/ethereum/go-ethereum/log"
	flag "github.com/spf13/pflag"

	"github.com/offchainlabs/nitro/arbos"
	"github.com/offchainlabs/nitro/util"
	"github.com/offchainlabs/nitro/util/arbmath"
)

type DelayedSequencer struct {
	util.StopWaiter
	l1Reader        *L1Reader
	bridge          *DelayedBridge
	inbox           *InboxTracker
	txStreamer      *TransactionStreamer
	coordinator     *SeqCoordinator
	waitingForBlock *big.Int
	config          *DelayedSequencerConfig
}

type DelayedSequencerConfig struct {
	Enable           bool          `koanf:"enable"`
	FinalizeDistance int64         `koanf:"finalize-distance"`
	TimeAggregate    time.Duration `koanf:"time-aggregate"`
}

func DelayedSequencerConfigAddOptions(prefix string, f *flag.FlagSet) {
	f.Bool(prefix+".enable", DefaultSeqCoordinatorConfig.Enable, "enable sequence coordinator")
	f.Int64(prefix+".finalize-distance", DefaultDelayedSequencerConfig.FinalizeDistance, "how many blocks in the past L1 block is considered final")
	f.Duration(prefix+".time-aggregate", DefaultDelayedSequencerConfig.TimeAggregate, "polling interval for the delayed sequencer")
}

var DefaultDelayedSequencerConfig = DelayedSequencerConfig{
	Enable:           true,
	FinalizeDistance: 12,
	TimeAggregate:    time.Minute,
}

var TestDelayedSequencerConfig = DelayedSequencerConfig{
	Enable:           true,
	FinalizeDistance: 12,
	TimeAggregate:    time.Second,
}

func NewDelayedSequencer(l1Reader *L1Reader, reader *InboxReader, txStreamer *TransactionStreamer, coordinator *SeqCoordinator, config *DelayedSequencerConfig) (*DelayedSequencer, error) {
	return &DelayedSequencer{
		l1Reader:    l1Reader,
		bridge:      reader.DelayedBridge(),
		inbox:       reader.Tracker(),
		coordinator: coordinator,
		txStreamer:  txStreamer,
		config:      config,
	}, nil
}

func (d *DelayedSequencer) getDelayedMessagesRead() (uint64, error) {
	pos, err := d.txStreamer.GetMessageCount()
	if err != nil || pos == 0 {
		return 0, err
	}
	lastMsg, err := d.txStreamer.GetMessage(pos - 1)
	if err != nil {
		return 0, err
	}
	return lastMsg.DelayedMessagesRead, nil
}

func (d *DelayedSequencer) update(ctx context.Context, lastBlockHeader *types.Header) error {

	if d.waitingForBlock != nil && lastBlockHeader.Number.Cmp(d.waitingForBlock) < 0 {
		return nil
	}

	// Unless we find an unfinalized message (which sets waitingForBlock),
	// we won't find a new finalized message until FinalizeDistance blocks in the future.
	d.waitingForBlock = new(big.Int).Add(lastBlockHeader.Number, big.NewInt(d.config.FinalizeDistance))
	finalized := new(big.Int).Sub(lastBlockHeader.Number, big.NewInt(d.config.FinalizeDistance))
	if finalized.Sign() < 0 {
		finalized.SetInt64(0)
	}

	dbDelayedCount, err := d.inbox.GetDelayedCount()
	if err != nil {
		return err
	}
	startPos, err := d.getDelayedMessagesRead()
	if err != nil {
		return err
	}

	// Retrieve all finalized delayed messages
	pos := startPos
	var lastDelayedAcc common.Hash
	var messages []*arbos.L1IncomingMessage
	for pos < dbDelayedCount {
		msg, acc, err := d.inbox.GetDelayedMessageAndAccumulator(pos)
		if err != nil {
			return err
		}
		blockNumber := arbmath.UintToBig(msg.Header.BlockNumber)
		if blockNumber.Cmp(finalized) > 0 {
			// Message isn't finalized yet; stop here
			d.waitingForBlock = new(big.Int).Add(blockNumber, big.NewInt(d.config.FinalizeDistance))
			break
		}
		if lastDelayedAcc != (common.Hash{}) {
			// Ensure that there hasn't been a reorg and this message follows the last
			fullMsg := DelayedInboxMessage{
				BeforeInboxAcc: lastDelayedAcc,
				Message:        msg,
			}
			if fullMsg.AfterInboxAcc() != acc {
				return errors.New("delayed message accumulator mismatch while sequencing")
			}
		}
		lastDelayedAcc = acc
		messages = append(messages, msg)
		pos++
	}

	// Sequence the delayed messages, if any
	if len(messages) > 0 {
		delayedBridgeAcc, err := d.bridge.GetAccumulator(ctx, pos-1, finalized)
		if err != nil {
			return err
		}
		if delayedBridgeAcc != lastDelayedAcc {
			// Probably a reorg that hasn't been picked up by the inbox reader
			return errors.New("inbox reader db accumulator doesn't match delayed bridge")
		}

		err = d.txStreamer.SequenceDelayedMessages(ctx, messages, startPos)
		if err != nil {
			return err
		}
		log.Info("DelayedSequencer: Sequenced", "msgnum", len(messages), "startpos", startPos)
	}

	return nil
}

func (d *DelayedSequencer) run(ctx context.Context) {
	headerChan, cancel := d.l1Reader.Subscribe()
	defer cancel()

	for {
		select {
		case nextHeader, ok := <-headerChan:
			if !ok {
				log.Info("delayed sequencer: header channel close")
				return
			}
			if err := d.update(ctx, nextHeader); err != nil {
				log.Error("Delayed sequencer error", "err", err)
			}
		case <-ctx.Done():
			log.Info("delayed sequencer: context done", "err", ctx.Err())
			return
		}
	}
}

func (d *DelayedSequencer) Start(ctxIn context.Context) {
	d.StopWaiter.Start(ctxIn)
<<<<<<< HEAD
	d.LaunchThread(d.run)
=======
	d.CallIteratively(func(ctx context.Context) time.Duration {
		err := d.run(ctx)
		if err != nil && !errors.Is(err, context.Canceled) {
			log.Error("error sequencing delayed messages", "err", err)
		}
		return time.Second
	})
>>>>>>> 0b690fbd
}<|MERGE_RESOLUTION|>--- conflicted
+++ resolved
@@ -174,15 +174,5 @@
 
 func (d *DelayedSequencer) Start(ctxIn context.Context) {
 	d.StopWaiter.Start(ctxIn)
-<<<<<<< HEAD
 	d.LaunchThread(d.run)
-=======
-	d.CallIteratively(func(ctx context.Context) time.Duration {
-		err := d.run(ctx)
-		if err != nil && !errors.Is(err, context.Canceled) {
-			log.Error("error sequencing delayed messages", "err", err)
-		}
-		return time.Second
-	})
->>>>>>> 0b690fbd
 }